import warnings
from enum import IntEnum

import numpy as np

from . import _geometry_helpers, geos_version, lib
from .decorators import multithreading_enabled, requires_geos
from .enum import ParamEnum

__all__ = [
    "GeometryType",
    "get_type_id",
    "get_dimensions",
    "get_coordinate_dimension",
    "get_num_coordinates",
    "get_srid",
    "set_srid",
    "get_x",
    "get_y",
    "get_z",
    "get_exterior_ring",
    "get_num_points",
    "get_num_interior_rings",
    "get_num_geometries",
    "get_point",
    "get_interior_ring",
    "get_geometry",
    "get_parts",
    "get_rings",
    "get_precision",
    "set_precision",
    "force_2d",
    "force_3d",
]


class GeometryType(IntEnum):
    """The enumeration of GEOS geometry types"""

    MISSING = -1
    POINT = 0
    LINESTRING = 1
    LINEARRING = 2
    POLYGON = 3
    MULTIPOINT = 4
    MULTILINESTRING = 5
    MULTIPOLYGON = 6
    GEOMETRYCOLLECTION = 7


# generic


@multithreading_enabled
def get_type_id(geometry, **kwargs):
    """Returns the type ID of a geometry.

    - None (missing) is -1
    - POINT is 0
    - LINESTRING is 1
    - LINEARRING is 2
    - POLYGON is 3
    - MULTIPOINT is 4
    - MULTILINESTRING is 5
    - MULTIPOLYGON is 6
    - GEOMETRYCOLLECTION is 7

    Parameters
    ----------
    geometry : Geometry or array_like
    **kwargs
        For other keyword-only arguments, see the
        `NumPy ufunc docs <https://numpy.org/doc/stable/reference/ufuncs.html#ufuncs-kwargs>`_.

    See also
    --------
    GeometryType

    Examples
    --------
    >>> from shapely import LineString, Point
    >>> get_type_id(LineString([(0, 0), (1, 1), (2, 2), (3, 3)]))
    1
    >>> get_type_id([Point(1, 2), Point(2, 3)]).tolist()
    [0, 0]
    """
    return lib.get_type_id(geometry, **kwargs)


@multithreading_enabled
def get_dimensions(geometry, **kwargs):
    """Returns the inherent dimensionality of a geometry.

    The inherent dimension is 0 for points, 1 for linestrings and linearrings,
    and 2 for polygons. For geometrycollections it is the max of the containing
    elements. Empty collections and None values return -1.

    Parameters
    ----------
    geometry : Geometry or array_like
    **kwargs
        For other keyword-only arguments, see the
        `NumPy ufunc docs <https://numpy.org/doc/stable/reference/ufuncs.html#ufuncs-kwargs>`_.

    Examples
    --------
    >>> from shapely import GeometryCollection, Point, Polygon
    >>> point = Point(0, 0)
    >>> get_dimensions(point)
    0
    >>> polygon = Polygon([(0, 0), (0, 10), (10, 10), (10, 0), (0, 0)])
    >>> get_dimensions(polygon)
    2
    >>> get_dimensions(GeometryCollection([point, polygon]))
    2
    >>> get_dimensions(GeometryCollection([]))
    -1
    >>> get_dimensions(None)
    -1
    """
    return lib.get_dimensions(geometry, **kwargs)


@multithreading_enabled
def get_coordinate_dimension(geometry, **kwargs):
    """Returns the dimensionality of the coordinates in a geometry (2 or 3).

    Returns -1 for missing geometries (``None`` values). Note that if the first Z
    coordinate equals ``nan``, this function will return ``2``.

    Parameters
    ----------
    geometry : Geometry or array_like
    **kwargs
        For other keyword-only arguments, see the
        `NumPy ufunc docs <https://numpy.org/doc/stable/reference/ufuncs.html#ufuncs-kwargs>`_.

    Examples
    --------
    >>> from shapely import Point
    >>> get_coordinate_dimension(Point(0, 0))
    2
    >>> get_coordinate_dimension(Point(0, 0, 1))
    3
    >>> get_coordinate_dimension(None)
    -1
    >>> get_coordinate_dimension(Point(0, 0, float("nan")))
    2
    """
    return lib.get_coordinate_dimension(geometry, **kwargs)


@multithreading_enabled
def get_num_coordinates(geometry, **kwargs):
    """Returns the total number of coordinates in a geometry.

    Returns 0 for not-a-geometry values.

    Parameters
    ----------
    geometry : Geometry or array_like
    **kwargs
        For other keyword-only arguments, see the
        `NumPy ufunc docs <https://numpy.org/doc/stable/reference/ufuncs.html#ufuncs-kwargs>`_.

    Examples
    --------
    >>> from shapely import GeometryCollection, LineString, Point
    >>> point = Point(0, 0)
    >>> get_num_coordinates(point)
    1
    >>> get_num_coordinates(Point(0, 0, 0))
    1
    >>> line = LineString([(0, 0), (1, 1)])
    >>> get_num_coordinates(line)
    2
    >>> get_num_coordinates(GeometryCollection([point, line]))
    3
    >>> get_num_coordinates(None)
    0
    """
    return lib.get_num_coordinates(geometry, **kwargs)


@multithreading_enabled
def get_srid(geometry, **kwargs):
    """Returns the SRID of a geometry.

    Returns -1 for not-a-geometry values.

    Parameters
    ----------
    geometry : Geometry or array_like
    **kwargs
        For other keyword-only arguments, see the
        `NumPy ufunc docs <https://numpy.org/doc/stable/reference/ufuncs.html#ufuncs-kwargs>`_.

    See also
    --------
    set_srid

    Examples
    --------
    >>> from shapely import Point
    >>> point = Point(0, 0)
    >>> get_srid(point)
    0
    >>> with_srid = set_srid(point, 4326)
    >>> get_srid(with_srid)
    4326
    """
    return lib.get_srid(geometry, **kwargs)


@multithreading_enabled
def set_srid(geometry, srid, **kwargs):
    """Returns a geometry with its SRID set.

    Parameters
    ----------
    geometry : Geometry or array_like
    srid : int
    **kwargs
        For other keyword-only arguments, see the
        `NumPy ufunc docs <https://numpy.org/doc/stable/reference/ufuncs.html#ufuncs-kwargs>`_.

    See also
    --------
    get_srid

    Examples
    --------
    >>> from shapely import Point
    >>> point = Point(0, 0)
    >>> get_srid(point)
    0
    >>> with_srid = set_srid(point, 4326)
    >>> get_srid(with_srid)
    4326
    """
    return lib.set_srid(geometry, np.intc(srid), **kwargs)


# points


@multithreading_enabled
def get_x(point, **kwargs):
    """Returns the x-coordinate of a point

    Parameters
    ----------
    point : Geometry or array_like
        Non-point geometries will result in NaN being returned.
    **kwargs
        For other keyword-only arguments, see the
        `NumPy ufunc docs <https://numpy.org/doc/stable/reference/ufuncs.html#ufuncs-kwargs>`_.

    See also
    --------
    get_y, get_z

    Examples
    --------
    >>> from shapely import MultiPoint, Point
    >>> get_x(Point(1, 2))
    1.0
    >>> get_x(MultiPoint([(1, 1), (1, 2)]))
    nan
    """
    return lib.get_x(point, **kwargs)


@multithreading_enabled
def get_y(point, **kwargs):
    """Returns the y-coordinate of a point

    Parameters
    ----------
    point : Geometry or array_like
        Non-point geometries will result in NaN being returned.
    **kwargs
        For other keyword-only arguments, see the
        `NumPy ufunc docs <https://numpy.org/doc/stable/reference/ufuncs.html#ufuncs-kwargs>`_.

    See also
    --------
    get_x, get_z

    Examples
    --------
    >>> from shapely import MultiPoint, Point
    >>> get_y(Point(1, 2))
    2.0
    >>> get_y(MultiPoint([(1, 1), (1, 2)]))
    nan
    """
    return lib.get_y(point, **kwargs)


@requires_geos("3.7.0")
@multithreading_enabled
def get_z(point, **kwargs):
    """Returns the z-coordinate of a point.

    Parameters
    ----------
    point : Geometry or array_like
        Non-point geometries or geometries without 3rd dimension will result
        in NaN being returned.
    **kwargs
        For other keyword-only arguments, see the
        `NumPy ufunc docs <https://numpy.org/doc/stable/reference/ufuncs.html#ufuncs-kwargs>`_.

    See also
    --------
    get_x, get_y

    Examples
    --------
    >>> from shapely import MultiPoint, Point
    >>> get_z(Point(1, 2, 3))
    3.0
    >>> get_z(Point(1, 2))
    nan
    >>> get_z(MultiPoint([(1, 1, 1), (2, 2, 2)]))
    nan
    """
    return lib.get_z(point, **kwargs)


# linestrings


@multithreading_enabled
def get_point(geometry, index, **kwargs):
    """Returns the nth point of a linestring or linearring.

    Parameters
    ----------
    geometry : Geometry or array_like
    index : int or array_like
        Negative values count from the end of the linestring backwards.
    **kwargs
        For other keyword-only arguments, see the
        `NumPy ufunc docs <https://numpy.org/doc/stable/reference/ufuncs.html#ufuncs-kwargs>`_.

    See also
    --------
    get_num_points

    Examples
    --------
    >>> from shapely import LinearRing, LineString, MultiPoint, Point
    >>> line = LineString([(0, 0), (1, 1), (2, 2), (3, 3)])
    >>> get_point(line, 1)
    <POINT (1 1)>
    >>> get_point(line, -2)
    <POINT (2 2)>
    >>> get_point(line, [0, 3]).tolist()
    [<POINT (0 0)>, <POINT (3 3)>]
<<<<<<< HEAD
    >>> get_point(Geometry("LINEARRING (0 0, 1 1, 2 2, 0 0)"), 1)
    <POINT (1 1)>
    >>> get_point(Geometry("MULTIPOINT (0 0, 1 1, 2 2, 3 3)"), 1) is None
=======

    The functcion works the same for LinearRing input:

    >>> get_point(LinearRing([(0, 0), (1, 1), (2, 2), (0, 0)]), 1)
    <POINT (1 1)>

    For non-linear geometries it returns None:

    >>> get_point(MultiPoint([(0, 0), (1, 1), (2, 2), (3, 3)]), 1) is None
>>>>>>> fc611de5
    True
    >>> get_point(Point(1, 1), 0) is None
    True
    """
    return lib.get_point(geometry, np.intc(index), **kwargs)


@multithreading_enabled
def get_num_points(geometry, **kwargs):
    """Returns number of points in a linestring or linearring.

    Returns 0 for not-a-geometry values.

    Parameters
    ----------
    geometry : Geometry or array_like
        The number of points in geometries other than linestring or linearring
        equals zero.
    **kwargs
        For other keyword-only arguments, see the
        `NumPy ufunc docs <https://numpy.org/doc/stable/reference/ufuncs.html#ufuncs-kwargs>`_.

    See also
    --------
    get_point
    get_num_geometries

    Examples
    --------
    >>> from shapely import LineString, MultiPoint
    >>> get_num_points(LineString([(0, 0), (1, 1), (2, 2), (3, 3)]))
    4
    >>> get_num_points(MultiPoint([(0, 0), (1, 1), (2, 2), (3, 3)]))
    0
    >>> get_num_points(None)
    0
    """
    return lib.get_num_points(geometry, **kwargs)


# polygons


@multithreading_enabled
def get_exterior_ring(geometry, **kwargs):
    """Returns the exterior ring of a polygon.

    Parameters
    ----------
    geometry : Geometry or array_like
    **kwargs
        For other keyword-only arguments, see the
        `NumPy ufunc docs <https://numpy.org/doc/stable/reference/ufuncs.html#ufuncs-kwargs>`_.

    See also
    --------
    get_interior_ring

    Examples
    --------
<<<<<<< HEAD
    >>> get_exterior_ring(Geometry("POLYGON((0 0, 0 10, 10 10, 10 0, 0 0))"))
    <LINEARRING (0 0, 0 10, 10 10, 10 0, 0 0)>
    >>> get_exterior_ring(Geometry("POINT (1 1)")) is None
=======
    >>> from shapely import Point, Polygon
    >>> get_exterior_ring(Polygon([(0, 0), (0, 10), (10, 10), (10, 0), (0, 0)]))
    <LINEARRING (0 0, 0 10, 10 10, 10 0, 0 0)>
    >>> get_exterior_ring(Point(1, 1)) is None
>>>>>>> fc611de5
    True
    """
    return lib.get_exterior_ring(geometry, **kwargs)


@multithreading_enabled
def get_interior_ring(geometry, index, **kwargs):
    """Returns the nth interior ring of a polygon.

    Parameters
    ----------
    geometry : Geometry or array_like
    index : int or array_like
        Negative values count from the end of the interior rings backwards.
    **kwargs
        For other keyword-only arguments, see the
        `NumPy ufunc docs <https://numpy.org/doc/stable/reference/ufuncs.html#ufuncs-kwargs>`_.

    See also
    --------
    get_exterior_ring
    get_num_interior_rings

    Examples
    --------
    >>> from shapely import Point, Polygon
    >>> polygon_with_hole = Polygon(
    ...     [(0, 0), (0, 10), (10, 10), (10, 0), (0, 0)],
    ...     holes=[[(2, 2), (2, 4), (4, 4), (4, 2), (2, 2)]]
    ... )
    >>> get_interior_ring(polygon_with_hole, 0)
    <LINEARRING (2 2, 2 4, 4 4, 4 2, 2 2)>
<<<<<<< HEAD
    >>> get_interior_ring(Geometry("POINT (1 1)"), 0) is None
=======
    >>> get_interior_ring(polygon_with_hole, 1) is None
    True
    >>> polygon = Polygon([(0, 0), (0, 10), (10, 10), (10, 0), (0, 0)])
    >>> get_interior_ring(polygon, 0) is None
    True
    >>> get_interior_ring(Point(0, 0), 0) is None
>>>>>>> fc611de5
    True
    """
    return lib.get_interior_ring(geometry, np.intc(index), **kwargs)


@multithreading_enabled
def get_num_interior_rings(geometry, **kwargs):
    """Returns number of internal rings in a polygon

    Returns 0 for not-a-geometry values.

    Parameters
    ----------
    geometry : Geometry or array_like
        The number of interior rings in non-polygons equals zero.
    **kwargs
        For other keyword-only arguments, see the
        `NumPy ufunc docs <https://numpy.org/doc/stable/reference/ufuncs.html#ufuncs-kwargs>`_.

    See also
    --------
    get_exterior_ring
    get_interior_ring

    Examples
    --------
    >>> from shapely import Point, Polygon
    >>> polygon = Polygon([(0, 0), (0, 10), (10, 10), (10, 0), (0, 0)])
    >>> get_num_interior_rings(polygon)
    0
    >>> polygon_with_hole = Polygon(
    ...     [(0, 0), (0, 10), (10, 10), (10, 0), (0, 0)],
    ...     holes=[[(2, 2), (2, 4), (4, 4), (4, 2), (2, 2)]]
    ... )
    >>> get_num_interior_rings(polygon_with_hole)
    1
    >>> get_num_interior_rings(Point(0, 0))
    0
    >>> get_num_interior_rings(None)
    0
    """
    return lib.get_num_interior_rings(geometry, **kwargs)


# collections


@multithreading_enabled
def get_geometry(geometry, index, **kwargs):
    """Returns the nth geometry from a collection of geometries.

    Parameters
    ----------
    geometry : Geometry or array_like
    index : int or array_like
        Negative values count from the end of the collection backwards.
    **kwargs
        For other keyword-only arguments, see the
        `NumPy ufunc docs <https://numpy.org/doc/stable/reference/ufuncs.html#ufuncs-kwargs>`_.

    Notes
    -----
    - simple geometries act as length-1 collections
    - out-of-range values return None

    See also
    --------
    get_num_geometries, get_parts

    Examples
    --------
    >>> from shapely import Point, MultiPoint
    >>> multipoint = MultiPoint([(0, 0), (1, 1), (2, 2), (3, 3)])
    >>> get_geometry(multipoint, 1)
    <POINT (1 1)>
    >>> get_geometry(multipoint, -1)
    <POINT (3 3)>
    >>> get_geometry(multipoint, 5) is None
    True
<<<<<<< HEAD
    >>> get_geometry(Geometry("POINT (1 1)"), 0)
    <POINT (1 1)>
    >>> get_geometry(Geometry("POINT (1 1)"), 1) is None
=======
    >>> get_geometry(Point(1, 1), 0)
    <POINT (1 1)>
    >>> get_geometry(Point(1, 1), 1) is None
>>>>>>> fc611de5
    True
    """
    return lib.get_geometry(geometry, np.intc(index), **kwargs)


def get_parts(geometry, return_index=False):
    """Gets parts of each GeometryCollection or Multi* geometry object; returns
    a copy of each geometry in the GeometryCollection or Multi* geometry object.

    Note: This does not return the individual parts of Multi* geometry objects in
    a GeometryCollection.  You may need to call this function multiple times to
    return individual parts of Multi* geometry objects in a GeometryCollection.

    Parameters
    ----------
    geometry : Geometry or array_like
    return_index : bool, default False
        If True, will return a tuple of ndarrays of (parts, indexes), where indexes
        are the indexes of the original geometries in the source array.

    Returns
    -------
    ndarray of parts or tuple of (parts, indexes)

    See also
    --------
    get_geometry, get_rings

    Examples
    --------
<<<<<<< HEAD
    >>> get_parts(Geometry("MULTIPOINT (0 1, 2 3)")).tolist()
    [<POINT (0 1)>, <POINT (2 3)>]
    >>> parts, index = get_parts([Geometry("MULTIPOINT (0 1)"), Geometry("MULTIPOINT (4 5, 6 7)")], return_index=True)
=======
    >>> from shapely import MultiPoint
    >>> get_parts(MultiPoint([(0, 1), (2, 3)])).tolist()
    [<POINT (0 1)>, <POINT (2 3)>]
    >>> parts, index = get_parts([MultiPoint([(0, 1)]), MultiPoint([(4, 5), (6, 7)])], \
return_index=True)
>>>>>>> fc611de5
    >>> parts.tolist()
    [<POINT (0 1)>, <POINT (4 5)>, <POINT (6 7)>]
    >>> index.tolist()
    [0, 1, 1]
    """
    geometry = np.asarray(geometry, dtype=np.object_)
    geometry = np.atleast_1d(geometry)

    if geometry.ndim != 1:
        raise ValueError("Array should be one dimensional")

    if return_index:
        return _geometry_helpers.get_parts(geometry)

    return _geometry_helpers.get_parts(geometry)[0]


def get_rings(geometry, return_index=False):
    """Gets rings of Polygon geometry object.

    For each Polygon, the first returned ring is always the exterior ring
    and potential subsequent rings are interior rings.

    If the geometry is not a Polygon, nothing is returned (empty array for
    scalar geometry input or no element in output array for array input).

    Parameters
    ----------
    geometry : Geometry or array_like
    return_index : bool, default False
        If True, will return a tuple of ndarrays of (rings, indexes), where
        indexes are the indexes of the original geometries in the source array.

    Returns
    -------
    ndarray of rings or tuple of (rings, indexes)

    See also
    --------
    get_exterior_ring, get_interior_ring, get_parts

    Examples
    --------
    >>> from shapely import Polygon
    >>> polygon_with_hole = Polygon(
    ...     [(0, 0), (0, 10), (10, 10), (10, 0), (0, 0)],
    ...     holes=[[(2, 2), (2, 4), (4, 4), (4, 2), (2, 2)]]
    ... )
    >>> get_rings(polygon_with_hole).tolist()
    [<LINEARRING (0 0, 0 10, 10 10, 10 0, 0 0)>,
     <LINEARRING (2 2, 2 4, 4 4, 4 2, 2 2)>]

    With ``return_index=True``:

    >>> polygon = Polygon([(0, 0), (2, 0), (2, 2), (0, 2), (0, 0)])
    >>> rings, index = get_rings([polygon, polygon_with_hole], return_index=True)
    >>> rings.tolist()
    [<LINEARRING (0 0, 2 0, 2 2, 0 2, 0 0)>,
     <LINEARRING (0 0, 0 10, 10 10, 10 0, 0 0)>,
     <LINEARRING (2 2, 2 4, 4 4, 4 2, 2 2)>]
    >>> index.tolist()
    [0, 1, 1]
    """
    geometry = np.asarray(geometry, dtype=np.object_)
    geometry = np.atleast_1d(geometry)

    if geometry.ndim != 1:
        raise ValueError("Array should be one dimensional")

    if return_index:
        return _geometry_helpers.get_parts(geometry, extract_rings=True)

    return _geometry_helpers.get_parts(geometry, extract_rings=True)[0]


@multithreading_enabled
def get_num_geometries(geometry, **kwargs):
    """Returns number of geometries in a collection.

    Returns 0 for not-a-geometry values.

    Parameters
    ----------
    geometry : Geometry or array_like
        The number of geometries in points, linestrings, linearrings and
        polygons equals one.
    **kwargs
        For other keyword-only arguments, see the
        `NumPy ufunc docs <https://numpy.org/doc/stable/reference/ufuncs.html#ufuncs-kwargs>`_.

    See also
    --------
    get_num_points
    get_geometry

    Examples
    --------
    >>> from shapely import MultiPoint, Point
    >>> get_num_geometries(MultiPoint([(0, 0), (1, 1), (2, 2), (3, 3)]))
    4
    >>> get_num_geometries(Point(1, 1))
    1
    >>> get_num_geometries(None)
    0
    """
    return lib.get_num_geometries(geometry, **kwargs)


@requires_geos("3.6.0")
@multithreading_enabled
def get_precision(geometry, **kwargs):
    """Get the precision of a geometry.

    If a precision has not been previously set, it will be 0 (double
    precision). Otherwise, it will return the precision grid size that was
    set on a geometry.

    Returns NaN for not-a-geometry values.

    Parameters
    ----------
    geometry : Geometry or array_like
    **kwargs
        For other keyword-only arguments, see the
        `NumPy ufunc docs <https://numpy.org/doc/stable/reference/ufuncs.html#ufuncs-kwargs>`_.

    See also
    --------
    set_precision

    Examples
    --------
    >>> from shapely import Point
    >>> point = Point(1, 1)
    >>> get_precision(point)
    0.0
    >>> geometry = set_precision(point, 1.0)
    >>> get_precision(geometry)
    1.0
    >>> get_precision(None)
    nan
    """
    return lib.get_precision(geometry, **kwargs)


class SetPrecisionMode(ParamEnum):
    valid_output = 0
    pointwise = 1
    keep_collapsed = 2


@requires_geos("3.6.0")
@multithreading_enabled
def set_precision(geometry, grid_size, mode="valid_output", **kwargs):
    """Returns geometry with the precision set to a precision grid size.

    By default, geometries use double precision coordinates (grid_size = 0).

    Coordinates will be rounded if a precision grid is less precise than the
    input geometry. Duplicated vertices will be dropped from lines and
    polygons for grid sizes greater than 0. Line and polygon geometries may
    collapse to empty geometries if all vertices are closer together than
    grid_size. Z values, if present, will not be modified.

    Note: subsequent operations will always be performed in the precision of
    the geometry with higher precision (smaller "grid_size"). That same
    precision will be attached to the operation outputs.

    Also note: input geometries should be geometrically valid; unexpected
    results may occur if input geometries are not.

    Returns None if geometry is None.

    Parameters
    ----------
    geometry : Geometry or array_like
    grid_size : float
        Precision grid size. If 0, will use double precision (will not modify
        geometry if precision grid size was not previously set). If this
        value is more precise than input geometry, the input geometry will
        not be modified.
    mode :  {'valid_output', 'pointwise', 'keep_collapsed'}, default 'valid_output'
        This parameter determines how to handle invalid output geometries. There are three modes:

        1. `'valid_output'` (default):  The output is always valid. Collapsed geometry elements
           (including both polygons and lines) are removed. Duplicate vertices are removed.
        2. `'pointwise'`: Precision reduction is performed pointwise. Output geometry
           may be invalid due to collapse or self-intersection. Duplicate vertices are not
           removed. In GEOS this option is called NO_TOPO.

           .. note::

             'pointwise' mode requires at least GEOS 3.10. It is accepted in earlier versions,
             but the results may be unexpected.
        3. `'keep_collapsed'`: Like the default mode, except that collapsed linear geometry
           elements are preserved. Collapsed polygonal input elements are removed. Duplicate
           vertices are removed.
    preserve_topology : bool, optional
        .. deprecated:: 0.11
          This parameter is ignored. Use ``mode`` instead.
    **kwargs
        For other keyword-only arguments, see the
        `NumPy ufunc docs <https://numpy.org/doc/stable/reference/ufuncs.html#ufuncs-kwargs>`_.

    See also
    --------
    get_precision

    Examples
    --------
<<<<<<< HEAD
    >>> set_precision(Geometry("POINT (0.9 0.9)"), 1.0)
    <POINT (1 1)>
    >>> set_precision(Geometry("POINT (0.9 0.9 0.9)"), 1.0)
    <POINT Z (1 1 0.9)>
    >>> set_precision(Geometry("LINESTRING (0 0, 0 0.1, 0 1, 1 1)"), 1.0)
    <LINESTRING (0 0, 0 1, 1 1)>
    >>> set_precision(Geometry("LINESTRING (0 0, 0 0.1, 0.1 0.1)"), 1.0, mode="valid_output")
    <LINESTRING Z EMPTY>
    >>> set_precision(Geometry("LINESTRING (0 0, 0 0.1, 0.1 0.1)"), 1.0, mode="pointwise")
    <LINESTRING (0 0, 0 0, 0 0)>
    >>> set_precision(Geometry("LINESTRING (0 0, 0 0.1, 0.1 0.1)"), 1.0, mode="keep_collapsed")
=======
    >>> from shapely import LineString, Point
    >>> set_precision(Point(0.9, 0.9), 1.0)
    <POINT (1 1)>
    >>> set_precision(Point(0.9, 0.9, 0.9), 1.0)
    <POINT Z (1 1 0.9)>
    >>> set_precision(LineString([(0, 0), (0, 0.1), (0, 1), (1, 1)]), 1.0)
    <LINESTRING (0 0, 0 1, 1 1)>
    >>> set_precision(LineString([(0, 0), (0, 0.1), (0.1, 0.1)]), 1.0, mode="valid_output")
    <LINESTRING Z EMPTY>
    >>> set_precision(LineString([(0, 0), (0, 0.1), (0.1, 0.1)]), 1.0, mode="pointwise")
    <LINESTRING (0 0, 0 0, 0 0)>
    >>> set_precision(LineString([(0, 0), (0, 0.1), (0.1, 0.1)]), 1.0, mode="keep_collapsed")
>>>>>>> fc611de5
    <LINESTRING (0 0, 0 0)>
    >>> set_precision(None, 1.0) is None
    True
    """
    if isinstance(mode, str):
        mode = SetPrecisionMode.get_value(mode)
    elif not np.isscalar(mode):
        raise TypeError("mode only accepts scalar values")
    if "preserve_topology" in kwargs:
        warnings.warn(
            "preserve_topology is deprecated (ignored), use 'mode' instead",
            UserWarning,
            stacklevel=2,
        )
        del kwargs["preserve_topology"]
    if mode == SetPrecisionMode.pointwise and geos_version < (3, 10, 0):
        warnings.warn(
            "'pointwise' is only supported for GEOS 3.10",
            UserWarning,
            stacklevel=2,
        )
    return lib.set_precision(geometry, grid_size, np.intc(mode), **kwargs)


@multithreading_enabled
def force_2d(geometry, **kwargs):
    """Forces the dimensionality of a geometry to 2D.

    Parameters
    ----------
    geometry : Geometry or array_like
    **kwargs
        For other keyword-only arguments, see the
        `NumPy ufunc docs <https://numpy.org/doc/stable/reference/ufuncs.html#ufuncs-kwargs>`_.

    Examples
    --------
<<<<<<< HEAD
    >>> force_2d(Geometry("POINT Z (0 0 0)"))
    <POINT (0 0)>
    >>> force_2d(Geometry("POINT (0 0)"))
    <POINT (0 0)>
    >>> force_2d(Geometry("LINESTRING (0 0 0, 0 1 1, 1 1 2)"))
    <LINESTRING (0 0, 0 1, 1 1)>
    >>> force_2d(Geometry("POLYGON Z EMPTY"))
=======
    >>> from shapely import LineString, Point, Polygon, from_wkt
    >>> force_2d(Point(0, 0, 1))
    <POINT (0 0)>
    >>> force_2d(Point(0, 0))
    <POINT (0 0)>
    >>> force_2d(LineString([(0, 0, 0), (0, 1, 1), (1, 1, 2)]))
    <LINESTRING (0 0, 0 1, 1 1)>
    >>> force_2d(from_wkt("POLYGON Z EMPTY"))
>>>>>>> fc611de5
    <POLYGON EMPTY>
    >>> force_2d(None) is None
    True
    """
    return lib.force_2d(geometry, **kwargs)


@multithreading_enabled
def force_3d(geometry, z=0.0, **kwargs):
    """Forces the dimensionality of a geometry to 3D.

    2D geometries will get the provided Z coordinate; Z coordinates of 3D geometries
    are unchanged (unless they are nan).

    Note that for empty geometries, 3D is only supported since GEOS 3.9 and then
    still only for simple geometries (non-collections).

    Parameters
    ----------
    geometry : Geometry or array_like
    z : float or array_like, default 0.0
    **kwargs
        For other keyword-only arguments, see the
        `NumPy ufunc docs <https://numpy.org/doc/stable/reference/ufuncs.html#ufuncs-kwargs>`_.

    Examples
    --------
<<<<<<< HEAD
    >>> force_3d(Geometry("POINT (0 0)"), z=3)
    <POINT Z (0 0 3)>
    >>> force_3d(Geometry("POINT Z (0 0 0)"), z=3)
    <POINT Z (0 0 0)>
    >>> force_3d(Geometry("LINESTRING (0 0, 0 1, 1 1)"))
=======
    >>> from shapely import LineString, Point
    >>> force_3d(Point(0, 0), z=3)
    <POINT Z (0 0 3)>
    >>> force_3d(Point(0, 0, 0), z=3)
    <POINT Z (0 0 0)>
    >>> force_3d(LineString([(0, 0), (0, 1), (1, 1)]))
>>>>>>> fc611de5
    <LINESTRING Z (0 0 0, 0 1 0, 1 1 0)>
    >>> force_3d(None) is None
    True
    """
    if np.isnan(z).any():
        raise ValueError("It is not allowed to set the Z coordinate to NaN.")
    return lib.force_3d(geometry, z, **kwargs)<|MERGE_RESOLUTION|>--- conflicted
+++ resolved
@@ -359,11 +359,6 @@
     <POINT (2 2)>
     >>> get_point(line, [0, 3]).tolist()
     [<POINT (0 0)>, <POINT (3 3)>]
-<<<<<<< HEAD
-    >>> get_point(Geometry("LINEARRING (0 0, 1 1, 2 2, 0 0)"), 1)
-    <POINT (1 1)>
-    >>> get_point(Geometry("MULTIPOINT (0 0, 1 1, 2 2, 3 3)"), 1) is None
-=======
 
     The functcion works the same for LinearRing input:
 
@@ -373,7 +368,6 @@
     For non-linear geometries it returns None:
 
     >>> get_point(MultiPoint([(0, 0), (1, 1), (2, 2), (3, 3)]), 1) is None
->>>>>>> fc611de5
     True
     >>> get_point(Point(1, 1), 0) is None
     True
@@ -434,16 +428,10 @@
 
     Examples
     --------
-<<<<<<< HEAD
-    >>> get_exterior_ring(Geometry("POLYGON((0 0, 0 10, 10 10, 10 0, 0 0))"))
-    <LINEARRING (0 0, 0 10, 10 10, 10 0, 0 0)>
-    >>> get_exterior_ring(Geometry("POINT (1 1)")) is None
-=======
     >>> from shapely import Point, Polygon
     >>> get_exterior_ring(Polygon([(0, 0), (0, 10), (10, 10), (10, 0), (0, 0)]))
     <LINEARRING (0 0, 0 10, 10 10, 10 0, 0 0)>
     >>> get_exterior_ring(Point(1, 1)) is None
->>>>>>> fc611de5
     True
     """
     return lib.get_exterior_ring(geometry, **kwargs)
@@ -476,16 +464,12 @@
     ... )
     >>> get_interior_ring(polygon_with_hole, 0)
     <LINEARRING (2 2, 2 4, 4 4, 4 2, 2 2)>
-<<<<<<< HEAD
-    >>> get_interior_ring(Geometry("POINT (1 1)"), 0) is None
-=======
     >>> get_interior_ring(polygon_with_hole, 1) is None
     True
     >>> polygon = Polygon([(0, 0), (0, 10), (10, 10), (10, 0), (0, 0)])
     >>> get_interior_ring(polygon, 0) is None
     True
     >>> get_interior_ring(Point(0, 0), 0) is None
->>>>>>> fc611de5
     True
     """
     return lib.get_interior_ring(geometry, np.intc(index), **kwargs)
@@ -565,15 +549,9 @@
     <POINT (3 3)>
     >>> get_geometry(multipoint, 5) is None
     True
-<<<<<<< HEAD
-    >>> get_geometry(Geometry("POINT (1 1)"), 0)
-    <POINT (1 1)>
-    >>> get_geometry(Geometry("POINT (1 1)"), 1) is None
-=======
     >>> get_geometry(Point(1, 1), 0)
     <POINT (1 1)>
     >>> get_geometry(Point(1, 1), 1) is None
->>>>>>> fc611de5
     True
     """
     return lib.get_geometry(geometry, np.intc(index), **kwargs)
@@ -604,17 +582,11 @@
 
     Examples
     --------
-<<<<<<< HEAD
-    >>> get_parts(Geometry("MULTIPOINT (0 1, 2 3)")).tolist()
-    [<POINT (0 1)>, <POINT (2 3)>]
-    >>> parts, index = get_parts([Geometry("MULTIPOINT (0 1)"), Geometry("MULTIPOINT (4 5, 6 7)")], return_index=True)
-=======
     >>> from shapely import MultiPoint
     >>> get_parts(MultiPoint([(0, 1), (2, 3)])).tolist()
     [<POINT (0 1)>, <POINT (2 3)>]
     >>> parts, index = get_parts([MultiPoint([(0, 1)]), MultiPoint([(4, 5), (6, 7)])], \
 return_index=True)
->>>>>>> fc611de5
     >>> parts.tolist()
     [<POINT (0 1)>, <POINT (4 5)>, <POINT (6 7)>]
     >>> index.tolist()
@@ -825,19 +797,6 @@
 
     Examples
     --------
-<<<<<<< HEAD
-    >>> set_precision(Geometry("POINT (0.9 0.9)"), 1.0)
-    <POINT (1 1)>
-    >>> set_precision(Geometry("POINT (0.9 0.9 0.9)"), 1.0)
-    <POINT Z (1 1 0.9)>
-    >>> set_precision(Geometry("LINESTRING (0 0, 0 0.1, 0 1, 1 1)"), 1.0)
-    <LINESTRING (0 0, 0 1, 1 1)>
-    >>> set_precision(Geometry("LINESTRING (0 0, 0 0.1, 0.1 0.1)"), 1.0, mode="valid_output")
-    <LINESTRING Z EMPTY>
-    >>> set_precision(Geometry("LINESTRING (0 0, 0 0.1, 0.1 0.1)"), 1.0, mode="pointwise")
-    <LINESTRING (0 0, 0 0, 0 0)>
-    >>> set_precision(Geometry("LINESTRING (0 0, 0 0.1, 0.1 0.1)"), 1.0, mode="keep_collapsed")
-=======
     >>> from shapely import LineString, Point
     >>> set_precision(Point(0.9, 0.9), 1.0)
     <POINT (1 1)>
@@ -850,7 +809,6 @@
     >>> set_precision(LineString([(0, 0), (0, 0.1), (0.1, 0.1)]), 1.0, mode="pointwise")
     <LINESTRING (0 0, 0 0, 0 0)>
     >>> set_precision(LineString([(0, 0), (0, 0.1), (0.1, 0.1)]), 1.0, mode="keep_collapsed")
->>>>>>> fc611de5
     <LINESTRING (0 0, 0 0)>
     >>> set_precision(None, 1.0) is None
     True
@@ -888,15 +846,6 @@
 
     Examples
     --------
-<<<<<<< HEAD
-    >>> force_2d(Geometry("POINT Z (0 0 0)"))
-    <POINT (0 0)>
-    >>> force_2d(Geometry("POINT (0 0)"))
-    <POINT (0 0)>
-    >>> force_2d(Geometry("LINESTRING (0 0 0, 0 1 1, 1 1 2)"))
-    <LINESTRING (0 0, 0 1, 1 1)>
-    >>> force_2d(Geometry("POLYGON Z EMPTY"))
-=======
     >>> from shapely import LineString, Point, Polygon, from_wkt
     >>> force_2d(Point(0, 0, 1))
     <POINT (0 0)>
@@ -905,7 +854,6 @@
     >>> force_2d(LineString([(0, 0, 0), (0, 1, 1), (1, 1, 2)]))
     <LINESTRING (0 0, 0 1, 1 1)>
     >>> force_2d(from_wkt("POLYGON Z EMPTY"))
->>>>>>> fc611de5
     <POLYGON EMPTY>
     >>> force_2d(None) is None
     True
@@ -933,20 +881,12 @@
 
     Examples
     --------
-<<<<<<< HEAD
-    >>> force_3d(Geometry("POINT (0 0)"), z=3)
-    <POINT Z (0 0 3)>
-    >>> force_3d(Geometry("POINT Z (0 0 0)"), z=3)
-    <POINT Z (0 0 0)>
-    >>> force_3d(Geometry("LINESTRING (0 0, 0 1, 1 1)"))
-=======
     >>> from shapely import LineString, Point
     >>> force_3d(Point(0, 0), z=3)
     <POINT Z (0 0 3)>
     >>> force_3d(Point(0, 0, 0), z=3)
     <POINT Z (0 0 0)>
     >>> force_3d(LineString([(0, 0), (0, 1), (1, 1)]))
->>>>>>> fc611de5
     <LINESTRING Z (0 0 0, 0 1 0, 1 1 0)>
     >>> force_3d(None) is None
     True
