--- conflicted
+++ resolved
@@ -860,7 +860,17 @@
         self.methods['voronoi_diagram'] = self.GEOSVoronoiDiagram
 
 
-<<<<<<< HEAD
+class LGEOS360(LGEOS350):
+    """Proxy for GEOS 3.6.0-CAPI-1.10.0
+    """
+    geos_version = (3, 6, 0)
+    geos_capi_version = (1, 10, 0)
+
+    def __init__(self, dll):
+        super(LGEOS360, self).__init__(dll)
+        self.methods['minimum_clearance'] = self.GEOSMinimumClearance
+
+
 class LGEOS380(LGEOS350):
     """Proxy for GEOS 3.8.0-CAPI-1.13.0"""
 
@@ -871,21 +881,8 @@
 
 if geos_version >= (3, 8, 0):
     L = LGEOS380
-=======
-class LGEOS360(LGEOS350):
-    """Proxy for GEOS 3.6.0-CAPI-1.10.0
-    """
-    geos_version = (3, 6, 0)
-    geos_capi_version = (1, 10, 0)
-
-    def __init__(self, dll):
-        super(LGEOS360, self).__init__(dll)
-        self.methods['minimum_clearance'] = self.GEOSMinimumClearance
-
-
-if geos_version >= (3, 6, 0):
+elif geos_version >= (3, 6, 0):
     L = LGEOS360
->>>>>>> d3d1e3a2
 elif geos_version >= (3, 5, 0):
     L = LGEOS350
 elif geos_version >= (3, 4, 0):
