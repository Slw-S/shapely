--- conflicted
+++ resolved
@@ -333,13 +333,8 @@
     """Creates geometries from GeoJSON representations (strings).
 
     If a GeoJSON is a FeatureCollection, it is read as a single geometry
-<<<<<<< HEAD
-    (with type GEOMETRYCOLLECTION). This may be unpacked using the
-    ``pygeos.get_parts``. Properties are not read.
-=======
-    (with type GEOMETRYCOLLECTION). This may be unpacked using the ``shapely.get_parts``.
+    (with type GEOMETRYCOLLECTION). This may be unpacked using ``shapely.get_parts``.
     Properties are not read.
->>>>>>> 0c3397c4
 
     The GeoJSON format is defined in `RFC 7946 <https://geojson.org/>`__.
 
