import numpy as np

from . import Geometry, GeometryType, lib
from ._geometry_helpers import collections_1d, simple_geometries_1d
from .decorators import multithreading_enabled
from .io import from_wkt

__all__ = [
    "points",
    "linestrings",
    "linearrings",
    "polygons",
    "multipoints",
    "multilinestrings",
    "multipolygons",
    "geometrycollections",
    "box",
    "prepare",
    "destroy_prepared",
    "empty",
]


def _xyz_to_coords(x, y, z):
    if y is None:
        return x
    if z is None:
        coords = np.broadcast_arrays(x, y)
    else:
        coords = np.broadcast_arrays(x, y, z)
    return np.stack(coords, axis=-1)


@multithreading_enabled
def points(coords, y=None, z=None, indices=None, out=None, **kwargs):
    """Create an array of points.

    Parameters
    ----------
    coords : array_like
        An array of coordinate tuples (2- or 3-dimensional) or, if ``y`` is
        provided, an array of x coordinates.
    y : array_like, optional
    z : array_like, optional
    indices : array_like, optional
        Indices into the target array where input coordinates belong. If
        provided, the coords should be 2D with shape (N, 2) or (N, 3) and
        indices should be an array of shape (N,) with integers in increasing
        order. Missing indices result in a ValueError unless ``out`` is
        provided, in which case the original value in ``out`` is kept.
    out : ndarray, optional
        An array (with dtype object) to output the geometries into.
    **kwargs
        For other keyword-only arguments, see the
        `NumPy ufunc docs <https://numpy.org/doc/stable/reference/ufuncs.html#ufuncs-kwargs>`_.
        Ignored if ``indices`` is provided.

    Examples
    --------
    >>> points([[0, 1], [4, 5]]).tolist()
    [<POINT (0 1)>, <POINT (4 5)>]
    >>> points([0, 1, 2])
    <POINT Z (0 1 2)>

    Notes
    -----

    - GEOS >=3.10 automatically converts POINT (nan nan) to POINT EMPTY.
    - Usage of the ``y`` and ``z`` arguments will prevents lazy evaluation in ``dask``.
      Instead provide the coordinates as an array with shape ``(..., 2)`` or ``(..., 3)`` using only the ``coords`` argument.
    """
    coords = _xyz_to_coords(coords, y, z)
    if indices is None:
        return lib.points(coords, out=out, **kwargs)
    else:
        return simple_geometries_1d(coords, indices, GeometryType.POINT, out=out)


@multithreading_enabled
def linestrings(coords, y=None, z=None, indices=None, out=None, **kwargs):
    """Create an array of linestrings.

    This function will raise an exception if a linestring contains less than
    two points.

    Parameters
    ----------
    coords : array_like
        An array of lists of coordinate tuples (2- or 3-dimensional) or, if ``y``
        is provided, an array of lists of x coordinates
    y : array_like, optional
    z : array_like, optional
    indices : array_like, optional
        Indices into the target array where input coordinates belong. If
        provided, the coords should be 2D with shape (N, 2) or (N, 3) and
        indices should be an array of shape (N,) with integers in increasing
        order. Missing indices result in a ValueError unless ``out`` is
        provided, in which case the original value in ``out`` is kept.
    out : ndarray, optional
        An array (with dtype object) to output the geometries into.
    **kwargs
        For other keyword-only arguments, see the
        `NumPy ufunc docs <https://numpy.org/doc/stable/reference/ufuncs.html#ufuncs-kwargs>`_.
        Ignored if ``indices`` is provided.

    Examples
    --------
    >>> linestrings([[[0, 1], [4, 5]], [[2, 3], [5, 6]]]).tolist()
    [<LINESTRING (0 1, 4 5)>, <LINESTRING (2 3, 5 6)>]
    >>> linestrings([[0, 1], [4, 5], [2, 3], [5, 6], [7, 8]], indices=[0, 0, 1, 1, 1]).tolist()
    [<LINESTRING (0 1, 4 5)>, <LINESTRING (2 3, 5 6, 7 8)>]

    Notes
    -----
    - Usage of the ``y`` and ``z`` arguments will prevents lazy evaluation in ``dask``.
      Instead provide the coordinates as a ``(..., 2)`` or ``(..., 3)`` array using only ``coords``.
    """
    coords = _xyz_to_coords(coords, y, z)
    if indices is None:
        return lib.linestrings(coords, out=out, **kwargs)
    else:
        return simple_geometries_1d(coords, indices, GeometryType.LINESTRING, out=out)


@multithreading_enabled
def linearrings(coords, y=None, z=None, indices=None, out=None, **kwargs):
    """Create an array of linearrings.

    If the provided coords do not constitute a closed linestring, or if there
    are only 3 provided coords, the first
    coordinate is duplicated at the end to close the ring. This function will
    raise an exception if a linearring contains less than three points or if
    the terminal coordinates contain NaN (not-a-number).

    Parameters
    ----------
    coords : array_like
        An array of lists of coordinate tuples (2- or 3-dimensional) or, if ``y``
        is provided, an array of lists of x coordinates
    y : array_like, optional
    z : array_like, optional
    indices : array_like, optional
        Indices into the target array where input coordinates belong. If
        provided, the coords should be 2D with shape (N, 2) or (N, 3) and
        indices should be an array of shape (N,) with integers in increasing
        order. Missing indices result in a ValueError unless ``out`` is
        provided, in which case the original value in ``out`` is kept.
    out : ndarray, optional
        An array (with dtype object) to output the geometries into.
    **kwargs
        For other keyword-only arguments, see the
        `NumPy ufunc docs <https://numpy.org/doc/stable/reference/ufuncs.html#ufuncs-kwargs>`_.
        Ignored if ``indices`` is provided.

    See also
    --------
    linestrings

    Examples
    --------
    >>> linearrings([[0, 0], [0, 1], [1, 1], [0, 0]])
    <LINEARRING (0 0, 0 1, 1 1, 0 0)>
    >>> linearrings([[0, 0], [0, 1], [1, 1]])
    <LINEARRING (0 0, 0 1, 1 1, 0 0)>

    Notes
    -----
    - Usage of the ``y`` and ``z`` arguments will prevents lazy evaluation in ``dask``.
      Instead provide the coordinates as a ``(..., 2)`` or ``(..., 3)`` array using only ``coords``.
    """
    coords = _xyz_to_coords(coords, y, z)
    if indices is None:
        return lib.linearrings(coords, out=out, **kwargs)
    else:
        return simple_geometries_1d(coords, indices, GeometryType.LINEARRING, out=out)


@multithreading_enabled
def polygons(geometries, holes=None, indices=None, out=None, **kwargs):
    """Create an array of polygons.

    Parameters
    ----------
    geometries : array_like
        An array of linearrings or coordinates (see linearrings).
        Unless ``indices`` are given (see description below), this
        include the outer shells only. The ``holes`` argument should be used
        to create polygons with holes.
    holes : array_like, optional
        An array of lists of linearrings that constitute holes for each shell.
        Not to be used in combination with ``indices``.
    indices : array_like, optional
        Indices into the target array where input geometries belong. If
        provided, the holes are expected to be present inside ``geometries``;
        the first geometry for each index is the outer shell
        and all subsequent geometries in that index are the holes.
        Both geometries and indices should be 1D and have matching sizes.
        Indices should be in increasing order. Missing indices result in a ValueError
        unless ``out`` is  provided, in which case the original value in ``out`` is kept.
    out : ndarray, optional
        An array (with dtype object) to output the geometries into.
    **kwargs
        For other keyword-only arguments, see the
        `NumPy ufunc docs <https://numpy.org/doc/stable/reference/ufuncs.html#ufuncs-kwargs>`_.
        Ignored if ``indices`` is provided.

    Examples
    --------
    Polygons are constructed from rings:

    >>> ring_1 = linearrings([[0, 0], [0, 10], [10, 10], [10, 0]])
    >>> ring_2 = linearrings([[2, 6], [2, 7], [3, 7], [3, 6]])
    >>> polygons([ring_1, ring_2])[0]
    <POLYGON ((0 0, 0 10, 10 10, 10 0, 0 0))>
    >>> polygons([ring_1, ring_2])[1]
    <POLYGON ((2 6, 2 7, 3 7, 3 6, 2 6))>

    Or from coordinates directly:

    >>> polygons([[0, 0], [0, 10], [10, 10], [10, 0]])
    <POLYGON ((0 0, 0 10, 10 10, 10 0, 0 0))>

    Adding holes can be done using the ``holes`` keyword argument:

    >>> polygons(ring_1, holes=[ring_2])
<<<<<<< HEAD
    <POLYGON ((0 0, 0 10, 10 10, 10 0, 0 0), (2 6, 2 7, 3 7, 3 6, 2 6))>
=======
    <POLYGON ((0 0, 0 10, 10 10, 10 0, 0 0), (2 6, 2 7, 3 7, 3 6...>
>>>>>>> fc611de5

    Or using the ``indices`` argument:

    >>> polygons([ring_1, ring_2], indices=[0, 1])[0]
    <POLYGON ((0 0, 0 10, 10 10, 10 0, 0 0))>
    >>> polygons([ring_1, ring_2], indices=[0, 1])[1]
    <POLYGON ((2 6, 2 7, 3 7, 3 6, 2 6))>
    >>> polygons([ring_1, ring_2], indices=[0, 0])[0]
<<<<<<< HEAD
    <POLYGON ((0 0, 0 10, 10 10, 10 0, 0 0), (2 6, 2 7, 3 7, 3 6, 2 6))>
=======
    <POLYGON ((0 0, 0 10, 10 10, 10 0, 0 0), (2 6, 2 7, 3 7, 3 6...>
>>>>>>> fc611de5

    Missing input values (``None``) are ignored and may result in an
    empty polygon:

    >>> polygons(None)
    <POLYGON EMPTY>
    >>> polygons(ring_1, holes=[None])
    <POLYGON ((0 0, 0 10, 10 10, 10 0, 0 0))>
    >>> polygons([ring_1, None], indices=[0, 0])[0]
    <POLYGON ((0 0, 0 10, 10 10, 10 0, 0 0))>
    """
    geometries = np.asarray(geometries)
    if not isinstance(geometries, Geometry) and np.issubdtype(
        geometries.dtype, np.number
    ):
        geometries = linearrings(geometries)

    if indices is not None:
        if holes is not None:
            raise TypeError("Cannot specify separate holes array when using indices.")
        return collections_1d(geometries, indices, GeometryType.POLYGON, out=out)

    if holes is None:
        # no holes provided: initialize an empty holes array matching shells
        shape = geometries.shape + (0,) if isinstance(geometries, np.ndarray) else (0,)
        holes = np.empty(shape, dtype=object)
    else:
        holes = np.asarray(holes)
        # convert holes coordinates into linearrings
        if np.issubdtype(holes.dtype, np.number):
            holes = linearrings(holes)

    return lib.polygons(geometries, holes, out=out, **kwargs)


@multithreading_enabled
def box(xmin, ymin, xmax, ymax, ccw=True, **kwargs):
    """Create box polygons.

    Parameters
    ----------
    xmin : array_like
    ymin : array_like
    xmax : array_like
    ymax : array_like
    ccw : bool, default True
        If True, box will be created in counterclockwise direction starting
        from bottom right coordinate (xmax, ymin).
        If False, box will be created in clockwise direction starting from
        bottom left coordinate (xmin, ymin).
    **kwargs
        For other keyword-only arguments, see the
        `NumPy ufunc docs <https://numpy.org/doc/stable/reference/ufuncs.html#ufuncs-kwargs>`_.

    Examples
    --------
    >>> box(0, 0, 1, 1)
    <POLYGON ((1 0, 1 1, 0 1, 0 0, 1 0))>
    >>> box(0, 0, 1, 1, ccw=False)
    <POLYGON ((0 0, 0 1, 1 1, 1 0, 0 0))>

    """
    return lib.box(xmin, ymin, xmax, ymax, ccw, **kwargs)


@multithreading_enabled
def multipoints(geometries, indices=None, out=None, **kwargs):
    """Create multipoints from arrays of points

    Parameters
    ----------
    geometries : array_like
        An array of points or coordinates (see points).
    indices : array_like, optional
        Indices into the target array where input geometries belong. If
        provided, both geometries and indices should be 1D and have matching
        sizes. Indices should be in increasing order. Missing indices result
        in a ValueError unless ``out`` is  provided, in which case the original
        value in ``out`` is kept.
    out : ndarray, optional
        An array (with dtype object) to output the geometries into.
    **kwargs
        For other keyword-only arguments, see the
        `NumPy ufunc docs <https://numpy.org/doc/stable/reference/ufuncs.html#ufuncs-kwargs>`_.
        Ignored if ``indices`` is provided.

    Examples
    --------
    Multipoints are constructed from points:

    >>> point_1 = points([1, 1])
    >>> point_2 = points([2, 2])
    >>> multipoints([point_1, point_2])
    <MULTIPOINT (1 1, 2 2)>
    >>> multipoints([[point_1, point_2], [point_2, None]]).tolist()
    [<MULTIPOINT (1 1, 2 2)>, <MULTIPOINT (2 2)>]

    Or from coordinates directly:

    >>> multipoints([[0, 0], [2, 2], [3, 3]])
    <MULTIPOINT (0 0, 2 2, 3 3)>

    Multiple multipoints of different sizes can be constructed efficiently using the
    ``indices`` keyword argument:

    >>> multipoints([point_1, point_2, point_2], indices=[0, 0, 1]).tolist()
    [<MULTIPOINT (1 1, 2 2)>, <MULTIPOINT (2 2)>]

    Missing input values (``None``) are ignored and may result in an
    empty multipoint:

    >>> multipoints([None])
    <MULTIPOINT EMPTY>
    >>> multipoints([point_1, None], indices=[0, 0]).tolist()
    [<MULTIPOINT (1 1)>]
    >>> multipoints([point_1, None], indices=[0, 1]).tolist()
    [<MULTIPOINT (1 1)>, <MULTIPOINT EMPTY>]
    """
    typ = GeometryType.MULTIPOINT
    geometries = np.asarray(geometries)
    if not isinstance(geometries, Geometry) and np.issubdtype(
        geometries.dtype, np.number
    ):
        geometries = points(geometries)
    if indices is None:
        return lib.create_collection(geometries, typ, out=out, **kwargs)
    else:
        return collections_1d(geometries, indices, typ, out=out)


@multithreading_enabled
def multilinestrings(geometries, indices=None, out=None, **kwargs):
    """Create multilinestrings from arrays of linestrings

    Parameters
    ----------
    geometries : array_like
        An array of linestrings or coordinates (see linestrings).
    indices : array_like, optional
        Indices into the target array where input geometries belong. If
        provided, both geometries and indices should be 1D and have matching
        sizes. Indices should be in increasing order. Missing indices result
        in a ValueError unless ``out`` is  provided, in which case the original
        value in ``out`` is kept.
    out : ndarray, optional
        An array (with dtype object) to output the geometries into.
    **kwargs
        For other keyword-only arguments, see the
        `NumPy ufunc docs <https://numpy.org/doc/stable/reference/ufuncs.html#ufuncs-kwargs>`_.
        Ignored if ``indices`` is provided.

    See also
    --------
    multipoints
    """
    typ = GeometryType.MULTILINESTRING
    geometries = np.asarray(geometries)
    if not isinstance(geometries, Geometry) and np.issubdtype(
        geometries.dtype, np.number
    ):
        geometries = linestrings(geometries)

    if indices is None:
        return lib.create_collection(geometries, typ, out=out, **kwargs)
    else:
        return collections_1d(geometries, indices, typ, out=out)


@multithreading_enabled
def multipolygons(geometries, indices=None, out=None, **kwargs):
    """Create multipolygons from arrays of polygons

    Parameters
    ----------
    geometries : array_like
        An array of polygons or coordinates (see polygons).
    indices : array_like, optional
        Indices into the target array where input geometries belong. If
        provided, both geometries and indices should be 1D and have matching
        sizes. Indices should be in increasing order. Missing indices result
        in a ValueError unless ``out`` is  provided, in which case the original
        value in ``out`` is kept.
    out : ndarray, optional
        An array (with dtype object) to output the geometries into.
    **kwargs
        For other keyword-only arguments, see the
        `NumPy ufunc docs <https://numpy.org/doc/stable/reference/ufuncs.html#ufuncs-kwargs>`_.
        Ignored if ``indices`` is provided.

    See also
    --------
    multipoints
    """
    typ = GeometryType.MULTIPOLYGON
    geometries = np.asarray(geometries)
    if not isinstance(geometries, Geometry) and np.issubdtype(
        geometries.dtype, np.number
    ):
        geometries = polygons(geometries)
    if indices is None:
        return lib.create_collection(geometries, typ, out=out, **kwargs)
    else:
        return collections_1d(geometries, indices, typ, out=out)


@multithreading_enabled
def geometrycollections(geometries, indices=None, out=None, **kwargs):
    """Create geometrycollections from arrays of geometries

    Parameters
    ----------
    geometries : array_like
        An array of geometries
    indices : array_like, optional
        Indices into the target array where input geometries belong. If
        provided, both geometries and indices should be 1D and have matching
        sizes. Indices should be in increasing order. Missing indices result
        in a ValueError unless ``out`` is  provided, in which case the original
        value in ``out`` is kept.
    out : ndarray, optional
        An array (with dtype object) to output the geometries into.
    **kwargs
        For other keyword-only arguments, see the
        `NumPy ufunc docs <https://numpy.org/doc/stable/reference/ufuncs.html#ufuncs-kwargs>`_.
        Ignored if ``indices`` is provided.

    See also
    --------
    multipoints
    """
    typ = GeometryType.GEOMETRYCOLLECTION
    if indices is None:
        return lib.create_collection(geometries, typ, out=out, **kwargs)
    else:
        return collections_1d(geometries, indices, typ, out=out)


def prepare(geometry, **kwargs):
    """Prepare a geometry, improving performance of other operations.

    A prepared geometry is a normal geometry with added information such as an
    index on the line segments. This improves the performance of the following operations:
    contains, contains_properly, covered_by, covers, crosses, disjoint, intersects,
    overlaps, touches, and within.

    Note that if a prepared geometry is modified, the newly created Geometry object is
    not prepared. In that case, ``prepare`` should be called again.

    This function does not recompute previously prepared geometries;
    it is efficient to call this function on an array that partially contains prepared geometries.

    Parameters
    ----------
    geometry : Geometry or array_like
        Geometries are changed inplace
    **kwargs
        For other keyword-only arguments, see the
        `NumPy ufunc docs <https://numpy.org/doc/stable/reference/ufuncs.html#ufuncs-kwargs>`_.

    See also
    --------
    is_prepared : Identify whether a geometry is prepared already.
    destroy_prepared : Destroy the prepared part of a geometry.
    """
    lib.prepare(geometry, **kwargs)


def destroy_prepared(geometry, **kwargs):
    """Destroy the prepared part of a geometry, freeing up memory.

    Note that the prepared geometry will always be cleaned up if the geometry itself
    is dereferenced. This function needs only be called in very specific circumstances,
    such as freeing up memory without losing the geometries, or benchmarking.

    Parameters
    ----------
    geometry : Geometry or array_like
        Geometries are changed inplace
    **kwargs
        For other keyword-only arguments, see the
        `NumPy ufunc docs <https://numpy.org/doc/stable/reference/ufuncs.html#ufuncs-kwargs>`_.

    See also
    --------
    prepare
    """
    lib.destroy_prepared(geometry, **kwargs)


def empty(shape, geom_type=None, order="C"):
    """Create a geometry array prefilled with None or with empty geometries.

    Parameters
    ----------
    shape : int or tuple of int
        Shape of the empty array, e.g., ``(2, 3)`` or ``2``.
    geom_type : shapely.GeometryType, optional
        The desired geometry type in case the array should be prefilled
        with empty geometries. Default ``None``.
    order : {'C', 'F'}, optional, default: 'C'
        Whether to store multi-dimensional data in row-major
        (C-style) or column-major (Fortran-style) order in
        memory.

    Examples
    --------
    >>> empty((2, 3)).tolist()
    [[None, None, None], [None, None, None]]
    >>> empty(2, geom_type=GeometryType.POINT).tolist()
    [<POINT EMPTY>, <POINT EMPTY>]
    """
    if geom_type is None:
        return np.empty(shape, dtype=object, order=order)

    geom_type = GeometryType(geom_type)  # cast int to GeometryType
    if geom_type is GeometryType.MISSING:
        return np.empty(shape, dtype=object, order=order)

    fill_value = from_wkt(geom_type.name + " EMPTY")
    return np.full(shape, fill_value, dtype=object, order=order)<|MERGE_RESOLUTION|>--- conflicted
+++ resolved
@@ -223,11 +223,7 @@
     Adding holes can be done using the ``holes`` keyword argument:
 
     >>> polygons(ring_1, holes=[ring_2])
-<<<<<<< HEAD
     <POLYGON ((0 0, 0 10, 10 10, 10 0, 0 0), (2 6, 2 7, 3 7, 3 6, 2 6))>
-=======
-    <POLYGON ((0 0, 0 10, 10 10, 10 0, 0 0), (2 6, 2 7, 3 7, 3 6...>
->>>>>>> fc611de5
 
     Or using the ``indices`` argument:
 
@@ -236,11 +232,7 @@
     >>> polygons([ring_1, ring_2], indices=[0, 1])[1]
     <POLYGON ((2 6, 2 7, 3 7, 3 6, 2 6))>
     >>> polygons([ring_1, ring_2], indices=[0, 0])[0]
-<<<<<<< HEAD
     <POLYGON ((0 0, 0 10, 10 10, 10 0, 0 0), (2 6, 2 7, 3 7, 3 6, 2 6))>
-=======
-    <POLYGON ((0 0, 0 10, 10 10, 10 0, 0 0), (2 6, 2 7, 3 7, 3 6...>
->>>>>>> fc611de5
 
     Missing input values (``None``) are ignored and may result in an
     empty polygon:
