import numpy as np

from . import lib

__all__ = ["transform", "count_coordinates", "get_coordinates", "set_coordinates"]


def transform(geometry, transformation, include_z=False):
    """Returns a copy of a geometry array with a function applied to its
    coordinates.

    With the default of ``include_z=False``, all returned geometries will be
    two-dimensional; the third dimension will be discarded, if present.
    When specifying ``include_z=True``, the returned geometries preserve
    the dimensionality of the respective input geometries.

    Parameters
    ----------
    geometry : Geometry or array_like
    transformation : function
        A function that transforms a (N, 2) or (N, 3) ndarray of float64 to
        another (N, 2) or (N, 3) ndarray of float64.
    include_z : bool, default False
        If True, include the third dimension in the coordinates array
        that is passed to the ``transformation`` function. If a
        geometry has no third dimension, the z-coordinates passed to the
        function will be NaN.

    Examples
    --------
<<<<<<< HEAD
    >>> from shapely import LineString, Point
    >>> apply(Point(0, 0), lambda x: x + 1)
    <shapely.Point POINT (1 1)>
    >>> apply(LineString(((2, 2), (4, 4))), lambda x: x * [2, 3])
    <shapely.LineString LINESTRING (4 6, 8 12)>
    >>> apply(None, lambda x: x) is None
    True
    >>> apply([Point(0, 0), None], lambda x: x).tolist()
    [<shapely.Point POINT (0 0)>, None]

    By default, the third dimension is ignored:

    >>> apply(Point(0, 0, 0), lambda x: x + 1)
    <shapely.Point POINT (1 1)>
    >>> apply(Point(0, 0, 0), lambda x: x + 1, include_z=True)
    <shapely.Point POINT Z (1 1 1)>
=======
    >>> transform(Geometry("POINT (0 0)"), lambda x: x + 1)
    <pygeos.Geometry POINT (1 1)>
    >>> transform(Geometry("LINESTRING (2 2, 4 4)"), lambda x: x * [2, 3])
    <pygeos.Geometry LINESTRING (4 6, 8 12)>
    >>> transform(None, lambda x: x) is None
    True
    >>> transform([Geometry("POINT (0 0)"), None], lambda x: x).tolist()
    [<pygeos.Geometry POINT (0 0)>, None]

    By default, the third dimension is ignored:

    >>> transform(Geometry("POINT Z (0 0 0)"), lambda x: x + 1)
    <pygeos.Geometry POINT (1 1)>
    >>> transform(Geometry("POINT Z (0 0 0)"), lambda x: x + 1, include_z=True)
    <pygeos.Geometry POINT Z (1 1 1)>
>>>>>>> 9b3fa0ae
    """
    geometry_arr = np.array(geometry, dtype=np.object_)  # makes a copy
    coordinates = lib.get_coordinates(geometry_arr, include_z, False)
    new_coordinates = transformation(coordinates)
    # check the array to yield understandable error messages
    if not isinstance(new_coordinates, np.ndarray):
        raise ValueError("The provided transformation did not return a numpy array")
    if new_coordinates.dtype != np.float64:
        raise ValueError(
            "The provided transformation returned an array with an unexpected "
            "dtype ({})".format(new_coordinates.dtype)
        )
    if new_coordinates.shape != coordinates.shape:
        # if the shape is too small we will get a segfault
        raise ValueError(
            "The provided transformation returned an array with an unexpected "
            "shape ({})".format(new_coordinates.shape)
        )
    geometry_arr = lib.set_coordinates(geometry_arr, new_coordinates)
    if geometry_arr.ndim == 0 and not isinstance(geometry, np.ndarray):
        return geometry_arr.item()
    return geometry_arr


def count_coordinates(geometry):
    """Counts the number of coordinate pairs in a geometry array.

    Parameters
    ----------
    geometry : Geometry or array_like

    Examples
    --------
    >>> from shapely import LineString, Point
    >>> count_coordinates(Point(0, 0))
    1
    >>> count_coordinates(LineString(((2, 2), (4, 2))))
    2
    >>> count_coordinates(None)
    0
    >>> count_coordinates([Point(0, 0), None])
    1
    """
    return lib.count_coordinates(np.asarray(geometry, dtype=np.object_))


def get_coordinates(geometry, include_z=False, return_index=False):
    """Gets coordinates from a geometry array as an array of floats.

    The shape of the returned array is (N, 2), with N being the number of
    coordinate pairs. With the default of ``include_z=False``, three-dimensional
    data is ignored. When specifying ``include_z=True``, the shape of the
    returned array is (N, 3).

    Parameters
    ----------
    geometry : Geometry or array_like
    include_z : bool, default False
        If, True include the third dimension in the output. If a geometry
        has no third dimension, the z-coordinates will be NaN.
    return_index : bool, default False
        If True, also return the index of each returned geometry as a separate
        ndarray of integers. For multidimensional arrays, this indexes into the
        flattened array (in C contiguous order).

    Examples
    --------
    >>> from shapely import LineString, Point
    >>> get_coordinates(Point(0, 0)).tolist()
    [[0.0, 0.0]]
    >>> get_coordinates(LineString(((2, 2), (4, 4)))).tolist()
    [[2.0, 2.0], [4.0, 4.0]]
    >>> get_coordinates(None)
    array([], shape=(0, 2), dtype=float64)

    By default the third dimension is ignored:

    >>> get_coordinates(Point(0, 0, 0)).tolist()
    [[0.0, 0.0]]
    >>> get_coordinates(Point(0, 0, 0), include_z=True).tolist()
    [[0.0, 0.0, 0.0]]

    When return_index=True, indexes are returned also:

    >>> geometries = [LineString(((2, 2), (4, 4))), Point(0, 0)]
    >>> coordinates, index = get_coordinates(geometries, return_index=True)
    >>> coordinates.tolist(), index.tolist()
    ([[2.0, 2.0], [4.0, 4.0], [0.0, 0.0]], [0, 0, 1])
    """
    return lib.get_coordinates(
        np.asarray(geometry, dtype=np.object_), include_z, return_index
    )


def set_coordinates(geometry, coordinates):
    """Adapts the coordinates of a geometry array in-place.

    If the coordinates array has shape (N, 2), all returned geometries
    will be two-dimensional, and the third dimension will be discarded,
    if present. If the coordinates array has shape (N, 3), the returned
    geometries preserve the dimensionality of the input geometries.

    .. warning::

        The geometry array is modified in-place! If you do not want to
        modify the original array, you can do
        ``set_coordinates(arr.copy(), newcoords)``.

    Parameters
    ----------
    geometry : Geometry or array_like
    coordinates: array_like

    See Also
    --------
    transform : Returns a copy of a geometry array with a function applied to its
        coordinates.

    Examples
    --------
    >>> from shapely import LineString, Point
    >>> set_coordinates(Point(0, 0), [[1, 1]])
    <shapely.Point POINT (1 1)>
    >>> set_coordinates([Point(0, 0), LineString(((0, 0), (0, 0)))], [[1, 2], [3, 4], [5, 6]]).tolist()
    [<shapely.Point POINT (1 2)>, <shapely.LineString LINESTRING (3 4, 5 6)>]
    >>> set_coordinates([None, Point(0, 0)], [[1, 2]]).tolist()
    [None, <shapely.Point POINT (1 2)>]

    Third dimension of input geometry is discarded if coordinates array does
    not include one:

    >>> set_coordinates(Point(0, 0, 0), [[1, 1]])
    <shapely.Point POINT (1 1)>
    >>> set_coordinates(Point(0, 0, 0), [[1, 1, 1]])
    <shapely.Point POINT Z (1 1 1)>
    """
    geometry_arr = np.asarray(geometry, dtype=np.object_)
    coordinates = np.atleast_2d(np.asarray(coordinates)).astype(np.float64)
    if coordinates.ndim != 2:
        raise ValueError(
            "The coordinate array should have dimension of 2 "
            "(has {})".format(coordinates.ndim)
        )
    n_coords = lib.count_coordinates(geometry_arr)
    if (coordinates.shape[0] != n_coords) or (coordinates.shape[1] not in {2, 3}):
        raise ValueError(
            "The coordinate array has an invalid shape {}".format(coordinates.shape)
        )
    lib.set_coordinates(geometry_arr, coordinates)
    if geometry_arr.ndim == 0 and not isinstance(geometry, np.ndarray):
        return geometry_arr.item()
    return geometry_arr<|MERGE_RESOLUTION|>--- conflicted
+++ resolved
@@ -28,40 +28,22 @@
 
     Examples
     --------
-<<<<<<< HEAD
     >>> from shapely import LineString, Point
-    >>> apply(Point(0, 0), lambda x: x + 1)
+    >>> transform(Point(0, 0), lambda x: x + 1)
     <shapely.Point POINT (1 1)>
-    >>> apply(LineString(((2, 2), (4, 4))), lambda x: x * [2, 3])
+    >>> transform(LineString(((2, 2), (4, 4))), lambda x: x * [2, 3])
     <shapely.LineString LINESTRING (4 6, 8 12)>
-    >>> apply(None, lambda x: x) is None
+    >>> transform(None, lambda x: x) is None
     True
-    >>> apply([Point(0, 0), None], lambda x: x).tolist()
+    >>> transform([Point(0, 0), None], lambda x: x).tolist()
     [<shapely.Point POINT (0 0)>, None]
 
     By default, the third dimension is ignored:
 
-    >>> apply(Point(0, 0, 0), lambda x: x + 1)
+    >>> transform(Point(0, 0, 0), lambda x: x + 1)
     <shapely.Point POINT (1 1)>
-    >>> apply(Point(0, 0, 0), lambda x: x + 1, include_z=True)
+    >>> transform(Point(0, 0, 0), lambda x: x + 1, include_z=True)
     <shapely.Point POINT Z (1 1 1)>
-=======
-    >>> transform(Geometry("POINT (0 0)"), lambda x: x + 1)
-    <pygeos.Geometry POINT (1 1)>
-    >>> transform(Geometry("LINESTRING (2 2, 4 4)"), lambda x: x * [2, 3])
-    <pygeos.Geometry LINESTRING (4 6, 8 12)>
-    >>> transform(None, lambda x: x) is None
-    True
-    >>> transform([Geometry("POINT (0 0)"), None], lambda x: x).tolist()
-    [<pygeos.Geometry POINT (0 0)>, None]
-
-    By default, the third dimension is ignored:
-
-    >>> transform(Geometry("POINT Z (0 0 0)"), lambda x: x + 1)
-    <pygeos.Geometry POINT (1 1)>
-    >>> transform(Geometry("POINT Z (0 0 0)"), lambda x: x + 1, include_z=True)
-    <pygeos.Geometry POINT Z (1 1 1)>
->>>>>>> 9b3fa0ae
     """
     geometry_arr = np.array(geometry, dtype=np.object_)  # makes a copy
     coordinates = lib.get_coordinates(geometry_arr, include_z, False)
