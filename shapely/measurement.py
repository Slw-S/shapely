"""Methods for measuring (between) geometries."""

import warnings

import numpy as np

from shapely import lib
from shapely.decorators import multithreading_enabled

__all__ = [
    "area",
    "distance",
    "bounds",
    "total_bounds",
    "length",
    "hausdorff_distance",
    "frechet_distance",
    "minimum_clearance",
    "minimum_bounding_radius",
]


@multithreading_enabled
def area(geometry, **kwargs):
    """Compute the area of a (multi)polygon.

    Parameters
    ----------
    geometry : Geometry or array_like
        Geometry or geometries for which to compute the area.
    **kwargs
        See :ref:`NumPy ufunc docs <ufuncs.kwargs>` for other keyword arguments.

    Examples
    --------
    >>> from shapely import MultiPolygon, Polygon
    >>> polygon = Polygon([(0, 0), (0, 10), (10, 10), (10, 0), (0, 0)])
    >>> area(polygon)
    100.0
    >>> area(MultiPolygon([polygon, Polygon([(10, 10), (10, 20), (20, 20), (20, 10), (10, 10)])]))
    200.0
    >>> area(Polygon())
    0.0
    >>> area(None)
    nan

    """  # noqa: E501
    return lib.area(geometry, **kwargs)


@multithreading_enabled
def distance(a, b, **kwargs):
    """Compute the Cartesian distance between two geometries.

    Parameters
    ----------
    a, b : Geometry or array_like
        Geometry or geometries to compute the distance between.
    **kwargs
        See :ref:`NumPy ufunc docs <ufuncs.kwargs>` for other keyword arguments.

    Examples
    --------
    >>> from shapely import LineString, Point, Polygon
    >>> point = Point(0, 0)
    >>> distance(Point(10, 0), point)
    10.0
    >>> distance(LineString([(1, 1), (1, -1)]), point)
    1.0
    >>> distance(Polygon([(3, 0), (5, 0), (5, 5), (3, 5), (3, 0)]), point)
    3.0
    >>> distance(Point(), point)
    nan
    >>> distance(None, point)
    nan

    """
    return lib.distance(a, b, **kwargs)


@multithreading_enabled
def bounds(geometry, **kwargs):
    """Compute the bounds (extent) of a geometry.

    For each geometry these 4 numbers are returned: min x, min y, max x, max y.

    Parameters
    ----------
    geometry : Geometry or array_like
        Geometry or geometries for which to compute the bounds.
    **kwargs
        See :ref:`NumPy ufunc docs <ufuncs.kwargs>` for other keyword arguments.

    Examples
    --------
    >>> from shapely import LineString, Point, Polygon
    >>> bounds(Point(2, 3)).tolist()
    [2.0, 3.0, 2.0, 3.0]
    >>> bounds(LineString([(0, 0), (0, 2), (3, 2)])).tolist()
    [0.0, 0.0, 3.0, 2.0]
    >>> bounds(Polygon()).tolist()
    [nan, nan, nan, nan]
    >>> bounds(None).tolist()
    [nan, nan, nan, nan]

    """
    return lib.bounds(geometry, **kwargs)


def total_bounds(geometry, **kwargs):
    """Compute the total bounds (extent) of the geometry.

    Parameters
    ----------
    geometry : Geometry or array_like
        Geometry or geometries for which to compute the total bounds.
    **kwargs
        See :ref:`NumPy ufunc docs <ufuncs.kwargs>` for other keyword arguments.

    Returns
    -------
    numpy ndarray of [xmin, ymin, xmax, ymax]

    Examples
    --------
    >>> from shapely import LineString, Point, Polygon
    >>> total_bounds(Point(2, 3)).tolist()
    [2.0, 3.0, 2.0, 3.0]
    >>> total_bounds([Point(2, 3), Point(4, 5)]).tolist()
    [2.0, 3.0, 4.0, 5.0]
    >>> total_bounds([
    ...     LineString([(0, 1), (0, 2), (3, 2)]),
    ...     LineString([(4, 4), (4, 6), (6, 7)])
    ... ]).tolist()
    [0.0, 1.0, 6.0, 7.0]
    >>> total_bounds(Polygon()).tolist()
    [nan, nan, nan, nan]
    >>> total_bounds([Polygon(), Point(2, 3)]).tolist()
    [2.0, 3.0, 2.0, 3.0]
    >>> total_bounds(None).tolist()
    [nan, nan, nan, nan]

    """
    b = bounds(geometry, **kwargs)
    if b.ndim == 1:
        return b

    with warnings.catch_warnings():
        # ignore 'All-NaN slice encountered' warnings
        warnings.simplefilter("ignore", RuntimeWarning)
        return np.array(
            [
                np.nanmin(b[..., 0]),
                np.nanmin(b[..., 1]),
                np.nanmax(b[..., 2]),
                np.nanmax(b[..., 3]),
            ]
        )


@multithreading_enabled
def length(geometry, **kwargs):
    """Compute the length of a (multi)linestring or polygon perimeter.

    Parameters
    ----------
    geometry : Geometry or array_like
        Geometry or geometries for which to compute the length.
    **kwargs
        See :ref:`NumPy ufunc docs <ufuncs.kwargs>` for other keyword arguments.

    Examples
    --------
    >>> from shapely import LineString, MultiLineString, Polygon
    >>> length(LineString([(0, 0), (0, 2), (3, 2)]))
    5.0
    >>> length(MultiLineString([
    ...     LineString([(0, 0), (1, 0)]),
    ...     LineString([(1, 0), (2, 0)])
    ... ]))
    2.0
    >>> length(Polygon([(0, 0), (0, 10), (10, 10), (10, 0), (0, 0)]))
    40.0
    >>> length(LineString())
    0.0
    >>> length(None)
    nan

    """
    return lib.length(geometry, **kwargs)


@multithreading_enabled
def hausdorff_distance(a, b, densify=None, **kwargs):
    """Compute the discrete Hausdorff distance between two geometries.

    The Hausdorff distance is a measure of similarity: it is the greatest
    distance between any point in A and the closest point in B. The discrete
    distance is an approximation of this metric: only vertices are considered.
    The parameter 'densify' makes this approximation less coarse by splitting
    the line segments between vertices before computing the distance.

    Parameters
    ----------
    a, b : Geometry or array_like
        Geometry or geometries to compute the distance between.
    densify : float or array_like, optional
        The value of densify is required to be between 0 and 1.
    **kwargs
        See :ref:`NumPy ufunc docs <ufuncs.kwargs>` for other keyword arguments.

    Examples
    --------
    >>> from shapely import LineString
    >>> line1 = LineString([(130, 0), (0, 0), (0, 150)])
    >>> line2 = LineString([(10, 10), (10, 150), (130, 10)])
    >>> hausdorff_distance(line1, line2)  # doctest: +ELLIPSIS
    14.14...
    >>> hausdorff_distance(line1, line2, densify=0.5)
    70.0
    >>> hausdorff_distance(line1, LineString())
    nan
    >>> hausdorff_distance(line1, None)
    nan

    """
    if densify is None:
        return lib.hausdorff_distance(a, b, **kwargs)
    else:
        return lib.hausdorff_distance_densify(a, b, densify, **kwargs)


@multithreading_enabled
def frechet_distance(a, b, densify=None, **kwargs):
    """Compute the discrete Fréchet distance between two geometries.

    The Fréchet distance is a measure of similarity: it is the greatest
    distance between any point in A and the closest point in B. The discrete
    distance is an approximation of this metric: only vertices are considered.
    The parameter 'densify' makes this approximation less coarse by splitting
    the line segments between vertices before computing the distance.

    Fréchet distance sweep continuously along their respective curves
    and the direction of curves is significant. This makes it a better measure
    of similarity than Hausdorff distance for curve or surface matching.

    Parameters
    ----------
    a, b : Geometry or array_like
        Geometry or geometries to compute the distance between.
    densify : float or array_like, optional
        The value of densify is required to be between 0 and 1.
    **kwargs
        See :ref:`NumPy ufunc docs <ufuncs.kwargs>` for other keyword arguments.

    Examples
    --------
    >>> from shapely import LineString
    >>> line1 = LineString([(0, 0), (100, 0)])
    >>> line2 = LineString([(0, 0), (50, 50), (100, 0)])
    >>> frechet_distance(line1, line2)  # doctest: +ELLIPSIS
    70.71...
    >>> frechet_distance(line1, line2, densify=0.5)
    50.0
    >>> frechet_distance(line1, LineString())
    nan
    >>> frechet_distance(line1, None)
    nan

    """
    if densify is None:
        return lib.frechet_distance(a, b, **kwargs)
    return lib.frechet_distance_densify(a, b, densify, **kwargs)


@multithreading_enabled
def minimum_clearance(geometry, **kwargs):
    """Compute the Minimum Clearance distance.

    A geometry's "minimum clearance" is the smallest distance by which
    a vertex of the geometry could be moved to produce an invalid geometry.

    If no minimum clearance exists for a geometry (for example, a single
    point, or an empty geometry), infinity is returned.

    Parameters
    ----------
    geometry : Geometry or array_like
        Geometry or geometries for which to compute the minimum clearance.
    **kwargs
        See :ref:`NumPy ufunc docs <ufuncs.kwargs>` for other keyword arguments.

    Examples
    --------
    >>> from shapely import Polygon
    >>> polygon = Polygon([(0, 0), (0, 10), (5, 6), (10, 10), (10, 0), (5, 4), (0, 0)])
    >>> minimum_clearance(polygon)
    2.0
    >>> minimum_clearance(Polygon())
    inf
    >>> minimum_clearance(None)
    nan

<<<<<<< HEAD
    See Also
    --------
    minimum_clearance_line

=======
>>>>>>> e26800f7
    """
    return lib.minimum_clearance(geometry, **kwargs)


@multithreading_enabled
def minimum_bounding_radius(geometry, **kwargs):
    """Compute the radius of the minimum bounding circle of an input geometry.

    Parameters
    ----------
    geometry : Geometry or array_like
        Geometry or geometries for which to compute the minimum bounding radius.
    **kwargs
        See :ref:`NumPy ufunc docs <ufuncs.kwargs>` for other keyword arguments.


    Examples
    --------
    >>> from shapely import GeometryCollection, LineString, MultiPoint, Point, Polygon
    >>> minimum_bounding_radius(Polygon([(0, 5), (5, 10), (10, 5), (5, 0), (0, 5)]))
    5.0
    >>> minimum_bounding_radius(LineString([(1, 1), (1, 10)]))
    4.5
    >>> minimum_bounding_radius(MultiPoint([(2, 2), (4, 2)]))
    1.0
    >>> minimum_bounding_radius(Point(0, 1))
    0.0
    >>> minimum_bounding_radius(GeometryCollection())
    0.0

    See Also
    --------
    minimum_bounding_circle

    """
    return lib.minimum_bounding_radius(geometry, **kwargs)<|MERGE_RESOLUTION|>--- conflicted
+++ resolved
@@ -301,13 +301,10 @@
     >>> minimum_clearance(None)
     nan
 
-<<<<<<< HEAD
     See Also
     --------
     minimum_clearance_line
 
-=======
->>>>>>> e26800f7
     """
     return lib.minimum_clearance(geometry, **kwargs)
 
