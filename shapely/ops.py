--- conflicted
+++ resolved
@@ -14,12 +14,8 @@
 
 __all__ = ['cascaded_union', 'linemerge', 'operator', 'polygonize',
            'polygonize_full', 'transform', 'unary_union', 'triangulate',
-<<<<<<< HEAD
            'voronoi_diagram', 'split', 'nearest_points', 'validate', 'snap',
-           'shared_paths', 'clip_by_rect', 'orient']
-=======
-           'voronoi_diagram', 'split', 'substring']
->>>>>>> 81895183
+           'shared_paths', 'clip_by_rect', 'orient', 'substring']
 
 
 class CollectionOperator(object):
