"""Methods that yield new objects not derived from set-theoretic analysis."""

import numpy as np

from shapely import lib
from shapely._enum import ParamEnum
from shapely.algorithms._oriented_envelope import _oriented_envelope_min_area_vectorized
from shapely.decorators import multithreading_enabled, requires_geos
from shapely.errors import UnsupportedGEOSVersionError

__all__ = [
    "BufferCapStyle",
    "BufferJoinStyle",
    "boundary",
    "buffer",
    "offset_curve",
    "centroid",
    "clip_by_rect",
    "concave_hull",
    "convex_hull",
    "delaunay_triangles",
    "segmentize",
    "envelope",
    "extract_unique_points",
    "build_area",
    "make_valid",
    "normalize",
    "node",
    "point_on_surface",
    "polygonize",
    "polygonize_full",
    "remove_repeated_points",
    "reverse",
    "simplify",
    "snap",
    "voronoi_polygons",
    "oriented_envelope",
    "minimum_rotated_rectangle",
    "minimum_bounding_circle",
    "maximum_inscribed_circle",
]


class BufferCapStyle(ParamEnum):
    """Enumeration of buffer cap styles.

    Attributes
    ----------
    round : int
        Represents a round cap style.
    flat : int
        Represents a flat cap style.
    square : int
        Represents a square cap style.

    """

    round = 1
    flat = 2
    square = 3


class BufferJoinStyle(ParamEnum):
    """Enumeration of buffer join styles.

    Attributes
    ----------
    round : int
        Specifies a round join style.
    mitre : int
        Specifies a mitre join style.
    bevel : int
        Specifies a bevel join style.

    """

    round = 1
    mitre = 2
    bevel = 3


@multithreading_enabled
def boundary(geometry, **kwargs):
    """Return the topological boundary of a geometry.

    This function will return None for geometrycollections.

    Parameters
    ----------
    geometry : Geometry or array_like
        Geometry for which to return the boundary.
    **kwargs
        See :ref:`NumPy ufunc docs <ufuncs.kwargs>` for other keyword arguments.

    Examples
    --------
    >>> from shapely import GeometryCollection, LinearRing, LineString, \
MultiLineString, MultiPoint, Point, Polygon
    >>> boundary(Point(0, 0))
    <GEOMETRYCOLLECTION EMPTY>
    >>> boundary(LineString([(0, 0), (1, 1), (1, 2)]))
    <MULTIPOINT ((0 0), (1 2))>
    >>> boundary(LinearRing([(0, 0), (1, 0), (1, 1), (0, 1), (0, 0)]))
    <MULTIPOINT EMPTY>
    >>> boundary(Polygon([(0, 0), (1, 0), (1, 1), (0, 1), (0, 0)]))
    <LINESTRING (0 0, 1 0, 1 1, 0 1, 0 0)>
    >>> boundary(MultiPoint([(0, 0), (1, 2)]))
    <GEOMETRYCOLLECTION EMPTY>
    >>> boundary(MultiLineString([[(0, 0), (1, 1)], [(0, 1), (1, 0)]]))
    <MULTIPOINT ((0 0), (0 1), (1 0), (1 1))>
    >>> boundary(GeometryCollection([Point(0, 0)])) is None
    True

    """
    return lib.boundary(geometry, **kwargs)


@multithreading_enabled
def buffer(
    geometry,
    distance,
    quad_segs=8,
    cap_style="round",
    join_style="round",
    mitre_limit=5.0,
    single_sided=False,
    **kwargs,
):
    """Compute the buffer of a geometry for positive and negative buffer distance.

    The buffer of a geometry is defined as the Minkowski sum (or difference,
    for negative distance) of the geometry with a circle with radius equal
    to the absolute value of the buffer distance.

    The buffer operation always returns a polygonal result. The negative
    or zero-distance buffer of lines and points is always empty.

    Parameters
    ----------
    geometry : Geometry or array_like
        Geometry or geometries for which to compute the buffer.
    distance : float or array_like
        Specifies the circle radius in the Minkowski sum (or difference).
    quad_segs : int, default 8
        Specifies the number of linear segments in a quarter circle in the
        approximation of circular arcs.
    cap_style : shapely.BufferCapStyle or {'round', 'square', 'flat'}, default 'round'
        Specifies the shape of buffered line endings. BufferCapStyle.round ('round')
        results in circular line endings (see ``quad_segs``). Both BufferCapStyle.square
        ('square') and BufferCapStyle.flat ('flat') result in rectangular line endings,
        only BufferCapStyle.flat ('flat') will end at the original vertex,
        while BufferCapStyle.square ('square') involves adding the buffer width.
    join_style : shapely.BufferJoinStyle or {'round', 'mitre', 'bevel'}, default 'round'
        Specifies the shape of buffered line midpoints. BufferJoinStyle.round ('round')
        results in rounded shapes. BufferJoinStyle.bevel ('bevel') results in a beveled
        edge that touches the original vertex. BufferJoinStyle.mitre ('mitre') results
        in a single vertex that is beveled depending on the ``mitre_limit`` parameter.
    mitre_limit : float, default 5.0
        Crops of 'mitre'-style joins if the point is displaced from the
        buffered vertex by more than this limit.
    single_sided : bool, default False
        Only buffer at one side of the geometry.
    **kwargs
        See :ref:`NumPy ufunc docs <ufuncs.kwargs>` for other keyword arguments.

    Examples
    --------
    >>> from shapely import LineString, Point, Polygon, BufferCapStyle, BufferJoinStyle
    >>> buffer(Point(10, 10), 2, quad_segs=1)
    <POLYGON ((12 10, 10 8, 8 10, 10 12, 12 10))>
    >>> buffer(Point(10, 10), 2, quad_segs=2)
    <POLYGON ((12 10, 11.414 8.586, 10 8, 8.586 8.586, 8 10, 8.5...>
    >>> buffer(Point(10, 10), -2, quad_segs=1)
    <POLYGON EMPTY>
    >>> line = LineString([(10, 10), (20, 10)])
    >>> buffer(line, 2, cap_style="square")
    <POLYGON ((20 12, 22 12, 22 8, 10 8, 8 8, 8 12, 20 12))>
    >>> buffer(line, 2, cap_style="flat")
    <POLYGON ((20 12, 20 8, 10 8, 10 12, 20 12))>
    >>> buffer(line, 2, single_sided=True, cap_style="flat")
    <POLYGON ((20 10, 10 10, 10 12, 20 12, 20 10))>
    >>> line2 = LineString([(10, 10), (20, 10), (20, 20)])
    >>> buffer(line2, 2, cap_style="flat", join_style="bevel")
    <POLYGON ((18 12, 18 20, 22 20, 22 10, 20 8, 10 8, 10 12, 18 12))>
    >>> buffer(line2, 2, cap_style="flat", join_style="mitre")
    <POLYGON ((18 12, 18 20, 22 20, 22 8, 10 8, 10 12, 18 12))>
    >>> buffer(line2, 2, cap_style="flat", join_style="mitre", mitre_limit=1)
    <POLYGON ((18 12, 18 20, 22 20, 22 9.172, 20.828 8, 10 8, 10 12, 18 12))>
    >>> square = Polygon([(0, 0), (10, 0), (10, 10), (0, 10), (0, 0)])
    >>> buffer(square, 2, join_style="mitre")
    <POLYGON ((-2 -2, -2 12, 12 12, 12 -2, -2 -2))>
    >>> buffer(square, -2, join_style="mitre")
    <POLYGON ((2 2, 2 8, 8 8, 8 2, 2 2))>
    >>> buffer(square, -5, join_style="mitre")
    <POLYGON EMPTY>
    >>> buffer(line, float("nan")) is None
    True

    """
    if isinstance(cap_style, str):
        cap_style = BufferCapStyle.get_value(cap_style)
    if isinstance(join_style, str):
        join_style = BufferJoinStyle.get_value(join_style)
    if not np.isscalar(quad_segs):
        raise TypeError("quad_segs only accepts scalar values")
    if not np.isscalar(cap_style):
        raise TypeError("cap_style only accepts scalar values")
    if not np.isscalar(join_style):
        raise TypeError("join_style only accepts scalar values")
    if not np.isscalar(mitre_limit):
        raise TypeError("mitre_limit only accepts scalar values")
    if not np.isscalar(single_sided):
        raise TypeError("single_sided only accepts scalar values")
    return lib.buffer(
        geometry,
        distance,
        np.intc(quad_segs),
        np.intc(cap_style),
        np.intc(join_style),
        mitre_limit,
        np.bool_(single_sided),
        **kwargs,
    )


@multithreading_enabled
def offset_curve(
    geometry, distance, quad_segs=8, join_style="round", mitre_limit=5.0, **kwargs
):
    """Return a (Multi)LineString at a distance from the object.

    For positive distance the offset will be at the left side of the input
    line. For a negative distance it will be at the right side. In general,
    this function tries to preserve the direction of the input.

    Note: the behaviour regarding orientation of the resulting line depends
    on the GEOS version. With GEOS < 3.11, the line retains the same
    direction for a left offset (positive distance) or has opposite direction
    for a right offset (negative distance), and this behaviour was documented
    as such in previous Shapely versions. Starting with GEOS 3.11, the
    function tries to preserve the orientation of the original line.

    Parameters
    ----------
    geometry : Geometry or array_like
        Geometry or geometries for which to compute the offset.
    distance : float or array_like
        Specifies the offset distance from the input geometry. Negative
        for right side offset, positive for left side offset.
    quad_segs : int, default 8
        Specifies the number of linear segments in a quarter circle in the
        approximation of circular arcs.
    join_style : {'round', 'bevel', 'mitre'}, default 'round'
        Specifies the shape of outside corners. 'round' results in
        rounded shapes. 'bevel' results in a beveled edge that touches the
        original vertex. 'mitre' results in a single vertex that is beveled
        depending on the ``mitre_limit`` parameter.
    mitre_limit : float, default 5.0
        Crops of 'mitre'-style joins if the point is displaced from the
        buffered vertex by more than this limit.
    **kwargs
        See :ref:`NumPy ufunc docs <ufuncs.kwargs>` for other keyword arguments.

    Examples
    --------
    >>> from shapely import LineString
    >>> line = LineString([(0, 0), (0, 2)])
    >>> offset_curve(line, 2)
    <LINESTRING (-2 0, -2 2)>
    >>> offset_curve(line, -2)
    <LINESTRING (2 0, 2 2)>

    """
    if isinstance(join_style, str):
        join_style = BufferJoinStyle.get_value(join_style)
    if not np.isscalar(quad_segs):
        raise TypeError("quad_segs only accepts scalar values")
    if not np.isscalar(join_style):
        raise TypeError("join_style only accepts scalar values")
    if not np.isscalar(mitre_limit):
        raise TypeError("mitre_limit only accepts scalar values")
    return lib.offset_curve(
        geometry,
        distance,
        np.intc(quad_segs),
        np.intc(join_style),
        np.double(mitre_limit),
        **kwargs,
    )


@multithreading_enabled
def centroid(geometry, **kwargs):
    """Compute the geometric center (center-of-mass) of a geometry.

    For multipoints this is computed as the mean of the input coordinates.
    For multilinestrings the centroid is weighted by the length of each
    line segment. For multipolygons the centroid is weighted by the area of
    each polygon.

    Parameters
    ----------
    geometry : Geometry or array_like
        Geometry or geometries for which to compute the centroid.
    **kwargs
        See :ref:`NumPy ufunc docs <ufuncs.kwargs>` for other keyword arguments.

    Examples
    --------
    >>> from shapely import LineString, MultiPoint, Polygon
    >>> centroid(Polygon([(0, 0), (10, 0), (10, 10), (0, 10), (0, 0)]))
    <POINT (5 5)>
    >>> centroid(LineString([(0, 0), (2, 2), (10, 10)]))
    <POINT (5 5)>
    >>> centroid(MultiPoint([(0, 0), (10, 10)]))
    <POINT (5 5)>
    >>> centroid(Polygon())
    <POINT EMPTY>

    """
    return lib.centroid(geometry, **kwargs)


@multithreading_enabled
def clip_by_rect(geometry, xmin, ymin, xmax, ymax, **kwargs):
    """Return the portion of a geometry within a rectangle.

    The geometry is clipped in a fast but possibly dirty way. The output is
    not guaranteed to be valid. No exceptions will be raised for topological
    errors.

    Note: empty geometries or geometries that do not overlap with the
    specified bounds will result in GEOMETRYCOLLECTION EMPTY.

    Parameters
    ----------
    geometry : Geometry or array_like
        The geometry to be clipped.
    xmin : float
        Minimum x value of the rectangle.
    ymin : float
        Minimum y value of the rectangle.
    xmax : float
        Maximum x value of the rectangle.
    ymax : float
        Maximum y value of the rectangle.
    **kwargs
        See :ref:`NumPy ufunc docs <ufuncs.kwargs>` for other keyword arguments.

    Examples
    --------
    >>> from shapely import LineString, Polygon
    >>> line = LineString([(0, 0), (10, 10)])
    >>> clip_by_rect(line, 0., 0., 1., 1.)
    <LINESTRING (0 0, 1 1)>
    >>> polygon = Polygon([(0, 0), (10, 0), (10, 10), (0, 10), (0, 0)])
    >>> clip_by_rect(polygon, 0., 0., 1., 1.)
    <POLYGON ((0 0, 0 1, 1 1, 1 0, 0 0))>

    """
    if not all(np.isscalar(val) for val in [xmin, ymin, xmax, ymax]):
        raise TypeError("xmin/ymin/xmax/ymax only accepts scalar values")
    return lib.clip_by_rect(
        geometry,
        np.double(xmin),
        np.double(ymin),
        np.double(xmax),
        np.double(ymax),
        **kwargs,
    )


@requires_geos("3.11.0")
@multithreading_enabled
def concave_hull(geometry, ratio=0.0, allow_holes=False, **kwargs):
    """Compute a concave geometry that encloses an input geometry.

    Parameters
    ----------
    geometry : Geometry or array_like
        Geometry or geometries for which to compute the concave hull.
    ratio : float, default 0.0
        Number in the range [0, 1]. Higher numbers will include fewer vertices
        in the hull.
    allow_holes : bool, default False
        If set to True, the concave hull may have holes.
    **kwargs
        See :ref:`NumPy ufunc docs <ufuncs.kwargs>` for other keyword arguments.

    Examples
    --------
    >>> from shapely import MultiPoint, Polygon
    >>> concave_hull(MultiPoint([(0, 0), (0, 3), (1, 1), (3, 0), (3, 3)]), ratio=0.1)
    <POLYGON ((0 0, 0 3, 1 1, 3 3, 3 0, 0 0))>
    >>> concave_hull(MultiPoint([(0, 0), (0, 3), (1, 1), (3, 0), (3, 3)]), ratio=1.0)
    <POLYGON ((0 0, 0 3, 3 3, 3 0, 0 0))>
    >>> concave_hull(Polygon())
    <POLYGON EMPTY>

    """
    if not np.isscalar(ratio):
        raise TypeError("ratio must be scalar")
    if not np.isscalar(allow_holes):
        raise TypeError("allow_holes must be scalar")
    return lib.concave_hull(geometry, np.double(ratio), np.bool_(allow_holes), **kwargs)


@multithreading_enabled
def convex_hull(geometry, **kwargs):
    """Compute the minimum convex geometry that encloses an input geometry.

    Parameters
    ----------
    geometry : Geometry or array_like
        Geometry or geometries for which to compute the convex hull.
    **kwargs
        See :ref:`NumPy ufunc docs <ufuncs.kwargs>` for other keyword arguments.

    Examples
    --------
    >>> from shapely import MultiPoint, Polygon
    >>> convex_hull(MultiPoint([(0, 0), (10, 0), (10, 10)]))
    <POLYGON ((0 0, 10 10, 10 0, 0 0))>
    >>> convex_hull(Polygon())
    <GEOMETRYCOLLECTION EMPTY>

    """
    return lib.convex_hull(geometry, **kwargs)


@multithreading_enabled
def delaunay_triangles(geometry, tolerance=0.0, only_edges=False, **kwargs):
    """Compute a Delaunay triangulation around the vertices of an input geometry.

    The output is a geometrycollection containing polygons (default)
    or linestrings (see only_edges). Returns an None if an input geometry
    contains less than 3 vertices.

    Parameters
    ----------
    geometry : Geometry or array_like
        Geometry or geometries for which to compute the Delaunay triangulation.
    tolerance : float or array_like, default 0.0
        Snap input vertices together if their distance is less than this value.
    only_edges : bool or array_like, default False
        If set to True, the triangulation will return a collection of
        linestrings instead of polygons.
    **kwargs
        See :ref:`NumPy ufunc docs <ufuncs.kwargs>` for other keyword arguments.

    Examples
    --------
    >>> from shapely import GeometryCollection, LineString, MultiPoint, Polygon
    >>> points = MultiPoint([(50, 30), (60, 30), (100, 100)])
    >>> delaunay_triangles(points).normalize()
    <GEOMETRYCOLLECTION (POLYGON ((50 30, 100 100, 60 30, 50 30)))>
    >>> delaunay_triangles(points, only_edges=True)
    <MULTILINESTRING ((50 30, 100 100), (50 30, 60 30), ...>
    >>> delaunay_triangles(MultiPoint([(50, 30), (51, 30), (60, 30), (100, 100)]), \
tolerance=2).normalize()
    <GEOMETRYCOLLECTION (POLYGON ((50 30, 100 100, 60 30, 50 30)))>
    >>> delaunay_triangles(Polygon([(50, 30), (60, 30), (100, 100), (50, 30)]))\
.normalize()
    <GEOMETRYCOLLECTION (POLYGON ((50 30, 100 100, 60 30, 50 30)))>
    >>> delaunay_triangles(LineString([(50, 30), (60, 30), (100, 100)])).normalize()
    <GEOMETRYCOLLECTION (POLYGON ((50 30, 100 100, 60 30, 50 30)))>
    >>> delaunay_triangles(GeometryCollection([]))
    <GEOMETRYCOLLECTION EMPTY>

    """
    return lib.delaunay_triangles(geometry, tolerance, only_edges, **kwargs)


@multithreading_enabled
def envelope(geometry, **kwargs):
    """Compute the minimum bounding box that encloses an input geometry.

    Parameters
    ----------
    geometry : Geometry or array_like
        Geometry or geometries for which to compute the envelope.
    **kwargs
        See :ref:`NumPy ufunc docs <ufuncs.kwargs>` for other keyword arguments.

    Examples
    --------
    >>> from shapely import GeometryCollection, LineString, MultiPoint, Point
    >>> envelope(LineString([(0, 0), (10, 10)]))
    <POLYGON ((0 0, 10 0, 10 10, 0 10, 0 0))>
    >>> envelope(MultiPoint([(0, 0), (10, 10)]))
    <POLYGON ((0 0, 10 0, 10 10, 0 10, 0 0))>
    >>> envelope(Point(0, 0))
    <POINT (0 0)>
    >>> envelope(GeometryCollection([]))
    <POINT EMPTY>

    """
    return lib.envelope(geometry, **kwargs)


@multithreading_enabled
def extract_unique_points(geometry, **kwargs):
    """Return all distinct vertices of an input geometry as a multipoint.

    Note that only 2 dimensions of the vertices are considered when testing
    for equality.

    Parameters
    ----------
    geometry : Geometry or array_like
        Geometry or geometries for which to extract unique points.
    **kwargs
        See :ref:`NumPy ufunc docs <ufuncs.kwargs>` for other keyword arguments.

    Examples
    --------
    >>> from shapely import LineString, MultiPoint, Point, Polygon
    >>> extract_unique_points(Point(0, 0))
    <MULTIPOINT ((0 0))>
    >>> extract_unique_points(LineString([(0, 0), (1, 1), (1, 1)]))
    <MULTIPOINT ((0 0), (1 1))>
    >>> extract_unique_points(Polygon([(0, 0), (1, 0), (1, 1), (0, 1), (0, 0)]))
    <MULTIPOINT ((0 0), (1 0), (1 1), (0 1))>
    >>> extract_unique_points(MultiPoint([(0, 0), (1, 1), (0, 0)]))
    <MULTIPOINT ((0 0), (1 1))>
    >>> extract_unique_points(LineString())
    <MULTIPOINT EMPTY>

    """
    return lib.extract_unique_points(geometry, **kwargs)


@multithreading_enabled
def build_area(geometry, **kwargs):
    """Create an areal geometry formed by the constituent linework of given geometry.

    Equivalent of the PostGIS ST_BuildArea() function.

    Parameters
    ----------
    geometry : Geometry or array_like
        Geometry or geometries for which to build an area.
    **kwargs
        See :ref:`NumPy ufunc docs <ufuncs.kwargs>` for other keyword arguments.

    Examples
    --------
    >>> from shapely import GeometryCollection, Polygon
    >>> polygon1 = Polygon([(0, 0), (3, 0), (3, 3), (0, 3), (0, 0)])
    >>> polygon2 = Polygon([(1, 1), (1, 2), (2, 2), (1, 1)])
    >>> build_area(GeometryCollection([polygon1, polygon2]))
    <POLYGON ((0 0, 0 3, 3 3, 3 0, 0 0), (1 1, 2 2, 1 2, 1 1))>

    """
    return lib.build_area(geometry, **kwargs)


@multithreading_enabled
def make_valid(geometry, method="linework", keep_collapsed=True, **kwargs):
    """Repair invalid geometries.

    Two ``methods`` are available:

    * the 'linework' algorithm tries to preserve every edge and vertex in the input. It
      combines all rings into a set of noded lines and then extracts valid polygons from
      that linework. An alternating even-odd strategy is used to assign areas as
      interior or exterior. A disadvantage is that for some relatively simple invalid
      geometries this produces rather complex results.
    * the 'structure' algorithm tries to reason from the structure of the input to find
      the 'correct' repair: exterior rings bound area, interior holes exclude area.
      It first makes all rings valid, then shells are merged and holes are subtracted
      from the shells to generate valid result. It assumes that holes and shells are
      correctly categorized in the input geometry.

    Example:

    .. plot:: code/make_valid_methods.py

    When using ``make_valid`` on a Polygon, the result can be a GeometryCollection. For
    this example this is the case when the 'linework' ``method`` is used. LineStrings in
    the result are drawn in red.

    Parameters
    ----------
    geometry : Geometry or array_like
        Geometry or geometries to repair.
    method : {'linework', 'structure'}, default 'linework'
        Algorithm to use when repairing geometry. 'structure'
        requires GEOS >= 3.10.

        .. versionadded:: 2.1.0
    keep_collapsed : bool, default True
        For the 'structure' method, True will keep components that have collapsed into a
        lower dimensionality. For example, a ring collapsing to a line, or a line
        collapsing to a point. Must be True for the 'linework' method.

        .. versionadded:: 2.1.0
    **kwargs
        See :ref:`NumPy ufunc docs <ufuncs.kwargs>` for other keyword arguments.

    Examples
    --------
    >>> from shapely import is_valid, Polygon
    >>> polygon = Polygon([(0, 0), (1, 1), (1, 2), (1, 1), (0, 0)])
    >>> is_valid(polygon)
    False
    >>> make_valid(polygon)
    <MULTILINESTRING ((0 0, 1 1), (1 1, 1 2))>
    >>> make_valid(polygon, method="structure", keep_collapsed=True)
    <LINESTRING (0 0, 1 1, 1 2, 1 1, 0 0)>
    >>> make_valid(polygon, method="structure", keep_collapsed=False)
    <POLYGON EMPTY>

    """
    if not np.isscalar(method):
        raise TypeError("method only accepts scalar values")
    if not np.isscalar(keep_collapsed):
        raise TypeError("keep_collapsed only accepts scalar values")

    if method == "linework":
        if keep_collapsed is False:
            raise ValueError(
                "The 'linework' method does not support 'keep_collapsed=False'"
            )

        # The make_valid code can be removed once support for GEOS < 3.10 is dropped.
        # In GEOS >= 3.10, make_valid just calls make_valid_with_params with
        # method="linework" and keep_collapsed=True, so there is no advantage to keep
        # both code paths in shapely on long term.
        return lib.make_valid(geometry, **kwargs)

    elif method == "structure":
        if lib.geos_version < (3, 10, 0):
            raise ValueError(
                "The 'structure' method is only available in GEOS >= 3.10.0"
            )

        return lib.make_valid_with_params(
            geometry, np.intc(1), np.bool_(keep_collapsed), **kwargs
        )

    else:
        raise ValueError(f"Unknown method: {method}")


@multithreading_enabled
def normalize(geometry, **kwargs):
    """Convert Geometry to strict normal form (or canonical form).

    In :ref:`strict canonical form <canonical-form>`, the coordinates, rings of
    a polygon and parts of multi geometries are ordered consistently. Typically
    useful for testing purposes (for example in combination with
    ``equals_exact``).

    Parameters
    ----------
    geometry : Geometry or array_like
        Geometry or geometries to normalize.
    **kwargs
        See :ref:`NumPy ufunc docs <ufuncs.kwargs>` for other keyword arguments.

    Examples
    --------
    >>> from shapely import MultiLineString
    >>> line = MultiLineString([[(0, 0), (1, 1)], [(2, 2), (3, 3)]])
    >>> normalize(line)
    <MULTILINESTRING ((2 2, 3 3), (0 0, 1 1))>

    """
    return lib.normalize(geometry, **kwargs)


@multithreading_enabled
def point_on_surface(geometry, **kwargs):
    """Return a point that intersects an input geometry.

    Parameters
    ----------
    geometry : Geometry or array_like
        Geometry or geometries for which to compute a point on the surface.
    **kwargs
        See :ref:`NumPy ufunc docs <ufuncs.kwargs>` for other keyword arguments.

    Examples
    --------
    >>> from shapely import LineString, MultiPoint, Polygon
    >>> point_on_surface(Polygon([(0, 0), (10, 0), (10, 10), (0, 10), (0, 0)]))
    <POINT (5 5)>
    >>> point_on_surface(LineString([(0, 0), (2, 2), (10, 10)]))
    <POINT (2 2)>
    >>> point_on_surface(MultiPoint([(0, 0), (10, 10)]))
    <POINT (0 0)>
    >>> point_on_surface(Polygon())
    <POINT EMPTY>

    """
    return lib.point_on_surface(geometry, **kwargs)


@multithreading_enabled
def node(geometry, **kwargs):
    """Return the fully noded version of the linear input as MultiLineString.

    Given a linear input geometry, this function returns a new MultiLineString
    in which no lines cross each other but only touch at and points. To
    obtain this, all intersections between segments are computed and added
    to the segments, and duplicate segments are removed.

    Non-linear input (points) will result in an empty MultiLineString.

    This function can for example be used to create a fully-noded linework
    suitable to passed as input to ``polygonize``.

    Parameters
    ----------
    geometry : Geometry or array_like
        Geometry or geometries for which to compute the noded version.
    **kwargs
        See :ref:`NumPy ufunc docs <ufuncs.kwargs>` for other keyword arguments.

    Examples
    --------
    >>> from shapely import LineString, Point
    >>> line = LineString([(0, 0), (1,1), (0, 1), (1, 0)])
    >>> node(line)
    <MULTILINESTRING ((0 0, 0.5 0.5), (0.5 0.5, 1 1, 0 1, 0.5 0.5), (0.5 0.5, 1 0))>
    >>> node(Point(1, 1))
    <MULTILINESTRING EMPTY>

    """
    return lib.node(geometry, **kwargs)


def polygonize(geometries, **kwargs):
    """Create polygons formed from the linework of a set of Geometries.

    Polygonizes an array of Geometries that contain linework which
    represents the edges of a planar graph. Any type of Geometry may be
    provided as input; only the constituent lines and rings will be used to
    create the output polygons.

    Lines or rings that when combined do not completely close a polygon
    will result in an empty GeometryCollection.  Duplicate segments are
    ignored.

    This function returns the polygons within a GeometryCollection.
    Individual Polygons can be obtained using ``get_geometry`` to get
    a single polygon or ``get_parts`` to get an array of polygons.
    MultiPolygons can be constructed from the output using
    ``shapely.multipolygons(shapely.get_parts(shapely.polygonize(geometries)))``.

    Parameters
    ----------
    geometries : array_like
        An array of geometries.
    axis : int
        Axis along which the geometries are polygonized.
        The default is to perform a reduction over the last dimension
        of the input array. A 1D array results in a scalar geometry.
    **kwargs
        See :ref:`NumPy ufunc docs <ufuncs.kwargs>` for other keyword arguments.

    Returns
    -------
    GeometryCollection or array of GeometryCollections

    See Also
    --------
    get_parts, get_geometry
    polygonize_full
    node

    Examples
    --------
    >>> from shapely import LineString
    >>> lines = [
    ...     LineString([(0, 0), (1, 1)]),
    ...     LineString([(0, 0), (0, 1)]),
    ...     LineString([(0, 1), (1, 1)])
    ... ]
    >>> polygonize(lines)
    <GEOMETRYCOLLECTION (POLYGON ((1 1, 0 0, 0 1, 1 1)))>

    """
    return lib.polygonize(geometries, **kwargs)


def polygonize_full(geometries, **kwargs):
    """Create polygons formed from the linework of a set of Geometries.

    All extra outputs are returned as well.

    Polygonizes an array of Geometries that contain linework which
    represents the edges of a planar graph. Any type of Geometry may be
    provided as input; only the constituent lines and rings will be used to
    create the output polygons.

    This function performs the same polygonization as ``polygonize`` but does
    not only return the polygonal result but all extra outputs as well. The
    return value consists of 4 elements:

    * The polygonal valid output
    * **Cut edges**: edges connected on both ends but not part of polygonal output
    * **dangles**: edges connected on one end but not part of polygonal output
    * **invalid rings**: polygons formed but which are not valid

    This function returns the geometries within GeometryCollections.
    Individual geometries can be obtained using ``get_geometry`` to get
    a single geometry or ``get_parts`` to get an array of geometries.

    Parameters
    ----------
    geometries : array_like
        An array of geometries.
    axis : int
        Axis along which the geometries are polygonized.
        The default is to perform a reduction over the last dimension
        of the input array. A 1D array results in a scalar geometry.
    **kwargs
        See :ref:`NumPy ufunc docs <ufuncs.kwargs>` for other keyword arguments.

    Returns
    -------
    (polygons, cuts, dangles, invalid)
        tuple of 4 GeometryCollections or arrays of GeometryCollections

    See Also
    --------
    polygonize

    Examples
    --------
    >>> from shapely import LineString
    >>> lines = [
    ...     LineString([(0, 0), (1, 1)]),
    ...     LineString([(0, 0), (0, 1), (1, 1)]),
    ...     LineString([(0, 1), (1, 1)])
    ... ]
    >>> polygonize_full(lines)  # doctest: +NORMALIZE_WHITESPACE
    (<GEOMETRYCOLLECTION (POLYGON ((1 1, 0 0, 0 1, 1 1)))>,
     <GEOMETRYCOLLECTION EMPTY>,
     <GEOMETRYCOLLECTION (LINESTRING (0 1, 1 1))>,
     <GEOMETRYCOLLECTION EMPTY>)

    """
    return lib.polygonize_full(geometries, **kwargs)


@requires_geos("3.11.0")
@multithreading_enabled
def remove_repeated_points(geometry, tolerance=0.0, **kwargs):
    """Return a copy of a Geometry with repeated points removed.

    From the start of the coordinate sequence, each next point within the
    tolerance is removed.

    Removing repeated points with a non-zero tolerance may result in an invalid
    geometry being returned.

    Parameters
    ----------
    geometry : Geometry or array_like
        Geometry or geometries to remove repeated points from.
    tolerance : float or array_like, default=0.0
        Use 0.0 to remove only exactly repeated points.
    **kwargs
        See :ref:`NumPy ufunc docs <ufuncs.kwargs>` for other keyword arguments.

    Examples
    --------
    >>> from shapely import LineString, Polygon
    >>> remove_repeated_points(LineString([(0,0), (0,0), (1,0)]), tolerance=0)
    <LINESTRING (0 0, 1 0)>
    >>> remove_repeated_points(Polygon([(0, 0), (0, .5), (0, 1), (.5, 1), (0,0)]), tolerance=.5)
    <POLYGON ((0 0, 0 1, 0 0))>

    """  # noqa: E501
    return lib.remove_repeated_points(geometry, tolerance, **kwargs)


@multithreading_enabled
def reverse(geometry, **kwargs):
    """Return a copy of a Geometry with the order of coordinates reversed.

    If a Geometry is a polygon with interior rings, the interior rings are also
    reversed.

    Points are unchanged. None is returned where Geometry is None.

    Parameters
    ----------
    geometry : Geometry or array_like
        Geometry or geometries to reverse the coordinates of.
    **kwargs
        See :ref:`NumPy ufunc docs <ufuncs.kwargs>` for other keyword arguments.

    See Also
    --------
    is_ccw : Checks if a Geometry is clockwise.

    Examples
    --------
    >>> from shapely import LineString, Polygon
    >>> reverse(LineString([(0, 0), (1, 2)]))
    <LINESTRING (1 2, 0 0)>
    >>> reverse(Polygon([(0, 0), (1, 0), (1, 1), (0, 1), (0, 0)]))
    <POLYGON ((0 0, 0 1, 1 1, 1 0, 0 0))>
    >>> reverse(None) is None
    True

    """
    return lib.reverse(geometry, **kwargs)


@requires_geos("3.10.0")
@multithreading_enabled
def segmentize(geometry, max_segment_length, **kwargs):
    """Add vertices to line segments based on maximum segment length.

    Additional vertices will be added to every line segment in an input geometry
    so that segments are no longer than the provided maximum segment length. New
    vertices will evenly subdivide each segment.

    Only linear components of input geometries are densified; other geometries
    are returned unmodified.

    Parameters
    ----------
    geometry : Geometry or array_like
        Geometry or geometries to segmentize.
    max_segment_length : float or array_like
        Additional vertices will be added so that all line segments are no
        longer than this value.  Must be greater than 0.
    **kwargs
        See :ref:`NumPy ufunc docs <ufuncs.kwargs>` for other keyword arguments.

    Examples
    --------
    >>> from shapely import LineString, Polygon
    >>> line = LineString([(0, 0), (0, 10)])
    >>> segmentize(line, max_segment_length=5)
    <LINESTRING (0 0, 0 5, 0 10)>
    >>> polygon = Polygon([(0, 0), (10, 0), (10, 10), (0, 10), (0, 0)])
    >>> segmentize(polygon, max_segment_length=5)
    <POLYGON ((0 0, 5 0, 10 0, 10 5, 10 10, 5 10, 0 10, 0 5, 0 0))>
    >>> segmentize(None, max_segment_length=5) is None
    True

    """
    return lib.segmentize(geometry, max_segment_length, **kwargs)


@multithreading_enabled
def simplify(geometry, tolerance, preserve_topology=True, **kwargs):
    """Return a simplified version of an input geometry.

    The Douglas-Peucker algorithm is used to simplify the geometry.

    Parameters
    ----------
    geometry : Geometry or array_like
        Geometry or geometries to simplify.
    tolerance : float or array_like
        The maximum allowed geometry displacement. The higher this value, the
        smaller the number of vertices in the resulting geometry.
    preserve_topology : bool, default True
        By default (True), the operation will avoid creating invalid
        geometries (checking for collapses, ring-intersections, etc), but
        this is computationally more expensive.
    **kwargs
        See :ref:`NumPy ufunc docs <ufuncs.kwargs>` for other keyword arguments.

    Examples
    --------
    >>> from shapely import LineString, Polygon
    >>> line = LineString([(0, 0), (1, 10), (0, 20)])
    >>> simplify(line, tolerance=0.9)
    <LINESTRING (0 0, 1 10, 0 20)>
    >>> simplify(line, tolerance=1)
    <LINESTRING (0 0, 0 20)>
    >>> polygon_with_hole = Polygon(
    ...     [(0, 0), (0, 10), (10, 10), (10, 0), (0, 0)],
    ...     holes=[[(2, 2), (2, 4), (4, 4), (4, 2), (2, 2)]]
    ... )
    >>> simplify(polygon_with_hole, tolerance=4, preserve_topology=True)
    <POLYGON ((0 0, 0 10, 10 10, 10 0, 0 0), (4 2, 2 4, 4 4, 4 2))>
    >>> simplify(polygon_with_hole, tolerance=4, preserve_topology=False)
    <POLYGON ((0 0, 0 10, 10 10, 10 0, 0 0))>

    """
    if preserve_topology:
        return lib.simplify_preserve_topology(geometry, tolerance, **kwargs)
    else:
        return lib.simplify(geometry, tolerance, **kwargs)


@multithreading_enabled
def snap(geometry, reference, tolerance, **kwargs):
    """Snap an input geometry to reference geometry's vertices.

    Vertices of the first geometry are snapped to vertices of the second.
    geometry, returning a new geometry; the input geometries are not modified.
    The result geometry is the input geometry with the vertices snapped.
    If no snapping occurs then the input geometry is returned unchanged.
    The tolerance is used to control where snapping is performed.

    Where possible, this operation tries to avoid creating invalid geometries;
    however, it does not guarantee that output geometries will be valid. It is
    the responsibility of the caller to check for and handle invalid geometries.

    Because too much snapping can result in invalid geometries being created,
    heuristics are used to determine the number and location of snapped
    vertices that are likely safe to snap. These heuristics may omit
    some potential snaps that are otherwise within the tolerance.

    Parameters
    ----------
    geometry : Geometry or array_like
        Geometry or geometries to snap.
    reference : Geometry or array_like
        Geometry or geometries to snap to.
    tolerance : float or array_like
        The maximum distance between the input and reference geometries for
        snapping to occur. A value of 0 will snap only identical points.
    **kwargs
        See :ref:`NumPy ufunc docs <ufuncs.kwargs>` for other keyword arguments.

    Examples
    --------
    >>> from shapely import snap, distance, LineString, Point, Polygon, MultiPoint, box

    >>> point = Point(0.5, 2.5)
    >>> target_point = Point(0, 2)
    >>> snap(point, target_point, tolerance=1)
    <POINT (0 2)>
    >>> snap(point, target_point, tolerance=0.49)
    <POINT (0.5 2.5)>

    >>> polygon = Polygon([(0, 0), (0, 10), (10, 10), (10, 0), (0, 0)])
    >>> snap(polygon, Point(8, 10), tolerance=5)
    <POLYGON ((0 0, 0 10, 8 10, 10 0, 0 0))>
    >>> snap(polygon, LineString([(8, 10), (8, 0)]), tolerance=5)
    <POLYGON ((0 0, 0 10, 8 10, 8 0, 0 0))>

    You can snap one line to another, for example to clean imprecise coordinates:

    >>> line1 = LineString([(0.1, 0.1), (0.49, 0.51), (1.01, 0.89)])
    >>> line2 = LineString([(0, 0), (0.5, 0.5), (1.0, 1.0)])
    >>> snap(line1, line2, 0.25)
    <LINESTRING (0 0, 0.5 0.5, 1 1)>

    Snapping also supports Z coordinates:

    >>> point1 = Point(0.1, 0.1, 0.5)
    >>> multipoint = MultiPoint([(0, 0, 1), (0, 0, 0)])
    >>> snap(point1, multipoint, 1)
    <POINT Z (0 0 1)>

    Snapping to an empty geometry has no effect:

    >>> snap(line1, LineString([]), 0.25)
    <LINESTRING (0.1 0.1, 0.49 0.51, 1.01 0.89)>

    Snapping to a non-geometry (None) will always return None:

    >>> snap(line1, None, 0.25) is None
    True

    Only one vertex of a polygon is snapped to a target point,
    even if all vertices are equidistant to it,
    in order to prevent collapse of the polygon:

    >>> poly = box(0, 0, 1, 1)
    >>> poly
    <POLYGON ((1 0, 1 1, 0 1, 0 0, 1 0))>
    >>> snap(poly, Point(0.5, 0.5), 1)
    <POLYGON ((0.5 0.5, 1 1, 0 1, 0 0, 0.5 0.5))>

    """
    return lib.snap(geometry, reference, tolerance, **kwargs)


@multithreading_enabled
def voronoi_polygons(
    geometry, tolerance=0.0, extend_to=None, only_edges=False, ordered=False, **kwargs
):
    """Compute a Voronoi diagram from the vertices of an input geometry.

    The output is a geometrycollection containing polygons (default)
    or linestrings (see only_edges). Returns empty if an input geometry
    contains less than 2 vertices or if the provided extent has zero area.

    Parameters
    ----------
    geometry : Geometry or array_like
        Geometry or geometries for which to compute the Voronoi diagram.
    tolerance : float or array_like, default 0.0
        Snap input vertices together if their distance is less than this value.
    extend_to : Geometry or array_like, optional
        If provided, the diagram will be extended to cover the envelope of this
        geometry (unless this envelope is smaller than the input geometry).
    only_edges : bool or array_like, default False
        If set to True, the triangulation will return a collection of
        linestrings instead of polygons.
    ordered : bool or array_like, default False
        If set to True, polygons within the GeometryCollection will be ordered
        according to the order of the input vertices. Note that this may slow
        down the computation. Requires GEOS >= 3.12.0.

        .. versionadded:: 2.1.0
    **kwargs
        See :ref:`NumPy ufunc docs <ufuncs.kwargs>` for other keyword arguments.

    Examples
    --------
    >>> from shapely import LineString, MultiPoint, Point
    >>> points = MultiPoint([(2, 2), (4, 2)])
    >>> voronoi_polygons(points).normalize()
    <GEOMETRYCOLLECTION (POLYGON ((3 0, 3 4, 6 4, 6 0, 3 0)), POLYGON ((0 0, 0 4...>
    >>> voronoi_polygons(points, only_edges=True)
    <MULTILINESTRING ((3 4, 3 0))>
    >>> voronoi_polygons(MultiPoint([(2, 2), (4, 2), (4.2, 2)]), 0.5, only_edges=True)
    <MULTILINESTRING ((3 4.2, 3 -0.2))>
    >>> voronoi_polygons(points, extend_to=LineString([(0, 0), (10, 10)]), only_edges=True)
    <MULTILINESTRING ((3 10, 3 0))>
    >>> voronoi_polygons(LineString([(2, 2), (4, 2)]), only_edges=True)
    <MULTILINESTRING ((3 4, 3 0))>
    >>> voronoi_polygons(Point(2, 2))
    <GEOMETRYCOLLECTION EMPTY>
    >>> voronoi_polygons(points, ordered=True)
    <GEOMETRYCOLLECTION (POLYGON ((0 0, 0 4, 3 4, 3 0, 0 0)), POLYGON ((6 4, 6 0...>

    """  # noqa: E501
    if ordered is not False and lib.geos_version < (3, 12, 0):
        raise UnsupportedGEOSVersionError(
            "Ordered Voronoi polygons require GEOS >= 3.12.0, "
            f"found {lib.geos_version_string}"
        )
    return lib.voronoi_polygons(
        geometry, tolerance, extend_to, only_edges, ordered, **kwargs
    )


@multithreading_enabled
def _oriented_envelope_geos(geometry, **kwargs):
    return lib.oriented_envelope(geometry, **kwargs)


def oriented_envelope(geometry, **kwargs):
    """Compute the oriented envelope (minimum rotated rectangle) of the input geometry.

    The oriented envelope encloses an input geometry, such that the resulting
    rectangle has minimum area.

    Unlike envelope this rectangle is not constrained to be parallel to the
    coordinate axes. If the convex hull of the object is a degenerate (line
    or point) this degenerate is returned.

    ``minimum_rotated_rectangle`` is an alias for ``oriented_envelope``.

    Parameters
    ----------
    geometry : Geometry or array_like
        Geometry or geometries for which to compute the oriented envelope.
    **kwargs
        See :ref:`NumPy ufunc docs <ufuncs.kwargs>` for other keyword arguments.

    Examples
    --------
    >>> from shapely import GeometryCollection, LineString, MultiPoint, Point, Polygon
    >>> oriented_envelope(MultiPoint([(0, 0), (10, 0), (10, 10)])).normalize()
    <POLYGON ((0 0, 0 10, 10 10, 10 0, 0 0))>
    >>> oriented_envelope(LineString([(1, 1), (5, 1), (10, 10)])).normalize()
    <POLYGON ((1 1, 10 10, 12 8, 3 -1, 1 1))>
    >>> oriented_envelope(Polygon([(1, 1), (15, 1), (5, 10), (1, 1)])).normalize()
    <POLYGON ((1 1, 5 10, 16.691 4.804, 12.691 -4.196, 1 1))>
    >>> oriented_envelope(LineString([(1, 1), (10, 1)])).normalize()
    <LINESTRING (1 1, 10 1)>
    >>> oriented_envelope(Point(2, 2))
    <POINT (2 2)>
    >>> oriented_envelope(GeometryCollection([]))
    <POLYGON EMPTY>

    """
    if lib.geos_version < (3, 12, 0):
        f = _oriented_envelope_min_area_vectorized
    else:
        f = _oriented_envelope_geos
    return f(geometry, **kwargs)


minimum_rotated_rectangle = oriented_envelope


@multithreading_enabled
def minimum_bounding_circle(geometry, **kwargs):
    """Compute the minimum bounding circle that encloses an input geometry.

    Parameters
    ----------
    geometry : Geometry or array_like
        Geometry or geometries for which to compute the minimum bounding circle.
    **kwargs
        See :ref:`NumPy ufunc docs <ufuncs.kwargs>` for other keyword arguments.

    Examples
    --------
    >>> from shapely import GeometryCollection, LineString, MultiPoint, Point, Polygon
    >>> minimum_bounding_circle(Polygon([(0, 0), (0, 10), (10, 10), (10, 0), (0, 0)]))
    <POLYGON ((12.071 5, 11.935 3.621, 11.533 2.294, 10.879 1.07...>
    >>> minimum_bounding_circle(LineString([(1, 1), (10, 10)]))
    <POLYGON ((11.864 5.5, 11.742 4.258, 11.38 3.065, 10.791 1.9...>
    >>> minimum_bounding_circle(MultiPoint([(2, 2), (4, 2)]))
    <POLYGON ((4 2, 3.981 1.805, 3.924 1.617, 3.831 1.444, 3.707...>
    >>> minimum_bounding_circle(Point(0, 1))
    <POINT (0 1)>
    >>> minimum_bounding_circle(GeometryCollection([]))
    <POLYGON EMPTY>

    See Also
    --------
<<<<<<< HEAD
    minimum_bounding_radius, maximum_inscribed_circle
=======
    minimum_bounding_radius

>>>>>>> a90b9e4c
    """
    return lib.minimum_bounding_circle(geometry, **kwargs)


@requires_geos("3.9.0")
@multithreading_enabled
def maximum_inscribed_circle(geometry, tolerance=None, **kwargs):
    """Finds the largest circle that is fully contained within the input geometry.

    Constructs the "maximum inscribed circle" (MIC) for a polygonal geometry,
    up to a specified tolerance. The MIC is determined by a point in the
    interior of the area which has the farthest distance from the area
    boundary, along with a boundary point at that distance. In the context of
    geography the center of the MIC is known as the "pole of inaccessibility".
    A cartographic use case is to determine a suitable point to place a map
    label within a polygon.
    The radius length of the MIC is a  measure of how "narrow" a polygon is.
    It is the distance at which the negative buffer becomes empty.

    The function supports polygons with holes and multipolygons.

    Returns a two-point linestring, with the first point at the center of the
    inscribed circle and the second on the boundary of the inscribed circle.

    .. versionadded:: 2.1.0

    Parameters
    ----------
    geometry : Geometry or array_like
    tolerance : float or array_like, optional
        Stop the algorithm when the search area is smaller than this tolerance.
        When not specified, uses `max(width, height) / 1000` per geometry as
        the default.
    **kwargs
        For other keyword-only arguments, see the
        `NumPy ufunc docs <https://numpy.org/doc/stable/reference/ufuncs.html#ufuncs-kwargs>`_.

    Examples
    --------
    >>> from shapely import Polygon
    >>> maximum_inscribed_circle(Polygon([(0, 0), (0, 10), (10, 10), (10, 0), (0, 0)]))
    <LINESTRING (5 5, 0 5)>

    See also
    --------
    minimum_bounding_circle
    """
    if tolerance is None:
        tolerance = 0.0
    elif np.isscalar(tolerance) and tolerance < 0:
        raise ValueError("'tolerance' should be positive")
    return lib.maximum_inscribed_circle(geometry, tolerance, **kwargs)<|MERGE_RESOLUTION|>--- conflicted
+++ resolved
@@ -1219,12 +1219,8 @@
 
     See Also
     --------
-<<<<<<< HEAD
     minimum_bounding_radius, maximum_inscribed_circle
-=======
-    minimum_bounding_radius
-
->>>>>>> a90b9e4c
+
     """
     return lib.minimum_bounding_circle(geometry, **kwargs)
 
