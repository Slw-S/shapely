import numpy as np

from . import lib
from .decorators import multithreading_enabled, requires_geos
from .enum import ParamEnum

__all__ = [
    "BufferCapStyles",
    "BufferJoinStyles",
    "boundary",
    "buffer",
    "offset_curve",
    "centroid",
    "clip_by_rect",
    "convex_hull",
    "delaunay_triangles",
    "segmentize",
    "envelope",
    "extract_unique_points",
    "build_area",
    "make_valid",
    "normalize",
    "point_on_surface",
    "polygonize",
    "polygonize_full",
    "reverse",
    "simplify",
    "snap",
    "voronoi_polygons",
    "oriented_envelope",
    "minimum_rotated_rectangle",
    "minimum_bounding_circle",
]


class BufferCapStyles(ParamEnum):
    round = 1
    flat = 2
    square = 3


class BufferJoinStyles(ParamEnum):
    round = 1
    mitre = 2
    bevel = 3


@multithreading_enabled
def boundary(geometry, **kwargs):
    """Returns the topological boundary of a geometry.

    Parameters
    ----------
    geometry : Geometry or array_like
        This function will return None for geometrycollections.
    **kwargs
        For other keyword-only arguments, see the
        `NumPy ufunc docs <https://numpy.org/doc/stable/reference/ufuncs.html#ufuncs-kwargs>`_.

    Examples
    --------
<<<<<<< HEAD
    >>> boundary(Geometry("POINT (0 0)"))
    <GEOMETRYCOLLECTION EMPTY>
    >>> boundary(Geometry("LINESTRING(0 0, 1 1, 1 2)"))
    <MULTIPOINT (0 0, 1 2)>
    >>> boundary(Geometry("LINEARRING (0 0, 1 0, 1 1, 0 1, 0 0)"))
    <MULTIPOINT EMPTY>
    >>> boundary(Geometry("POLYGON((0 0, 1 0, 1 1, 0 1, 0 0))"))
    <LINESTRING (0 0, 1 0, 1 1, 0 1, 0 0)>
    >>> boundary(Geometry("MULTIPOINT (0 0, 1 2)"))
    <GEOMETRYCOLLECTION EMPTY>
    >>> boundary(Geometry("MULTILINESTRING ((0 0, 1 1), (0 1, 1 0))"))
    <MULTIPOINT (0 0, 0 1, 1 0, 1 1)>
    >>> boundary(Geometry("GEOMETRYCOLLECTION (POINT (0 0))")) is None
=======
    >>> from shapely import GeometryCollection, LinearRing, LineString, \
MultiLineString, MultiPoint, Point, Polygon
    >>> boundary(Point(0, 0))
    <GEOMETRYCOLLECTION EMPTY>
    >>> boundary(LineString([(0, 0), (1, 1), (1, 2)]))
    <MULTIPOINT (0 0, 1 2)>
    >>> boundary(LinearRing([(0, 0), (1, 0), (1, 1), (0, 1), (0, 0)]))
    <MULTIPOINT EMPTY>
    >>> boundary(Polygon([(0, 0), (1, 0), (1, 1), (0, 1), (0, 0)]))
    <LINESTRING (0 0, 1 0, 1 1, 0 1, 0 0)>
    >>> boundary(MultiPoint([(0, 0), (1, 2)]))
    <GEOMETRYCOLLECTION EMPTY>
    >>> boundary(MultiLineString([[(0, 0), (1, 1)], [(0, 1), (1, 0)]]))
    <MULTIPOINT (0 0, 0 1, 1 0, 1 1)>
    >>> boundary(GeometryCollection([Point(0, 0)])) is None
>>>>>>> fc611de5
    True
    """
    return lib.boundary(geometry, **kwargs)


@multithreading_enabled
def buffer(
    geometry,
    radius,
    quadsegs=8,
    cap_style="round",
    join_style="round",
    mitre_limit=5.0,
    single_sided=False,
    **kwargs
):
    """
    Computes the buffer of a geometry for positive and negative buffer radius.

    The buffer of a geometry is defined as the Minkowski sum (or difference,
    for negative width) of the geometry with a circle with radius equal to the
    absolute value of the buffer radius.

    The buffer operation always returns a polygonal result. The negative
    or zero-distance buffer of lines and points is always empty.

    Parameters
    ----------
    geometry : Geometry or array_like
    width : float or array_like
        Specifies the circle radius in the Minkowski sum (or difference).
    quadsegs : int, default 8
        Specifies the number of linear segments in a quarter circle in the
        approximation of circular arcs.
    cap_style : {'round', 'square', 'flat'}, default 'round'
        Specifies the shape of buffered line endings. 'round' results in
        circular line endings (see ``quadsegs``). Both 'square' and 'flat'
        result in rectangular line endings, only 'flat' will end at the
        original vertex, while 'square' involves adding the buffer width.
    join_style : {'round', 'bevel', 'mitre'}, default 'round'
        Specifies the shape of buffered line midpoints. 'round' results in
        rounded shapes. 'bevel' results in a beveled edge that touches the
        original vertex. 'mitre' results in a single vertex that is beveled
        depending on the ``mitre_limit`` parameter.
    mitre_limit : float, default 5.0
        Crops of 'mitre'-style joins if the point is displaced from the
        buffered vertex by more than this limit.
    single_sided : bool, default False
        Only buffer at one side of the geometry.
    **kwargs
        For other keyword-only arguments, see the
        `NumPy ufunc docs <https://numpy.org/doc/stable/reference/ufuncs.html#ufuncs-kwargs>`_.

    Examples
    --------
<<<<<<< HEAD
    >>> buffer(Geometry("POINT (10 10)"), 2, quadsegs=1)
    <POLYGON ((12 10, 10 8, 8 10, 10 12, 12 10))>
    >>> buffer(Geometry("POINT (10 10)"), 2, quadsegs=2)
    <POLYGON ((12 10, 11.414 8.586, 10 8, 8.586 8.586, 8 10, 8.586 11.414, 10 12...>
    >>> buffer(Geometry("POINT (10 10)"), -2, quadsegs=1)
    <POLYGON EMPTY>
    >>> line = Geometry("LINESTRING (10 10, 20 10)")
=======
    >>> from shapely import LineString, Point, Polygon
    >>> buffer(Point(10, 10), 2, quadsegs=1)
    <POLYGON ((12 10, 10 8, 8 10, 10 12, 12 10))>
    >>> buffer(Point(10, 10), 2, quadsegs=2)
    <POLYGON ((12 10, 11.414 8.586, 10 8, 8.586 8.586, 8 10, 8.5...>
    >>> buffer(Point(10, 10), -2, quadsegs=1)
    <POLYGON EMPTY>
    >>> line = LineString([(10, 10), (20, 10)])
>>>>>>> fc611de5
    >>> buffer(line, 2, cap_style="square")
    <POLYGON ((20 12, 22 12, 22 8, 10 8, 8 8, 8 12, 20 12))>
    >>> buffer(line, 2, cap_style="flat")
    <POLYGON ((20 12, 20 8, 10 8, 10 12, 20 12))>
    >>> buffer(line, 2, single_sided=True, cap_style="flat")
    <POLYGON ((20 10, 10 10, 10 12, 20 12, 20 10))>
<<<<<<< HEAD
    >>> line2 = Geometry("LINESTRING (10 10, 20 10, 20 20)")
    >>> buffer(line2, 2, cap_style="flat", join_style="bevel")
    <POLYGON ((18 12, 18 20, 22 20, 22 10, 20 8, 10 8, 10 12, 18 12))>
    >>> buffer(line2, 2, cap_style="flat", join_style="mitre")
    <POLYGON ((18 12, 18 20, 22 20, 22 8, 10 8, 10 12, 18 12))>
    >>> buffer(line2, 2, cap_style="flat", join_style="mitre", mitre_limit=1)
    <POLYGON ((18 12, 18 20, 22 20, 21.828 9, 21 8.172, 10 8, 10 12, 18 12))>
    >>> square = Geometry("POLYGON((0 0, 10 0, 10 10, 0 10, 0 0))")
=======
    >>> line2 = LineString([(10, 10), (20, 10), (20, 20)])
    >>> buffer(line2, 2, cap_style="flat", join_style="bevel")
    <POLYGON ((18 12, 18 20, 22 20, 22 10, 20 8, 10 8, 10 12, 18...>
    >>> buffer(line2, 2, cap_style="flat", join_style="mitre")
    <POLYGON ((18 12, 18 20, 22 20, 22 8, 10 8, 10 12, 18 12))>
    >>> buffer(line2, 2, cap_style="flat", join_style="mitre", mitre_limit=1)
    <POLYGON ((18 12, 18 20, 22 20, 21.828 9, 21 8.172, 10 8, 10...>
    >>> square = Polygon([(0, 0), (10, 0), (10, 10), (0, 10), (0, 0)])
>>>>>>> fc611de5
    >>> buffer(square, 2, join_style="mitre")
    <POLYGON ((-2 -2, -2 12, 12 12, 12 -2, -2 -2))>
    >>> buffer(square, -2, join_style="mitre")
    <POLYGON ((2 2, 2 8, 8 8, 8 2, 2 2))>
    >>> buffer(square, -5, join_style="mitre")
    <POLYGON EMPTY>
    >>> buffer(line, float("nan")) is None
    True
    """
    if isinstance(cap_style, str):
        cap_style = BufferCapStyles.get_value(cap_style)
    if isinstance(join_style, str):
        join_style = BufferJoinStyles.get_value(join_style)
    if not np.isscalar(quadsegs):
        raise TypeError("quadsegs only accepts scalar values")
    if not np.isscalar(cap_style):
        raise TypeError("cap_style only accepts scalar values")
    if not np.isscalar(join_style):
        raise TypeError("join_style only accepts scalar values")
    if not np.isscalar(mitre_limit):
        raise TypeError("mitre_limit only accepts scalar values")
    if not np.isscalar(single_sided):
        raise TypeError("single_sided only accepts scalar values")
    return lib.buffer(
        geometry,
        radius,
        np.intc(quadsegs),
        np.intc(cap_style),
        np.intc(join_style),
        mitre_limit,
        np.bool_(single_sided),
        **kwargs
    )


@multithreading_enabled
def offset_curve(
    geometry, distance, quadsegs=8, join_style="round", mitre_limit=5.0, **kwargs
):
    """
    Returns a (Multi)LineString at a distance from the object
    on its right or its left side.

    For positive distance the offset will be at the left side of
    the input line and retain the same direction. For a negative
    distance it will be at the right side and in the opposite
    direction.

    Parameters
    ----------
    geometry : Geometry or array_like
    distance : float or array_like
        Specifies the offset distance from the input geometry. Negative
        for right side offset, positive for left side offset.
    quadsegs : int, default 8
        Specifies the number of linear segments in a quarter circle in the
        approximation of circular arcs.
    join_style : {'round', 'bevel', 'mitre'}, default 'round'
        Specifies the shape of outside corners. 'round' results in
        rounded shapes. 'bevel' results in a beveled edge that touches the
        original vertex. 'mitre' results in a single vertex that is beveled
        depending on the ``mitre_limit`` parameter.
    mitre_limit : float, default 5.0
        Crops of 'mitre'-style joins if the point is displaced from the
        buffered vertex by more than this limit.
    **kwargs
        For other keyword-only arguments, see the
        `NumPy ufunc docs <https://numpy.org/doc/stable/reference/ufuncs.html#ufuncs-kwargs>`_.

    Examples
    --------
    >>> from shapely import LineString
    >>> line = LineString([(0, 0), (0, 2)])
    >>> offset_curve(line, 2)
    <LINESTRING (-2 0, -2 2)>
    >>> offset_curve(line, -2)
    <LINESTRING (2 2, 2 0)>
    """
    if isinstance(join_style, str):
        join_style = BufferJoinStyles.get_value(join_style)
    if not np.isscalar(quadsegs):
        raise TypeError("quadsegs only accepts scalar values")
    if not np.isscalar(join_style):
        raise TypeError("join_style only accepts scalar values")
    if not np.isscalar(mitre_limit):
        raise TypeError("mitre_limit only accepts scalar values")
    return lib.offset_curve(
        geometry,
        distance,
        np.intc(quadsegs),
        np.intc(join_style),
        np.double(mitre_limit),
        **kwargs
    )


@multithreading_enabled
def centroid(geometry, **kwargs):
    """Computes the geometric center (center-of-mass) of a geometry.

    For multipoints this is computed as the mean of the input coordinates.
    For multilinestrings the centroid is weighted by the length of each
    line segment. For multipolygons the centroid is weighted by the area of
    each polygon.

    Parameters
    ----------
    geometry : Geometry or array_like
    **kwargs
        For other keyword-only arguments, see the
        `NumPy ufunc docs <https://numpy.org/doc/stable/reference/ufuncs.html#ufuncs-kwargs>`_.

    Examples
    --------
<<<<<<< HEAD
    >>> centroid(Geometry("POLYGON ((0 0, 10 0, 10 10, 0 10, 0 0))"))
    <POINT (5 5)>
    >>> centroid(Geometry("LINESTRING (0 0, 2 2, 10 10)"))
    <POINT (5 5)>
    >>> centroid(Geometry("MULTIPOINT (0 0, 10 10)"))
    <POINT (5 5)>
    >>> centroid(Geometry("POLYGON EMPTY"))
=======
    >>> from shapely import LineString, MultiPoint, Polygon
    >>> centroid(Polygon([(0, 0), (10, 0), (10, 10), (0, 10), (0, 0)]))
    <POINT (5 5)>
    >>> centroid(LineString([(0, 0), (2, 2), (10, 10)]))
    <POINT (5 5)>
    >>> centroid(MultiPoint([(0, 0), (10, 10)]))
    <POINT (5 5)>
    >>> centroid(Polygon())
>>>>>>> fc611de5
    <POINT EMPTY>
    """
    return lib.centroid(geometry, **kwargs)


@multithreading_enabled
def clip_by_rect(geometry, xmin, ymin, xmax, ymax, **kwargs):
    """
    Returns the portion of a geometry within a rectangle.

    The geometry is clipped in a fast but possibly dirty way. The output is
    not guaranteed to be valid. No exceptions will be raised for topological
    errors.

    Note: empty geometries or geometries that do not overlap with the
    specified bounds will result in GEOMETRYCOLLECTION EMPTY.

    Parameters
    ----------
    geometry : Geometry or array_like
        The geometry to be clipped
    xmin : float
        Minimum x value of the rectangle
    ymin : float
        Minimum y value of the rectangle
    xmax : float
        Maximum x value of the rectangle
    ymax : float
        Maximum y value of the rectangle
    **kwargs
        For other keyword-only arguments, see the
        `NumPy ufunc docs <https://numpy.org/doc/stable/reference/ufuncs.html#ufuncs-kwargs>`_.

    Examples
    --------
    >>> from shapely import LineString, Polygon
    >>> line = LineString([(0, 0), (10, 10)])
    >>> clip_by_rect(line, 0., 0., 1., 1.)
    <LINESTRING (0 0, 1 1)>
<<<<<<< HEAD
=======
    >>> polygon = Polygon([(0, 0), (10, 0), (10, 10), (0, 10), (0, 0)])
    >>> clip_by_rect(polygon, 0., 0., 1., 1.)
    <POLYGON ((0 0, 0 1, 1 1, 1 0, 0 0))>
>>>>>>> fc611de5
    """
    if not all(np.isscalar(val) for val in [xmin, ymin, xmax, ymax]):
        raise TypeError("xmin/ymin/xmax/ymax only accepts scalar values")
    return lib.clip_by_rect(
        geometry,
        np.double(xmin),
        np.double(ymin),
        np.double(xmax),
        np.double(ymax),
        **kwargs
    )


@multithreading_enabled
def convex_hull(geometry, **kwargs):
    """Computes the minimum convex geometry that encloses an input geometry.

    Parameters
    ----------
    geometry : Geometry or array_like
    **kwargs
        For other keyword-only arguments, see the
        `NumPy ufunc docs <https://numpy.org/doc/stable/reference/ufuncs.html#ufuncs-kwargs>`_.

    Examples
    --------
<<<<<<< HEAD
    >>> convex_hull(Geometry("MULTIPOINT (0 0, 10 0, 10 10)"))
    <POLYGON ((0 0, 10 10, 10 0, 0 0))>
    >>> convex_hull(Geometry("POLYGON EMPTY"))
=======
    >>> from shapely import MultiPoint, Polygon
    >>> convex_hull(MultiPoint([(0, 0), (10, 0), (10, 10)]))
    <POLYGON ((0 0, 10 10, 10 0, 0 0))>
    >>> convex_hull(Polygon())
>>>>>>> fc611de5
    <GEOMETRYCOLLECTION EMPTY>
    """
    return lib.convex_hull(geometry, **kwargs)


@multithreading_enabled
def delaunay_triangles(geometry, tolerance=0.0, only_edges=False, **kwargs):
    """Computes a Delaunay triangulation around the vertices of an input
    geometry.

    The output is a geometrycollection containing polygons (default)
    or linestrings (see only_edges). Returns an None if an input geometry
    contains less than 3 vertices.

    Parameters
    ----------
    geometry : Geometry or array_like
    tolerance : float or array_like, default 0.0
        Snap input vertices together if their distance is less than this value.
    only_edges : bool or array_like, default False
        If set to True, the triangulation will return a collection of
        linestrings instead of polygons.
    **kwargs
        For other keyword-only arguments, see the
        `NumPy ufunc docs <https://numpy.org/doc/stable/reference/ufuncs.html#ufuncs-kwargs>`_.

    Examples
    --------
    >>> from shapely import GeometryCollection, LineString, MultiPoint, Polygon
    >>> points = MultiPoint([(50, 30), (60, 30), (100, 100)])
    >>> delaunay_triangles(points)
    <GEOMETRYCOLLECTION (POLYGON ((50 30, 60 30, 100 100, 50 30)))>
    >>> delaunay_triangles(points, only_edges=True)
<<<<<<< HEAD
    <MULTILINESTRING ((50 30, 100 100), (50 30, 60 30), (60 30, 100 100))>
    >>> delaunay_triangles(Geometry("MULTIPOINT (50 30, 51 30, 60 30, 100 100)"), tolerance=2)
    <GEOMETRYCOLLECTION (POLYGON ((50 30, 60 30, 100 100, 50 30)))>
    >>> delaunay_triangles(Geometry("POLYGON ((50 30, 60 30, 100 100, 50 30))"))
    <GEOMETRYCOLLECTION (POLYGON ((50 30, 60 30, 100 100, 50 30)))>
    >>> delaunay_triangles(Geometry("LINESTRING (50 30, 60 30, 100 100)"))
    <GEOMETRYCOLLECTION (POLYGON ((50 30, 60 30, 100 100, 50 30)))>
    >>> delaunay_triangles(Geometry("GEOMETRYCOLLECTION EMPTY"))
=======
    <MULTILINESTRING ((50 30, 100 100), (50 30, 60 30), ...>
    >>> delaunay_triangles(MultiPoint([(50, 30), (51, 30), (60, 30), (100, 100)]), \
tolerance=2)
    <GEOMETRYCOLLECTION (POLYGON ((50 30, 60 30, 100 100, 50 30)))>
    >>> delaunay_triangles(Polygon([(50, 30), (60, 30), (100, 100), (50, 30)]))
    <GEOMETRYCOLLECTION (POLYGON ((50 30, 60 30, 100 100, 50 30)))>
    >>> delaunay_triangles(LineString([(50, 30), (60, 30), (100, 100)]))
    <GEOMETRYCOLLECTION (POLYGON ((50 30, 60 30, 100 100, 50 30)))>
    >>> delaunay_triangles(GeometryCollection([]))
>>>>>>> fc611de5
    <GEOMETRYCOLLECTION EMPTY>
    """
    return lib.delaunay_triangles(geometry, tolerance, only_edges, **kwargs)


@multithreading_enabled
def envelope(geometry, **kwargs):
    """Computes the minimum bounding box that encloses an input geometry.

    Parameters
    ----------
    geometry : Geometry or array_like
    **kwargs
        For other keyword-only arguments, see the
        `NumPy ufunc docs <https://numpy.org/doc/stable/reference/ufuncs.html#ufuncs-kwargs>`_.

    Examples
    --------
<<<<<<< HEAD
    >>> envelope(Geometry("LINESTRING (0 0, 10 10)"))
    <POLYGON ((0 0, 10 0, 10 10, 0 10, 0 0))>
    >>> envelope(Geometry("MULTIPOINT (0 0, 10 0, 10 10)"))
    <POLYGON ((0 0, 10 0, 10 10, 0 10, 0 0))>
    >>> envelope(Geometry("POINT (0 0)"))
    <POINT (0 0)>
    >>> envelope(Geometry("GEOMETRYCOLLECTION EMPTY"))
=======
    >>> from shapely import GeometryCollection, LineString, MultiPoint, Point
    >>> envelope(LineString([(0, 0), (10, 10)]))
    <POLYGON ((0 0, 10 0, 10 10, 0 10, 0 0))>
    >>> envelope(MultiPoint([(0, 0), (10, 10)]))
    <POLYGON ((0 0, 10 0, 10 10, 0 10, 0 0))>
    >>> envelope(Point(0, 0))
    <POINT (0 0)>
    >>> envelope(GeometryCollection([]))
>>>>>>> fc611de5
    <POINT EMPTY>
    """
    return lib.envelope(geometry, **kwargs)


@multithreading_enabled
def extract_unique_points(geometry, **kwargs):
    """Returns all distinct vertices of an input geometry as a multipoint.

    Note that only 2 dimensions of the vertices are considered when testing
    for equality.

    Parameters
    ----------
    geometry : Geometry or array_like
    **kwargs
        For other keyword-only arguments, see the
        `NumPy ufunc docs <https://numpy.org/doc/stable/reference/ufuncs.html#ufuncs-kwargs>`_.

    Examples
    --------
<<<<<<< HEAD
    >>> extract_unique_points(Geometry("POINT (0 0)"))
    <MULTIPOINT (0 0)>
    >>> extract_unique_points(Geometry("LINESTRING(0 0, 1 1, 1 1)"))
    <MULTIPOINT (0 0, 1 1)>
    >>> extract_unique_points(Geometry("POLYGON((0 0, 1 0, 1 1, 0 0))"))
    <MULTIPOINT (0 0, 1 0, 1 1)>
    >>> extract_unique_points(Geometry("MULTIPOINT (0 0, 1 1, 0 0)"))
    <MULTIPOINT (0 0, 1 1)>
    >>> extract_unique_points(Geometry("LINESTRING EMPTY"))
=======
    >>> from shapely import LineString, MultiPoint, Point, Polygon
    >>> extract_unique_points(Point(0, 0))
    <MULTIPOINT (0 0)>
    >>> extract_unique_points(LineString([(0, 0), (1, 1), (1, 1)]))
    <MULTIPOINT (0 0, 1 1)>
    >>> extract_unique_points(Polygon([(0, 0), (1, 0), (1, 1), (0, 1), (0, 0)]))
    <MULTIPOINT (0 0, 1 0, 1 1, 0 1)>
    >>> extract_unique_points(MultiPoint([(0, 0), (1, 1), (0, 0)]))
    <MULTIPOINT (0 0, 1 1)>
    >>> extract_unique_points(LineString())
>>>>>>> fc611de5
    <MULTIPOINT EMPTY>
    """
    return lib.extract_unique_points(geometry, **kwargs)


@requires_geos("3.8.0")
@multithreading_enabled
def build_area(geometry, **kwargs):
    """Creates an areal geometry formed by the constituent linework of given geometry.

    Equivalent of the PostGIS ST_BuildArea() function.

    Parameters
    ----------
    geometry : Geometry or array_like
    **kwargs
        For other keyword-only arguments, see the
        `NumPy ufunc docs <https://numpy.org/doc/stable/reference/ufuncs.html#ufuncs-kwargs>`_.

    Examples
    --------
<<<<<<< HEAD
    >>> build_area(Geometry("GEOMETRYCOLLECTION(POLYGON((0 0, 3 0, 3 3, 0 3, 0 0)), POLYGON((1 1, 1 2, 2 2, 1 1)))"))
=======
    >>> from shapely import GeometryCollection, Polygon
    >>> polygon1 = Polygon([(0, 0), (3, 0), (3, 3), (0, 3), (0, 0)])
    >>> polygon2 = Polygon([(1, 1), (1, 2), (2, 2), (1, 1)])
    >>> build_area(GeometryCollection([polygon1, polygon2]))
>>>>>>> fc611de5
    <POLYGON ((0 0, 0 3, 3 3, 3 0, 0 0), (1 1, 2 2, 1 2, 1 1))>
    """
    return lib.build_area(geometry, **kwargs)


@requires_geos("3.8.0")
@multithreading_enabled
def make_valid(geometry, **kwargs):
    """Repairs invalid geometries.

    Parameters
    ----------
    geometry : Geometry or array_like
    **kwargs
        For other keyword-only arguments, see the
        `NumPy ufunc docs <https://numpy.org/doc/stable/reference/ufuncs.html#ufuncs-kwargs>`_.

    Examples
    --------
<<<<<<< HEAD
    >>> make_valid(Geometry("POLYGON((0 0, 1 1, 1 2, 1 1, 0 0))"))
=======
    >>> from shapely import is_valid, Polygon
    >>> polygon = Polygon([(0, 0), (1, 1), (1, 2), (1, 1), (0, 0)])
    >>> is_valid(polygon)
    False
    >>> make_valid(polygon)
>>>>>>> fc611de5
    <MULTILINESTRING ((0 0, 1 1), (1 1, 1 2))>
    """
    return lib.make_valid(geometry, **kwargs)


@multithreading_enabled
def normalize(geometry, **kwargs):
    """Converts Geometry to normal form (or canonical form).

    This method orders the coordinates, rings of a polygon and parts of
    multi geometries consistently. Typically useful for testing purposes
    (for example in combination with ``equals_exact``).

    Parameters
    ----------
    geometry : Geometry or array_like
    **kwargs
        For other keyword-only arguments, see the
        `NumPy ufunc docs <https://numpy.org/doc/stable/reference/ufuncs.html#ufuncs-kwargs>`_.

    Examples
    --------
<<<<<<< HEAD
    >>> p = Geometry("MULTILINESTRING((0 0, 1 1),(2 2, 3 3))")
    >>> normalize(p)
=======
    >>> from shapely import MultiLineString
    >>> line = MultiLineString([[(0, 0), (1, 1)], [(2, 2), (3, 3)]])
    >>> normalize(line)
>>>>>>> fc611de5
    <MULTILINESTRING ((2 2, 3 3), (0 0, 1 1))>
    """
    return lib.normalize(geometry, **kwargs)


@multithreading_enabled
def point_on_surface(geometry, **kwargs):
    """Returns a point that intersects an input geometry.

    Parameters
    ----------
    geometry : Geometry or array_like
    **kwargs
        For other keyword-only arguments, see the
        `NumPy ufunc docs <https://numpy.org/doc/stable/reference/ufuncs.html#ufuncs-kwargs>`_.

    Examples
    --------
<<<<<<< HEAD
    >>> point_on_surface(Geometry("POLYGON ((0 0, 10 0, 10 10, 0 10, 0 0))"))
    <POINT (5 5)>
    >>> point_on_surface(Geometry("LINESTRING (0 0, 2 2, 10 10)"))
    <POINT (2 2)>
    >>> point_on_surface(Geometry("MULTIPOINT (0 0, 10 10)"))
    <POINT (0 0)>
    >>> point_on_surface(Geometry("POLYGON EMPTY"))
=======
    >>> from shapely import LineString, MultiPoint, Polygon
    >>> point_on_surface(Polygon([(0, 0), (10, 0), (10, 10), (0, 10), (0, 0)]))
    <POINT (5 5)>
    >>> point_on_surface(LineString([(0, 0), (2, 2), (10, 10)]))
    <POINT (2 2)>
    >>> point_on_surface(MultiPoint([(0, 0), (10, 10)]))
    <POINT (0 0)>
    >>> point_on_surface(Polygon())
>>>>>>> fc611de5
    <POINT EMPTY>
    """
    return lib.point_on_surface(geometry, **kwargs)


def polygonize(geometries, **kwargs):
    """Creates polygons formed from the linework of a set of Geometries.

    Polygonizes an array of Geometries that contain linework which
    represents the edges of a planar graph. Any type of Geometry may be
    provided as input; only the constituent lines and rings will be used to
    create the output polygons.

    Lines or rings that when combined do not completely close a polygon
    will result in an empty GeometryCollection.  Duplicate segments are
    ignored.

    This function returns the polygons within a GeometryCollection.
    Individual Polygons can be obtained using ``get_geometry`` to get
    a single polygon or ``get_parts`` to get an array of polygons.
    MultiPolygons can be constructed from the output using
    ``shapely.multipolygons(shapely.get_parts(shapely.polygonize(geometries)))``.

    Parameters
    ----------
    geometries : array_like
        An array of geometries.
    axis : int
        Axis along which the geometries are polygonized.
        The default is to perform a reduction over the last dimension
        of the input array. A 1D array results in a scalar geometry.
    **kwargs
        For other keyword-only arguments, see the
        `NumPy ufunc docs <https://numpy.org/doc/stable/reference/ufuncs.html#ufuncs-kwargs>`_.

    Returns
    -------
    GeometryCollection or array of GeometryCollections

    See Also
    --------
    get_parts, get_geometry
    polygonize_full

    Examples
    --------
    >>> from shapely import LineString
    >>> lines = [
    ...     LineString([(0, 0), (1, 1)]),
    ...     LineString([(0, 0), (0, 1)]),
    ...     LineString([(0, 1), (1, 1)])
    ... ]
    >>> polygonize(lines)
    <GEOMETRYCOLLECTION (POLYGON ((1 1, 0 0, 0 1, 1 1)))>
    """
    return lib.polygonize(geometries, **kwargs)


def polygonize_full(geometries, **kwargs):
    """Creates polygons formed from the linework of a set of Geometries and
    return all extra outputs as well.

    Polygonizes an array of Geometries that contain linework which
    represents the edges of a planar graph. Any type of Geometry may be
    provided as input; only the constituent lines and rings will be used to
    create the output polygons.

    This function performs the same polygonization as ``polygonize`` but does
    not only return the polygonal result but all extra outputs as well. The
    return value consists of 4 elements:

    * The polygonal valid output
    * **Cut edges**: edges connected on both ends but not part of polygonal output
    * **dangles**: edges connected on one end but not part of polygonal output
    * **invalid rings**: polygons formed but which are not valid

    This function returns the geometries within GeometryCollections.
    Individual geometries can be obtained using ``get_geometry`` to get
    a single geometry or ``get_parts`` to get an array of geometries.

    Parameters
    ----------
    geometries : array_like
        An array of geometries.
    axis : int
        Axis along which the geometries are polygonized.
        The default is to perform a reduction over the last dimension
        of the input array. A 1D array results in a scalar geometry.
    **kwargs
        For other keyword-only arguments, see the
        `NumPy ufunc docs <https://numpy.org/doc/stable/reference/ufuncs.html#ufuncs-kwargs>`_.

    Returns
    -------
    (polgyons, cuts, dangles, invalid)
        tuple of 4 GeometryCollections or arrays of GeometryCollections

    See Also
    --------
    polygonize

    Examples
    --------
    >>> from shapely import LineString
    >>> lines = [
    ...     LineString([(0, 0), (1, 1)]),
    ...     LineString([(0, 0), (0, 1), (1, 1)]),
    ...     LineString([(0, 1), (1, 1)])
    ... ]
    >>> polygonize_full(lines)  # doctest: +NORMALIZE_WHITESPACE
    (<GEOMETRYCOLLECTION (POLYGON ((1 1, 0 0, 0 1, 1 1)))>,
     <GEOMETRYCOLLECTION EMPTY>,
     <GEOMETRYCOLLECTION (LINESTRING (0 1, 1 1))>,
     <GEOMETRYCOLLECTION EMPTY>)
    """
    return lib.polygonize_full(geometries, **kwargs)


@requires_geos("3.7.0")
@multithreading_enabled
def reverse(geometry, **kwargs):
    """Returns a copy of a Geometry with the order of coordinates reversed.

    If a Geometry is a polygon with interior rings, the interior rings are also
    reversed.

    Points are unchanged. None is returned where Geometry is None.

    Parameters
    ----------
    geometry : Geometry or array_like
    **kwargs
        For other keyword-only arguments, see the
        `NumPy ufunc docs <https://numpy.org/doc/stable/reference/ufuncs.html#ufuncs-kwargs>`_.

    See also
    --------
    is_ccw : Checks if a Geometry is clockwise.

    Examples
    --------
<<<<<<< HEAD
    >>> reverse(Geometry("LINESTRING (0 0, 1 2)"))
    <LINESTRING (1 2, 0 0)>
    >>> reverse(Geometry("POLYGON ((0 0, 1 0, 1 1, 0 1, 0 0))"))
=======
    >>> from shapely import LineString, Polygon
    >>> reverse(LineString([(0, 0), (1, 2)]))
    <LINESTRING (1 2, 0 0)>
    >>> reverse(Polygon([(0, 0), (1, 0), (1, 1), (0, 1), (0, 0)]))
>>>>>>> fc611de5
    <POLYGON ((0 0, 0 1, 1 1, 1 0, 0 0))>
    >>> reverse(None) is None
    True
    """

    return lib.reverse(geometry, **kwargs)


@requires_geos("3.10.0")
@multithreading_enabled
def segmentize(geometry, tolerance, **kwargs):
    """Adds vertices to line segments based on tolerance.

    Additional vertices will be added to every line segment in an input geometry
    so that segments are no greater than tolerance.  New vertices will evenly
    subdivide each segment.

    Only linear components of input geometries are densified; other geometries
    are returned unmodified.

    Parameters
    ----------
    geometry : Geometry or array_like
    tolerance : float or array_like
        Additional vertices will be added so that all line segments are no
        greater than this value.  Must be greater than 0.
    **kwargs
        For other keyword-only arguments, see the
        `NumPy ufunc docs <https://numpy.org/doc/stable/reference/ufuncs.html#ufuncs-kwargs>`_.

    Examples
    --------
<<<<<<< HEAD
    >>> line = Geometry("LINESTRING (0 0, 0 10)")
    >>> segmentize(line, tolerance=5)
    <LINESTRING (0 0, 0 5, 0 10)>
    >>> poly = Geometry("POLYGON ((0 0, 10 0, 10 10, 0 10, 0 0))")
    >>> segmentize(poly, tolerance=5)
    <POLYGON ((0 0, 5 0, 10 0, 10 5, 10 10, 5 10, 0 10, 0 5, 0 0))>
    >>> segmentize(None, tolerance=5) is None
=======
    >>> from shapely import LineString, Polygon
    >>> line = LineString([(0, 0), (0, 10)])
    >>> segmentize(line, tolerance=5)  # doctest: +SKIP
    <LINESTRING (0 0, 0 5, 0 10)>
    >>> polygon = Polygon([(0, 0), (10, 0), (10, 10), (0, 10), (0, 0)])
    >>> segmentize(polygon, tolerance=5)  # doctest: +SKIP
    <POLYGON ((0 0, 5 0, 10 0, 10 5, 10 10, 5 10, 0 10, 0 5, 0 0))>
    >>> segmentize(None, tolerance=5) is None  # doctest: +SKIP
>>>>>>> fc611de5
    True
    """
    return lib.segmentize(geometry, tolerance, **kwargs)


@multithreading_enabled
def simplify(geometry, tolerance, preserve_topology=True, **kwargs):
    """Returns a simplified version of an input geometry using the
    Douglas-Peucker algorithm.

    Parameters
    ----------
    geometry : Geometry or array_like
    tolerance : float or array_like
        The maximum allowed geometry displacement. The higher this value, the
        smaller the number of vertices in the resulting geometry.
    preserve_topology : bool, default False
        By default (True), the operation will avoid creating invalid
        geometries (checking for collapses, ring-intersections, etc), but
        this is computationally more expensive.
    **kwargs
        For other keyword-only arguments, see the
        `NumPy ufunc docs <https://numpy.org/doc/stable/reference/ufuncs.html#ufuncs-kwargs>`_.

    Examples
    --------
    >>> from shapely import LineString, Polygon
    >>> line = LineString([(0, 0), (1, 10), (0, 20)])
    >>> simplify(line, tolerance=0.9)
    <LINESTRING (0 0, 1 10, 0 20)>
    >>> simplify(line, tolerance=1)
    <LINESTRING (0 0, 0 20)>
<<<<<<< HEAD
    >>> polygon_with_hole = Geometry("POLYGON((0 0, 0 10, 10 10, 10 0, 0 0), (2 2, 2 4, 4 4, 4 2, 2 2))")
    >>> simplify(polygon_with_hole, tolerance=4, preserve_topology=True)
    <POLYGON ((0 0, 0 10, 10 10, 10 0, 0 0), (2 2, 2 4, 4 4, 4 2, 2 2))>
=======
    >>> polygon_with_hole = Polygon(
    ...     [(0, 0), (0, 10), (10, 10), (10, 0), (0, 0)],
    ...     holes=[[(2, 2), (2, 4), (4, 4), (4, 2), (2, 2)]]
    ... )
    >>> simplify(polygon_with_hole, tolerance=4, preserve_topology=True)
    <POLYGON ((0 0, 0 10, 10 10, 10 0, 0 0), (2 2, 2 4, 4 4, 4 2...>
>>>>>>> fc611de5
    >>> simplify(polygon_with_hole, tolerance=4, preserve_topology=False)
    <POLYGON ((0 0, 0 10, 10 10, 10 0, 0 0))>
    """
    if preserve_topology:
        return lib.simplify_preserve_topology(geometry, tolerance, **kwargs)
    else:
        return lib.simplify(geometry, tolerance, **kwargs)


@multithreading_enabled
def snap(geometry, reference, tolerance, **kwargs):
    """Snaps an input geometry to reference geometry's vertices.

    The tolerance is used to control where snapping is performed.
    The result geometry is the input geometry with the vertices snapped.
    If no snapping occurs then the input geometry is returned unchanged.

    Parameters
    ----------
    geometry : Geometry or array_like
    reference : Geometry or array_like
    tolerance : float or array_like
    **kwargs
        For other keyword-only arguments, see the
        `NumPy ufunc docs <https://numpy.org/doc/stable/reference/ufuncs.html#ufuncs-kwargs>`_.

    Examples
    --------
<<<<<<< HEAD
    >>> point = Geometry("POINT (0 2)")
    >>> snap(Geometry("POINT (0.5 2.5)"), point, tolerance=1)
    <POINT (0 2)>
    >>> snap(Geometry("POINT (0.5 2.5)"), point, tolerance=0.49)
    <POINT (0.5 2.5)>
    >>> polygon = Geometry("POLYGON ((0 0, 0 10, 10 10, 10 0, 0 0))")
    >>> snap(polygon, Geometry("POINT (8 10)"), tolerance=5)
    <POLYGON ((0 0, 0 10, 8 10, 10 0, 0 0))>
    >>> snap(polygon, Geometry("LINESTRING (8 10, 8 0)"), tolerance=5)
=======
    >>> from shapely import LineString, Point, Polygon
    >>> point = Point(0.5, 2.5)
    >>> target_point = Point(0, 2)
    >>> snap(point, target_point, tolerance=1)
    <POINT (0 2)>
    >>> snap(point, target_point, tolerance=0.49)
    <POINT (0.5 2.5)>
    >>> polygon = Polygon([(0, 0), (0, 10), (10, 10), (10, 0), (0, 0)])
    >>> snap(polygon, Point(8, 10), tolerance=5)
    <POLYGON ((0 0, 0 10, 8 10, 10 0, 0 0))>
    >>> snap(polygon, LineString([(8, 10), (8, 0)]), tolerance=5)
>>>>>>> fc611de5
    <POLYGON ((0 0, 0 10, 8 10, 8 0, 0 0))>
    """
    return lib.snap(geometry, reference, tolerance, **kwargs)


@multithreading_enabled
def voronoi_polygons(
    geometry, tolerance=0.0, extend_to=None, only_edges=False, **kwargs
):
    """Computes a Voronoi diagram from the vertices of an input geometry.

    The output is a geometrycollection containing polygons (default)
    or linestrings (see only_edges). Returns empty if an input geometry
    contains less than 2 vertices or if the provided extent has zero area.

    Parameters
    ----------
    geometry : Geometry or array_like
    tolerance : float or array_like, default 0.0
        Snap input vertices together if their distance is less than this value.
    extend_to : Geometry or array_like, optional
        If provided, the diagram will be extended to cover the envelope of this
        geometry (unless this envelope is smaller than the input geometry).
    only_edges : bool or array_like, default False
        If set to True, the triangulation will return a collection of
        linestrings instead of polygons.
    **kwargs
        For other keyword-only arguments, see the
        `NumPy ufunc docs <https://numpy.org/doc/stable/reference/ufuncs.html#ufuncs-kwargs>`_.

    Examples
    --------
    >>> from shapely import LineString, MultiPoint, normalize, Point
    >>> points = MultiPoint([(2, 2), (4, 2)])
    >>> normalize(voronoi_polygons(points))
<<<<<<< HEAD
    <GEOMETRYCOLLECTION (POLYGON ((3 0, 3 4, 6 4, 6 0, 3 0)), POLYGON ((0 0, 0 4...>
    >>> voronoi_polygons(points, only_edges=True)
    <LINESTRING (3 4, 3 0)>
    >>> voronoi_polygons(Geometry("MULTIPOINT (2 2, 4 2, 4.2 2)"), 0.5, only_edges=True)
    <LINESTRING (3 4.2, 3 -0.2)>
    >>> voronoi_polygons(points, extend_to=Geometry("LINESTRING (0 0, 10 10)"), only_edges=True)
    <LINESTRING (3 10, 3 0)>
    >>> voronoi_polygons(Geometry("LINESTRING (2 2, 4 2)"), only_edges=True)
    <LINESTRING (3 4, 3 0)>
    >>> voronoi_polygons(Geometry("POINT (2 2)"))
=======
    <GEOMETRYCOLLECTION (POLYGON ((3 0, 3 4, 6 4, 6 0...>
    >>> voronoi_polygons(points, only_edges=True)
    <LINESTRING (3 4, 3 0)>
    >>> voronoi_polygons(MultiPoint([(2, 2), (4, 2), (4.2, 2)]), 0.5, only_edges=True)
    <LINESTRING (3 4.2, 3 -0.2)>
    >>> voronoi_polygons(points, extend_to=LineString([(0, 0), (10, 10)]), only_edges=True)
    <LINESTRING (3 10, 3 0)>
    >>> voronoi_polygons(LineString([(2, 2), (4, 2)]), only_edges=True)
    <LINESTRING (3 4, 3 0)>
    >>> voronoi_polygons(Point(2, 2))
>>>>>>> fc611de5
    <GEOMETRYCOLLECTION EMPTY>
    """
    return lib.voronoi_polygons(geometry, tolerance, extend_to, only_edges, **kwargs)


@requires_geos("3.6.0")
@multithreading_enabled
def oriented_envelope(geometry, **kwargs):
    """
    Computes the oriented envelope (minimum rotated rectangle)
    that encloses an input geometry.

    Unlike envelope this rectangle is not constrained to be parallel to the
    coordinate axes. If the convex hull of the object is a degenerate (line
    or point) this degenerate is returned.

    Parameters
    ----------
    geometry : Geometry or array_like
    **kwargs
        For other keyword-only arguments, see the
        `NumPy ufunc docs <https://numpy.org/doc/stable/reference/ufuncs.html#ufuncs-kwargs>`_.

    Examples
    --------
<<<<<<< HEAD
    >>> oriented_envelope(Geometry("MULTIPOINT (0 0, 10 0, 10 10)"))
    <POLYGON ((0 0, 5 -5, 15 5, 10 10, 0 0))>
    >>> oriented_envelope(Geometry("LINESTRING (1 1, 5 1, 10 10)"))
    <POLYGON ((1 1, 3 -1, 12 8, 10 10, 1 1))>
    >>> oriented_envelope(Geometry("POLYGON ((1 1, 15 1, 5 10, 1 1))"))
    <POLYGON ((15 1, 15 10, 1 10, 1 1, 15 1))>
    >>> oriented_envelope(Geometry("LINESTRING (1 1, 10 1)"))
    <LINESTRING (1 1, 10 1)>
    >>> oriented_envelope(Geometry("POINT (2 2)"))
    <POINT (2 2)>
    >>> oriented_envelope(Geometry("GEOMETRYCOLLECTION EMPTY"))
=======
    >>> from shapely import GeometryCollection, LineString, MultiPoint, Point, Polygon
    >>> oriented_envelope(MultiPoint([(0, 0), (10, 0), (10, 10)]))
    <POLYGON ((0 0, 5 -5, 15 5, 10 10, 0 0))>
    >>> oriented_envelope(LineString([(1, 1), (5, 1), (10, 10)]))
    <POLYGON ((1 1, 3 -1, 12 8, 10 10, 1 1))>
    >>> oriented_envelope(Polygon([(1, 1), (15, 1), (5, 10), (1, 1)]))
    <POLYGON ((15 1, 15 10, 1 10, 1 1, 15 1))>
    >>> oriented_envelope(LineString([(1, 1), (10, 1)]))
    <LINESTRING (1 1, 10 1)>
    >>> oriented_envelope(Point(2, 2))
    <POINT (2 2)>
    >>> oriented_envelope(GeometryCollection([]))
>>>>>>> fc611de5
    <POLYGON EMPTY>
    """
    return lib.oriented_envelope(geometry, **kwargs)


minimum_rotated_rectangle = oriented_envelope


@requires_geos("3.8.0")
@multithreading_enabled
def minimum_bounding_circle(geometry, **kwargs):
    """Computes the minimum bounding circle that encloses an input geometry.

    Parameters
    ----------
    geometry : Geometry or array_like
    **kwargs
        For other keyword-only arguments, see the
        `NumPy ufunc docs <https://numpy.org/doc/stable/reference/ufuncs.html#ufuncs-kwargs>`_.

    Examples
    --------
<<<<<<< HEAD
    >>> minimum_bounding_circle(Geometry("POLYGON ((0 0, 0 10, 10 10, 10 0, 0 0))"))
    <POLYGON ((12.071 5, 11.935 3.621, 11.533 2.294, 10.879 1.072, 10 0, 8.928 -...>
    >>> minimum_bounding_circle(Geometry("LINESTRING (1 1, 10 10)"))
    <POLYGON ((11.864 5.5, 11.742 4.258, 11.38 3.065, 10.791 1.964, 10 1, 9.036 ...>
    >>> minimum_bounding_circle(Geometry("MULTIPOINT (2 2, 4 2)"))
    <POLYGON ((4 2, 3.981 1.805, 3.924 1.617, 3.831 1.444, 3.707 1.293, 3.556 1....>
    >>> minimum_bounding_circle(Geometry("POINT (0 1)"))
    <POINT (0 1)>
    >>> minimum_bounding_circle(Geometry("GEOMETRYCOLLECTION EMPTY"))
=======
    >>> from shapely import GeometryCollection, LineString, MultiPoint, Point, Polygon
    >>> minimum_bounding_circle(Polygon([(0, 0), (0, 10), (10, 10), (10, 0), (0, 0)]))
    <POLYGON ((12.071 5, 11.935 3.621, 11.533 2.294, 10.879 1.07...>
    >>> minimum_bounding_circle(LineString([(1, 1), (10, 10)]))
    <POLYGON ((11.864 5.5, 11.742 4.258, 11.38 3.065, 10.791 1.9...>
    >>> minimum_bounding_circle(MultiPoint([(2, 2), (4, 2)]))
    <POLYGON ((4 2, 3.981 1.805, 3.924 1.617, 3.831 1.444, 3.707...>
    >>> minimum_bounding_circle(Point(0, 1))
    <POINT (0 1)>
    >>> minimum_bounding_circle(GeometryCollection([]))
>>>>>>> fc611de5
    <POLYGON EMPTY>

    See also
    --------
    minimum_bounding_radius
    """
    return lib.minimum_bounding_circle(geometry, **kwargs)<|MERGE_RESOLUTION|>--- conflicted
+++ resolved
@@ -59,21 +59,6 @@
 
     Examples
     --------
-<<<<<<< HEAD
-    >>> boundary(Geometry("POINT (0 0)"))
-    <GEOMETRYCOLLECTION EMPTY>
-    >>> boundary(Geometry("LINESTRING(0 0, 1 1, 1 2)"))
-    <MULTIPOINT (0 0, 1 2)>
-    >>> boundary(Geometry("LINEARRING (0 0, 1 0, 1 1, 0 1, 0 0)"))
-    <MULTIPOINT EMPTY>
-    >>> boundary(Geometry("POLYGON((0 0, 1 0, 1 1, 0 1, 0 0))"))
-    <LINESTRING (0 0, 1 0, 1 1, 0 1, 0 0)>
-    >>> boundary(Geometry("MULTIPOINT (0 0, 1 2)"))
-    <GEOMETRYCOLLECTION EMPTY>
-    >>> boundary(Geometry("MULTILINESTRING ((0 0, 1 1), (0 1, 1 0))"))
-    <MULTIPOINT (0 0, 0 1, 1 0, 1 1)>
-    >>> boundary(Geometry("GEOMETRYCOLLECTION (POINT (0 0))")) is None
-=======
     >>> from shapely import GeometryCollection, LinearRing, LineString, \
 MultiLineString, MultiPoint, Point, Polygon
     >>> boundary(Point(0, 0))
@@ -89,7 +74,6 @@
     >>> boundary(MultiLineString([[(0, 0), (1, 1)], [(0, 1), (1, 0)]]))
     <MULTIPOINT (0 0, 0 1, 1 0, 1 1)>
     >>> boundary(GeometryCollection([Point(0, 0)])) is None
->>>>>>> fc611de5
     True
     """
     return lib.boundary(geometry, **kwargs)
@@ -145,15 +129,6 @@
 
     Examples
     --------
-<<<<<<< HEAD
-    >>> buffer(Geometry("POINT (10 10)"), 2, quadsegs=1)
-    <POLYGON ((12 10, 10 8, 8 10, 10 12, 12 10))>
-    >>> buffer(Geometry("POINT (10 10)"), 2, quadsegs=2)
-    <POLYGON ((12 10, 11.414 8.586, 10 8, 8.586 8.586, 8 10, 8.586 11.414, 10 12...>
-    >>> buffer(Geometry("POINT (10 10)"), -2, quadsegs=1)
-    <POLYGON EMPTY>
-    >>> line = Geometry("LINESTRING (10 10, 20 10)")
-=======
     >>> from shapely import LineString, Point, Polygon
     >>> buffer(Point(10, 10), 2, quadsegs=1)
     <POLYGON ((12 10, 10 8, 8 10, 10 12, 12 10))>
@@ -162,32 +137,20 @@
     >>> buffer(Point(10, 10), -2, quadsegs=1)
     <POLYGON EMPTY>
     >>> line = LineString([(10, 10), (20, 10)])
->>>>>>> fc611de5
     >>> buffer(line, 2, cap_style="square")
     <POLYGON ((20 12, 22 12, 22 8, 10 8, 8 8, 8 12, 20 12))>
     >>> buffer(line, 2, cap_style="flat")
     <POLYGON ((20 12, 20 8, 10 8, 10 12, 20 12))>
     >>> buffer(line, 2, single_sided=True, cap_style="flat")
     <POLYGON ((20 10, 10 10, 10 12, 20 12, 20 10))>
-<<<<<<< HEAD
-    >>> line2 = Geometry("LINESTRING (10 10, 20 10, 20 20)")
+    >>> line2 = LineString([(10, 10), (20, 10), (20, 20)])
     >>> buffer(line2, 2, cap_style="flat", join_style="bevel")
     <POLYGON ((18 12, 18 20, 22 20, 22 10, 20 8, 10 8, 10 12, 18 12))>
     >>> buffer(line2, 2, cap_style="flat", join_style="mitre")
     <POLYGON ((18 12, 18 20, 22 20, 22 8, 10 8, 10 12, 18 12))>
     >>> buffer(line2, 2, cap_style="flat", join_style="mitre", mitre_limit=1)
     <POLYGON ((18 12, 18 20, 22 20, 21.828 9, 21 8.172, 10 8, 10 12, 18 12))>
-    >>> square = Geometry("POLYGON((0 0, 10 0, 10 10, 0 10, 0 0))")
-=======
-    >>> line2 = LineString([(10, 10), (20, 10), (20, 20)])
-    >>> buffer(line2, 2, cap_style="flat", join_style="bevel")
-    <POLYGON ((18 12, 18 20, 22 20, 22 10, 20 8, 10 8, 10 12, 18...>
-    >>> buffer(line2, 2, cap_style="flat", join_style="mitre")
-    <POLYGON ((18 12, 18 20, 22 20, 22 8, 10 8, 10 12, 18 12))>
-    >>> buffer(line2, 2, cap_style="flat", join_style="mitre", mitre_limit=1)
-    <POLYGON ((18 12, 18 20, 22 20, 21.828 9, 21 8.172, 10 8, 10...>
     >>> square = Polygon([(0, 0), (10, 0), (10, 10), (0, 10), (0, 0)])
->>>>>>> fc611de5
     >>> buffer(square, 2, join_style="mitre")
     <POLYGON ((-2 -2, -2 12, 12 12, 12 -2, -2 -2))>
     >>> buffer(square, -2, join_style="mitre")
@@ -302,15 +265,6 @@
 
     Examples
     --------
-<<<<<<< HEAD
-    >>> centroid(Geometry("POLYGON ((0 0, 10 0, 10 10, 0 10, 0 0))"))
-    <POINT (5 5)>
-    >>> centroid(Geometry("LINESTRING (0 0, 2 2, 10 10)"))
-    <POINT (5 5)>
-    >>> centroid(Geometry("MULTIPOINT (0 0, 10 10)"))
-    <POINT (5 5)>
-    >>> centroid(Geometry("POLYGON EMPTY"))
-=======
     >>> from shapely import LineString, MultiPoint, Polygon
     >>> centroid(Polygon([(0, 0), (10, 0), (10, 10), (0, 10), (0, 0)]))
     <POINT (5 5)>
@@ -319,7 +273,6 @@
     >>> centroid(MultiPoint([(0, 0), (10, 10)]))
     <POINT (5 5)>
     >>> centroid(Polygon())
->>>>>>> fc611de5
     <POINT EMPTY>
     """
     return lib.centroid(geometry, **kwargs)
@@ -359,12 +312,9 @@
     >>> line = LineString([(0, 0), (10, 10)])
     >>> clip_by_rect(line, 0., 0., 1., 1.)
     <LINESTRING (0 0, 1 1)>
-<<<<<<< HEAD
-=======
     >>> polygon = Polygon([(0, 0), (10, 0), (10, 10), (0, 10), (0, 0)])
     >>> clip_by_rect(polygon, 0., 0., 1., 1.)
     <POLYGON ((0 0, 0 1, 1 1, 1 0, 0 0))>
->>>>>>> fc611de5
     """
     if not all(np.isscalar(val) for val in [xmin, ymin, xmax, ymax]):
         raise TypeError("xmin/ymin/xmax/ymax only accepts scalar values")
@@ -391,16 +341,10 @@
 
     Examples
     --------
-<<<<<<< HEAD
-    >>> convex_hull(Geometry("MULTIPOINT (0 0, 10 0, 10 10)"))
-    <POLYGON ((0 0, 10 10, 10 0, 0 0))>
-    >>> convex_hull(Geometry("POLYGON EMPTY"))
-=======
     >>> from shapely import MultiPoint, Polygon
     >>> convex_hull(MultiPoint([(0, 0), (10, 0), (10, 10)]))
     <POLYGON ((0 0, 10 10, 10 0, 0 0))>
     >>> convex_hull(Polygon())
->>>>>>> fc611de5
     <GEOMETRYCOLLECTION EMPTY>
     """
     return lib.convex_hull(geometry, **kwargs)
@@ -434,16 +378,6 @@
     >>> delaunay_triangles(points)
     <GEOMETRYCOLLECTION (POLYGON ((50 30, 60 30, 100 100, 50 30)))>
     >>> delaunay_triangles(points, only_edges=True)
-<<<<<<< HEAD
-    <MULTILINESTRING ((50 30, 100 100), (50 30, 60 30), (60 30, 100 100))>
-    >>> delaunay_triangles(Geometry("MULTIPOINT (50 30, 51 30, 60 30, 100 100)"), tolerance=2)
-    <GEOMETRYCOLLECTION (POLYGON ((50 30, 60 30, 100 100, 50 30)))>
-    >>> delaunay_triangles(Geometry("POLYGON ((50 30, 60 30, 100 100, 50 30))"))
-    <GEOMETRYCOLLECTION (POLYGON ((50 30, 60 30, 100 100, 50 30)))>
-    >>> delaunay_triangles(Geometry("LINESTRING (50 30, 60 30, 100 100)"))
-    <GEOMETRYCOLLECTION (POLYGON ((50 30, 60 30, 100 100, 50 30)))>
-    >>> delaunay_triangles(Geometry("GEOMETRYCOLLECTION EMPTY"))
-=======
     <MULTILINESTRING ((50 30, 100 100), (50 30, 60 30), ...>
     >>> delaunay_triangles(MultiPoint([(50, 30), (51, 30), (60, 30), (100, 100)]), \
 tolerance=2)
@@ -453,7 +387,6 @@
     >>> delaunay_triangles(LineString([(50, 30), (60, 30), (100, 100)]))
     <GEOMETRYCOLLECTION (POLYGON ((50 30, 60 30, 100 100, 50 30)))>
     >>> delaunay_triangles(GeometryCollection([]))
->>>>>>> fc611de5
     <GEOMETRYCOLLECTION EMPTY>
     """
     return lib.delaunay_triangles(geometry, tolerance, only_edges, **kwargs)
@@ -472,15 +405,6 @@
 
     Examples
     --------
-<<<<<<< HEAD
-    >>> envelope(Geometry("LINESTRING (0 0, 10 10)"))
-    <POLYGON ((0 0, 10 0, 10 10, 0 10, 0 0))>
-    >>> envelope(Geometry("MULTIPOINT (0 0, 10 0, 10 10)"))
-    <POLYGON ((0 0, 10 0, 10 10, 0 10, 0 0))>
-    >>> envelope(Geometry("POINT (0 0)"))
-    <POINT (0 0)>
-    >>> envelope(Geometry("GEOMETRYCOLLECTION EMPTY"))
-=======
     >>> from shapely import GeometryCollection, LineString, MultiPoint, Point
     >>> envelope(LineString([(0, 0), (10, 10)]))
     <POLYGON ((0 0, 10 0, 10 10, 0 10, 0 0))>
@@ -489,7 +413,6 @@
     >>> envelope(Point(0, 0))
     <POINT (0 0)>
     >>> envelope(GeometryCollection([]))
->>>>>>> fc611de5
     <POINT EMPTY>
     """
     return lib.envelope(geometry, **kwargs)
@@ -511,17 +434,6 @@
 
     Examples
     --------
-<<<<<<< HEAD
-    >>> extract_unique_points(Geometry("POINT (0 0)"))
-    <MULTIPOINT (0 0)>
-    >>> extract_unique_points(Geometry("LINESTRING(0 0, 1 1, 1 1)"))
-    <MULTIPOINT (0 0, 1 1)>
-    >>> extract_unique_points(Geometry("POLYGON((0 0, 1 0, 1 1, 0 0))"))
-    <MULTIPOINT (0 0, 1 0, 1 1)>
-    >>> extract_unique_points(Geometry("MULTIPOINT (0 0, 1 1, 0 0)"))
-    <MULTIPOINT (0 0, 1 1)>
-    >>> extract_unique_points(Geometry("LINESTRING EMPTY"))
-=======
     >>> from shapely import LineString, MultiPoint, Point, Polygon
     >>> extract_unique_points(Point(0, 0))
     <MULTIPOINT (0 0)>
@@ -532,7 +444,6 @@
     >>> extract_unique_points(MultiPoint([(0, 0), (1, 1), (0, 0)]))
     <MULTIPOINT (0 0, 1 1)>
     >>> extract_unique_points(LineString())
->>>>>>> fc611de5
     <MULTIPOINT EMPTY>
     """
     return lib.extract_unique_points(geometry, **kwargs)
@@ -554,14 +465,10 @@
 
     Examples
     --------
-<<<<<<< HEAD
-    >>> build_area(Geometry("GEOMETRYCOLLECTION(POLYGON((0 0, 3 0, 3 3, 0 3, 0 0)), POLYGON((1 1, 1 2, 2 2, 1 1)))"))
-=======
     >>> from shapely import GeometryCollection, Polygon
     >>> polygon1 = Polygon([(0, 0), (3, 0), (3, 3), (0, 3), (0, 0)])
     >>> polygon2 = Polygon([(1, 1), (1, 2), (2, 2), (1, 1)])
     >>> build_area(GeometryCollection([polygon1, polygon2]))
->>>>>>> fc611de5
     <POLYGON ((0 0, 0 3, 3 3, 3 0, 0 0), (1 1, 2 2, 1 2, 1 1))>
     """
     return lib.build_area(geometry, **kwargs)
@@ -581,15 +488,11 @@
 
     Examples
     --------
-<<<<<<< HEAD
-    >>> make_valid(Geometry("POLYGON((0 0, 1 1, 1 2, 1 1, 0 0))"))
-=======
     >>> from shapely import is_valid, Polygon
     >>> polygon = Polygon([(0, 0), (1, 1), (1, 2), (1, 1), (0, 0)])
     >>> is_valid(polygon)
     False
     >>> make_valid(polygon)
->>>>>>> fc611de5
     <MULTILINESTRING ((0 0, 1 1), (1 1, 1 2))>
     """
     return lib.make_valid(geometry, **kwargs)
@@ -612,14 +515,9 @@
 
     Examples
     --------
-<<<<<<< HEAD
-    >>> p = Geometry("MULTILINESTRING((0 0, 1 1),(2 2, 3 3))")
-    >>> normalize(p)
-=======
     >>> from shapely import MultiLineString
     >>> line = MultiLineString([[(0, 0), (1, 1)], [(2, 2), (3, 3)]])
     >>> normalize(line)
->>>>>>> fc611de5
     <MULTILINESTRING ((2 2, 3 3), (0 0, 1 1))>
     """
     return lib.normalize(geometry, **kwargs)
@@ -638,15 +536,6 @@
 
     Examples
     --------
-<<<<<<< HEAD
-    >>> point_on_surface(Geometry("POLYGON ((0 0, 10 0, 10 10, 0 10, 0 0))"))
-    <POINT (5 5)>
-    >>> point_on_surface(Geometry("LINESTRING (0 0, 2 2, 10 10)"))
-    <POINT (2 2)>
-    >>> point_on_surface(Geometry("MULTIPOINT (0 0, 10 10)"))
-    <POINT (0 0)>
-    >>> point_on_surface(Geometry("POLYGON EMPTY"))
-=======
     >>> from shapely import LineString, MultiPoint, Polygon
     >>> point_on_surface(Polygon([(0, 0), (10, 0), (10, 10), (0, 10), (0, 0)]))
     <POINT (5 5)>
@@ -655,7 +544,6 @@
     >>> point_on_surface(MultiPoint([(0, 0), (10, 10)]))
     <POINT (0 0)>
     >>> point_on_surface(Polygon())
->>>>>>> fc611de5
     <POINT EMPTY>
     """
     return lib.point_on_surface(geometry, **kwargs)
@@ -797,16 +685,10 @@
 
     Examples
     --------
-<<<<<<< HEAD
-    >>> reverse(Geometry("LINESTRING (0 0, 1 2)"))
-    <LINESTRING (1 2, 0 0)>
-    >>> reverse(Geometry("POLYGON ((0 0, 1 0, 1 1, 0 1, 0 0))"))
-=======
     >>> from shapely import LineString, Polygon
     >>> reverse(LineString([(0, 0), (1, 2)]))
     <LINESTRING (1 2, 0 0)>
     >>> reverse(Polygon([(0, 0), (1, 0), (1, 1), (0, 1), (0, 0)]))
->>>>>>> fc611de5
     <POLYGON ((0 0, 0 1, 1 1, 1 0, 0 0))>
     >>> reverse(None) is None
     True
@@ -839,24 +721,14 @@
 
     Examples
     --------
-<<<<<<< HEAD
-    >>> line = Geometry("LINESTRING (0 0, 0 10)")
+    >>> from shapely import LineString, Polygon
+    >>> line = LineString([(0, 0), (0, 10)])
     >>> segmentize(line, tolerance=5)
     <LINESTRING (0 0, 0 5, 0 10)>
-    >>> poly = Geometry("POLYGON ((0 0, 10 0, 10 10, 0 10, 0 0))")
-    >>> segmentize(poly, tolerance=5)
+    >>> polygon = Polygon([(0, 0), (10, 0), (10, 10), (0, 10), (0, 0)])
+    >>> segmentize(polygon, tolerance=5)
     <POLYGON ((0 0, 5 0, 10 0, 10 5, 10 10, 5 10, 0 10, 0 5, 0 0))>
     >>> segmentize(None, tolerance=5) is None
-=======
-    >>> from shapely import LineString, Polygon
-    >>> line = LineString([(0, 0), (0, 10)])
-    >>> segmentize(line, tolerance=5)  # doctest: +SKIP
-    <LINESTRING (0 0, 0 5, 0 10)>
-    >>> polygon = Polygon([(0, 0), (10, 0), (10, 10), (0, 10), (0, 0)])
-    >>> segmentize(polygon, tolerance=5)  # doctest: +SKIP
-    <POLYGON ((0 0, 5 0, 10 0, 10 5, 10 10, 5 10, 0 10, 0 5, 0 0))>
-    >>> segmentize(None, tolerance=5) is None  # doctest: +SKIP
->>>>>>> fc611de5
     True
     """
     return lib.segmentize(geometry, tolerance, **kwargs)
@@ -889,18 +761,12 @@
     <LINESTRING (0 0, 1 10, 0 20)>
     >>> simplify(line, tolerance=1)
     <LINESTRING (0 0, 0 20)>
-<<<<<<< HEAD
-    >>> polygon_with_hole = Geometry("POLYGON((0 0, 0 10, 10 10, 10 0, 0 0), (2 2, 2 4, 4 4, 4 2, 2 2))")
-    >>> simplify(polygon_with_hole, tolerance=4, preserve_topology=True)
-    <POLYGON ((0 0, 0 10, 10 10, 10 0, 0 0), (2 2, 2 4, 4 4, 4 2, 2 2))>
-=======
     >>> polygon_with_hole = Polygon(
     ...     [(0, 0), (0, 10), (10, 10), (10, 0), (0, 0)],
     ...     holes=[[(2, 2), (2, 4), (4, 4), (4, 2), (2, 2)]]
     ... )
     >>> simplify(polygon_with_hole, tolerance=4, preserve_topology=True)
     <POLYGON ((0 0, 0 10, 10 10, 10 0, 0 0), (2 2, 2 4, 4 4, 4 2...>
->>>>>>> fc611de5
     >>> simplify(polygon_with_hole, tolerance=4, preserve_topology=False)
     <POLYGON ((0 0, 0 10, 10 10, 10 0, 0 0))>
     """
@@ -929,17 +795,6 @@
 
     Examples
     --------
-<<<<<<< HEAD
-    >>> point = Geometry("POINT (0 2)")
-    >>> snap(Geometry("POINT (0.5 2.5)"), point, tolerance=1)
-    <POINT (0 2)>
-    >>> snap(Geometry("POINT (0.5 2.5)"), point, tolerance=0.49)
-    <POINT (0.5 2.5)>
-    >>> polygon = Geometry("POLYGON ((0 0, 0 10, 10 10, 10 0, 0 0))")
-    >>> snap(polygon, Geometry("POINT (8 10)"), tolerance=5)
-    <POLYGON ((0 0, 0 10, 8 10, 10 0, 0 0))>
-    >>> snap(polygon, Geometry("LINESTRING (8 10, 8 0)"), tolerance=5)
-=======
     >>> from shapely import LineString, Point, Polygon
     >>> point = Point(0.5, 2.5)
     >>> target_point = Point(0, 2)
@@ -951,7 +806,6 @@
     >>> snap(polygon, Point(8, 10), tolerance=5)
     <POLYGON ((0 0, 0 10, 8 10, 10 0, 0 0))>
     >>> snap(polygon, LineString([(8, 10), (8, 0)]), tolerance=5)
->>>>>>> fc611de5
     <POLYGON ((0 0, 0 10, 8 10, 8 0, 0 0))>
     """
     return lib.snap(geometry, reference, tolerance, **kwargs)
@@ -987,19 +841,7 @@
     >>> from shapely import LineString, MultiPoint, normalize, Point
     >>> points = MultiPoint([(2, 2), (4, 2)])
     >>> normalize(voronoi_polygons(points))
-<<<<<<< HEAD
     <GEOMETRYCOLLECTION (POLYGON ((3 0, 3 4, 6 4, 6 0, 3 0)), POLYGON ((0 0, 0 4...>
-    >>> voronoi_polygons(points, only_edges=True)
-    <LINESTRING (3 4, 3 0)>
-    >>> voronoi_polygons(Geometry("MULTIPOINT (2 2, 4 2, 4.2 2)"), 0.5, only_edges=True)
-    <LINESTRING (3 4.2, 3 -0.2)>
-    >>> voronoi_polygons(points, extend_to=Geometry("LINESTRING (0 0, 10 10)"), only_edges=True)
-    <LINESTRING (3 10, 3 0)>
-    >>> voronoi_polygons(Geometry("LINESTRING (2 2, 4 2)"), only_edges=True)
-    <LINESTRING (3 4, 3 0)>
-    >>> voronoi_polygons(Geometry("POINT (2 2)"))
-=======
-    <GEOMETRYCOLLECTION (POLYGON ((3 0, 3 4, 6 4, 6 0...>
     >>> voronoi_polygons(points, only_edges=True)
     <LINESTRING (3 4, 3 0)>
     >>> voronoi_polygons(MultiPoint([(2, 2), (4, 2), (4.2, 2)]), 0.5, only_edges=True)
@@ -1009,7 +851,6 @@
     >>> voronoi_polygons(LineString([(2, 2), (4, 2)]), only_edges=True)
     <LINESTRING (3 4, 3 0)>
     >>> voronoi_polygons(Point(2, 2))
->>>>>>> fc611de5
     <GEOMETRYCOLLECTION EMPTY>
     """
     return lib.voronoi_polygons(geometry, tolerance, extend_to, only_edges, **kwargs)
@@ -1035,19 +876,6 @@
 
     Examples
     --------
-<<<<<<< HEAD
-    >>> oriented_envelope(Geometry("MULTIPOINT (0 0, 10 0, 10 10)"))
-    <POLYGON ((0 0, 5 -5, 15 5, 10 10, 0 0))>
-    >>> oriented_envelope(Geometry("LINESTRING (1 1, 5 1, 10 10)"))
-    <POLYGON ((1 1, 3 -1, 12 8, 10 10, 1 1))>
-    >>> oriented_envelope(Geometry("POLYGON ((1 1, 15 1, 5 10, 1 1))"))
-    <POLYGON ((15 1, 15 10, 1 10, 1 1, 15 1))>
-    >>> oriented_envelope(Geometry("LINESTRING (1 1, 10 1)"))
-    <LINESTRING (1 1, 10 1)>
-    >>> oriented_envelope(Geometry("POINT (2 2)"))
-    <POINT (2 2)>
-    >>> oriented_envelope(Geometry("GEOMETRYCOLLECTION EMPTY"))
-=======
     >>> from shapely import GeometryCollection, LineString, MultiPoint, Point, Polygon
     >>> oriented_envelope(MultiPoint([(0, 0), (10, 0), (10, 10)]))
     <POLYGON ((0 0, 5 -5, 15 5, 10 10, 0 0))>
@@ -1060,7 +888,6 @@
     >>> oriented_envelope(Point(2, 2))
     <POINT (2 2)>
     >>> oriented_envelope(GeometryCollection([]))
->>>>>>> fc611de5
     <POLYGON EMPTY>
     """
     return lib.oriented_envelope(geometry, **kwargs)
@@ -1083,17 +910,6 @@
 
     Examples
     --------
-<<<<<<< HEAD
-    >>> minimum_bounding_circle(Geometry("POLYGON ((0 0, 0 10, 10 10, 10 0, 0 0))"))
-    <POLYGON ((12.071 5, 11.935 3.621, 11.533 2.294, 10.879 1.072, 10 0, 8.928 -...>
-    >>> minimum_bounding_circle(Geometry("LINESTRING (1 1, 10 10)"))
-    <POLYGON ((11.864 5.5, 11.742 4.258, 11.38 3.065, 10.791 1.964, 10 1, 9.036 ...>
-    >>> minimum_bounding_circle(Geometry("MULTIPOINT (2 2, 4 2)"))
-    <POLYGON ((4 2, 3.981 1.805, 3.924 1.617, 3.831 1.444, 3.707 1.293, 3.556 1....>
-    >>> minimum_bounding_circle(Geometry("POINT (0 1)"))
-    <POINT (0 1)>
-    >>> minimum_bounding_circle(Geometry("GEOMETRYCOLLECTION EMPTY"))
-=======
     >>> from shapely import GeometryCollection, LineString, MultiPoint, Point, Polygon
     >>> minimum_bounding_circle(Polygon([(0, 0), (0, 10), (10, 10), (10, 0), (0, 0)]))
     <POLYGON ((12.071 5, 11.935 3.621, 11.533 2.294, 10.879 1.07...>
@@ -1104,7 +920,6 @@
     >>> minimum_bounding_circle(Point(0, 1))
     <POINT (0 1)>
     >>> minimum_bounding_circle(GeometryCollection([]))
->>>>>>> fc611de5
     <POLYGON EMPTY>
 
     See also
