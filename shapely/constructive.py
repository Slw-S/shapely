"""Methods that yield new objects not derived from set-theoretic analysis."""

import numpy as np

from shapely import lib
from shapely._enum import ParamEnum
from shapely.algorithms._oriented_envelope import _oriented_envelope_min_area_vectorized
from shapely.decorators import (
    deprecate_positional,
    multithreading_enabled,
    requires_geos,
)
from shapely.errors import UnsupportedGEOSVersionError

__all__ = [
    "BufferCapStyle",
    "BufferJoinStyle",
    "boundary",
    "buffer",
    "build_area",
    "centroid",
    "clip_by_rect",
    "concave_hull",
    "convex_hull",
    "delaunay_triangles",
    "envelope",
    "extract_unique_points",
    "make_valid",
    "maximum_inscribed_circle",
    "minimum_bounding_circle",
    "minimum_clearance_line",
    "minimum_rotated_rectangle",
    "node",
    "normalize",
    "offset_curve",
    "orient_polygons",
    "oriented_envelope",
    "point_on_surface",
    "polygonize",
    "polygonize_full",
    "remove_repeated_points",
    "reverse",
    "segmentize",
    "simplify",
    "snap",
    "voronoi_polygons",
]


class BufferCapStyle(ParamEnum):
    """Enumeration of buffer cap styles.

    Attributes
    ----------
    round : int
        Represents a round cap style.
    flat : int
        Represents a flat cap style.
    square : int
        Represents a square cap style.

    """

    round = 1
    flat = 2
    square = 3


class BufferJoinStyle(ParamEnum):
    """Enumeration of buffer join styles.

    Attributes
    ----------
    round : int
        Specifies a round join style.
    mitre : int
        Specifies a mitre join style.
    bevel : int
        Specifies a bevel join style.

    """

    round = 1
    mitre = 2
    bevel = 3


@multithreading_enabled
def boundary(geometry, **kwargs):
    """Return the topological boundary of a geometry.

    This function will return None for geometrycollections.

    Parameters
    ----------
    geometry : Geometry or array_like
        Geometry for which to return the boundary.
    **kwargs
        See :ref:`NumPy ufunc docs <ufuncs.kwargs>` for other keyword arguments.

    Examples
    --------
    >>> import shapely
    >>> from shapely import GeometryCollection, LinearRing, LineString, \
MultiLineString, MultiPoint, Point, Polygon
    >>> shapely.boundary(Point(0, 0))
    <GEOMETRYCOLLECTION EMPTY>
    >>> shapely.boundary(LineString([(0, 0), (1, 1), (1, 2)]))
    <MULTIPOINT ((0 0), (1 2))>
    >>> shapely.boundary(LinearRing([(0, 0), (1, 0), (1, 1), (0, 1), (0, 0)]))
    <MULTIPOINT EMPTY>
    >>> shapely.boundary(Polygon([(0, 0), (1, 0), (1, 1), (0, 1), (0, 0)]))
    <LINESTRING (0 0, 1 0, 1 1, 0 1, 0 0)>
    >>> shapely.boundary(MultiPoint([(0, 0), (1, 2)]))
    <GEOMETRYCOLLECTION EMPTY>
    >>> shapely.boundary(MultiLineString([[(0, 0), (1, 1)], [(0, 1), (1, 0)]]))
    <MULTIPOINT ((0 0), (0 1), (1 0), (1 1))>
    >>> shapely.boundary(GeometryCollection([Point(0, 0)])) is None
    True

    """
    return lib.boundary(geometry, **kwargs)


# Note: future plan is to change this signature over a few releases:
# shapely 2.0:
#   buffer(geometry, distance, quad_segs=8, ...)
# shapely 2.1: shows deprecation warning about positional 'quad_segs', etc.
#   same signature as 2.0
# shapely 2.2(?): enforce keyword-only arguments after 'distance'
#   buffer(geometry, distance, *, quad_segs=8, ...)


@deprecate_positional(
    ["quad_segs", "cap_style", "join_style", "mitre_limit", "single_sided"],
    category=DeprecationWarning,
)
@multithreading_enabled
def buffer(
    geometry,
    distance,
    quad_segs=8,
    cap_style="round",
    join_style="round",
    mitre_limit=5.0,
    single_sided=False,
    **kwargs,
):
    """Compute the buffer of a geometry for positive and negative buffer distance.

    The buffer of a geometry is defined as the Minkowski sum (or difference,
    for negative distance) of the geometry with a circle with radius equal
    to the absolute value of the buffer distance.

    The buffer operation always returns a polygonal result. The negative
    or zero-distance buffer of lines and points is always empty.

    Parameters
    ----------
    geometry : Geometry or array_like
        Geometry or geometries for which to compute the buffer.
    distance : float or array_like
        Specifies the circle radius in the Minkowski sum (or difference).
    quad_segs : int, default 8
        Specifies the number of linear segments in a quarter circle in the
        approximation of circular arcs.
    cap_style : shapely.BufferCapStyle or {'round', 'square', 'flat'}, default 'round'
        Specifies the shape of buffered line endings. BufferCapStyle.round ('round')
        results in circular line endings (see ``quad_segs``). Both BufferCapStyle.square
        ('square') and BufferCapStyle.flat ('flat') result in rectangular line endings,
        only BufferCapStyle.flat ('flat') will end at the original vertex,
        while BufferCapStyle.square ('square') involves adding the buffer width.
    join_style : shapely.BufferJoinStyle or {'round', 'mitre', 'bevel'}, default 'round'
        Specifies the shape of buffered line midpoints. BufferJoinStyle.round ('round')
        results in rounded shapes. BufferJoinStyle.bevel ('bevel') results in a beveled
        edge that touches the original vertex. BufferJoinStyle.mitre ('mitre') results
        in a single vertex that is beveled depending on the ``mitre_limit`` parameter.
    mitre_limit : float, default 5.0
        Crops of 'mitre'-style joins if the point is displaced from the
        buffered vertex by more than this limit.
    single_sided : bool, default False
        Only buffer at one side of the geometry.
    **kwargs
        See :ref:`NumPy ufunc docs <ufuncs.kwargs>` for other keyword arguments.

    Notes
    -----

    .. deprecated:: 2.1.0
        A deprecation warning is shown if ``quad_segs``,  ``cap_style``,
        ``join_style``, ``mitre_limit`` or ``single_sided`` are
        specified as positional arguments. In a future release, these will
        need to be specified as keyword arguments.

    Examples
    --------
    >>> import shapely
    >>> from shapely import LineString, Point, Polygon, BufferCapStyle, BufferJoinStyle
    >>> shapely.buffer(Point(10, 10), 2, quad_segs=1)
    <POLYGON ((12 10, 10 8, 8 10, 10 12, 12 10))>
    >>> shapely.buffer(Point(10, 10), 2, quad_segs=2)
    <POLYGON ((12 10, 11.414 8.586, 10 8, 8.586 8.586, 8 10, 8.5...>
    >>> shapely.buffer(Point(10, 10), -2, quad_segs=1)
    <POLYGON EMPTY>
    >>> line = LineString([(10, 10), (20, 10)])
    >>> shapely.buffer(line, 2, cap_style="square")
    <POLYGON ((20 12, 22 12, 22 8, 10 8, 8 8, 8 12, 20 12))>
    >>> shapely.buffer(line, 2, cap_style="flat")
    <POLYGON ((20 12, 20 8, 10 8, 10 12, 20 12))>
    >>> shapely.buffer(line, 2, single_sided=True, cap_style="flat")
    <POLYGON ((20 10, 10 10, 10 12, 20 12, 20 10))>
    >>> line2 = LineString([(10, 10), (20, 10), (20, 20)])
    >>> shapely.buffer(line2, 2, cap_style="flat", join_style="bevel")
    <POLYGON ((18 12, 18 20, 22 20, 22 10, 20 8, 10 8, 10 12, 18 12))>
    >>> shapely.buffer(line2, 2, cap_style="flat", join_style="mitre")
    <POLYGON ((18 12, 18 20, 22 20, 22 8, 10 8, 10 12, 18 12))>
    >>> shapely.buffer(line2, 2, cap_style="flat", join_style="mitre", mitre_limit=1)
    <POLYGON ((18 12, 18 20, 22 20, 22 9.172, 20.828 8, 10 8, 10 12, 18 12))>
    >>> square = Polygon([(0, 0), (10, 0), (10, 10), (0, 10), (0, 0)])
    >>> shapely.buffer(square, 2, join_style="mitre")
    <POLYGON ((-2 -2, -2 12, 12 12, 12 -2, -2 -2))>
    >>> shapely.buffer(square, -2, join_style="mitre")
    <POLYGON ((2 2, 2 8, 8 8, 8 2, 2 2))>
    >>> shapely.buffer(square, -5, join_style="mitre")
    <POLYGON EMPTY>
    >>> shapely.buffer(line, float("nan")) is None
    True

    """
    if isinstance(cap_style, str):
        cap_style = BufferCapStyle.get_value(cap_style)
    if isinstance(join_style, str):
        join_style = BufferJoinStyle.get_value(join_style)
    if not np.isscalar(quad_segs):
        raise TypeError("quad_segs only accepts scalar values")
    if not np.isscalar(cap_style):
        raise TypeError("cap_style only accepts scalar values")
    if not np.isscalar(join_style):
        raise TypeError("join_style only accepts scalar values")
    if not np.isscalar(mitre_limit):
        raise TypeError("mitre_limit only accepts scalar values")
    if not np.isscalar(single_sided):
        raise TypeError("single_sided only accepts scalar values")
    return lib.buffer(
        geometry,
        distance,
        np.intc(quad_segs),
        np.intc(cap_style),
        np.intc(join_style),
        mitre_limit,
        np.bool_(single_sided),
        **kwargs,
    )


# Note: future plan is to change this signature over a few releases:
# shapely 2.0:
#   offset_curve(geometry, distance, quad_segs=8, ...)
# shapely 2.1: shows deprecation warning about positional 'quad_segs', etc.
#   same signature as 2.0
# shapely 2.2(?): enforce keyword-only arguments after 'distance'
#   offset_curve(geometry, distance, *, quad_segs=8, ...)


@deprecate_positional(
    ["quad_segs", "join_style", "mitre_limit"], category=DeprecationWarning
)
@multithreading_enabled
def offset_curve(
    geometry, distance, quad_segs=8, join_style="round", mitre_limit=5.0, **kwargs
):
    """Return a (Multi)LineString at a distance from the object.

    For positive distance the offset will be at the left side of the input
    line. For a negative distance it will be at the right side. In general,
    this function tries to preserve the direction of the input.

    Note: the behaviour regarding orientation of the resulting line depends
    on the GEOS version. With GEOS < 3.11, the line retains the same
    direction for a left offset (positive distance) or has opposite direction
    for a right offset (negative distance), and this behaviour was documented
    as such in previous Shapely versions. Starting with GEOS 3.11, the
    function tries to preserve the orientation of the original line.

    Parameters
    ----------
    geometry : Geometry or array_like
        Geometry or geometries for which to compute the offset.
    distance : float or array_like
        Specifies the offset distance from the input geometry. Negative
        for right side offset, positive for left side offset.
    quad_segs : int, default 8
        Specifies the number of linear segments in a quarter circle in the
        approximation of circular arcs.
    join_style : {'round', 'bevel', 'mitre'}, default 'round'
        Specifies the shape of outside corners. 'round' results in
        rounded shapes. 'bevel' results in a beveled edge that touches the
        original vertex. 'mitre' results in a single vertex that is beveled
        depending on the ``mitre_limit`` parameter.
    mitre_limit : float, default 5.0
        Crops of 'mitre'-style joins if the point is displaced from the
        buffered vertex by more than this limit.
    **kwargs
        See :ref:`NumPy ufunc docs <ufuncs.kwargs>` for other keyword arguments.

    Notes
    -----

    .. deprecated:: 2.1.0
        A deprecation warning is shown if ``quad_segs``, ``join_style`` or
        ``mitre_limit`` are specified as positional arguments. In a future
        release, these will need to be specified as keyword arguments.

    Examples
    --------
    >>> import shapely
    >>> from shapely import LineString
    >>> line = LineString([(0, 0), (0, 2)])
    >>> shapely.offset_curve(line, 2)
    <LINESTRING (-2 0, -2 2)>
    >>> shapely.offset_curve(line, -2)
    <LINESTRING (2 0, 2 2)>

    """
    if isinstance(join_style, str):
        join_style = BufferJoinStyle.get_value(join_style)
    if not np.isscalar(quad_segs):
        raise TypeError("quad_segs only accepts scalar values")
    if not np.isscalar(join_style):
        raise TypeError("join_style only accepts scalar values")
    if not np.isscalar(mitre_limit):
        raise TypeError("mitre_limit only accepts scalar values")
    return lib.offset_curve(
        geometry,
        distance,
        np.intc(quad_segs),
        np.intc(join_style),
        np.double(mitre_limit),
        **kwargs,
    )


@multithreading_enabled
def centroid(geometry, **kwargs):
    """Compute the geometric center (center-of-mass) of a geometry.

    For multipoints this is computed as the mean of the input coordinates.
    For multilinestrings the centroid is weighted by the length of each
    line segment. For multipolygons the centroid is weighted by the area of
    each polygon.

    Parameters
    ----------
    geometry : Geometry or array_like
        Geometry or geometries for which to compute the centroid.
    **kwargs
        See :ref:`NumPy ufunc docs <ufuncs.kwargs>` for other keyword arguments.

    Examples
    --------
    >>> import shapely
    >>> from shapely import LineString, MultiPoint, Polygon
    >>> shapely.centroid(Polygon([(0, 0), (10, 0), (10, 10), (0, 10), (0, 0)]))
    <POINT (5 5)>
    >>> shapely.centroid(LineString([(0, 0), (2, 2), (10, 10)]))
    <POINT (5 5)>
    >>> shapely.centroid(MultiPoint([(0, 0), (10, 10)]))
    <POINT (5 5)>
    >>> shapely.centroid(Polygon())
    <POINT EMPTY>

    """
    return lib.centroid(geometry, **kwargs)


@multithreading_enabled
def clip_by_rect(geometry, xmin, ymin, xmax, ymax, **kwargs):
    """Return the portion of a geometry within a rectangle.

    The geometry is clipped in a fast but possibly dirty way. The output is
    not guaranteed to be valid. No exceptions will be raised for topological
    errors.

    Note: empty geometries or geometries that do not overlap with the
    specified bounds will result in GEOMETRYCOLLECTION EMPTY.

    Parameters
    ----------
    geometry : Geometry or array_like
        The geometry to be clipped.
    xmin : float
        Minimum x value of the rectangle.
    ymin : float
        Minimum y value of the rectangle.
    xmax : float
        Maximum x value of the rectangle.
    ymax : float
        Maximum y value of the rectangle.
    **kwargs
        See :ref:`NumPy ufunc docs <ufuncs.kwargs>` for other keyword arguments.

    Examples
    --------
    >>> import shapely
    >>> from shapely import LineString, Polygon
    >>> line = LineString([(0, 0), (10, 10)])
    >>> shapely.clip_by_rect(line, 0., 0., 1., 1.)
    <LINESTRING (0 0, 1 1)>
    >>> polygon = Polygon([(0, 0), (10, 0), (10, 10), (0, 10), (0, 0)])
    >>> shapely.clip_by_rect(polygon, 0., 0., 1., 1.)
    <POLYGON ((0 0, 0 1, 1 1, 1 0, 0 0))>

    """
    if not all(np.isscalar(val) for val in [xmin, ymin, xmax, ymax]):
        raise TypeError("xmin/ymin/xmax/ymax only accepts scalar values")
    return lib.clip_by_rect(
        geometry,
        np.double(xmin),
        np.double(ymin),
        np.double(xmax),
        np.double(ymax),
        **kwargs,
    )


@requires_geos("3.11.0")
@multithreading_enabled
def concave_hull(geometry, ratio=0.0, allow_holes=False, **kwargs):
    """Compute a concave geometry that encloses an input geometry.

    Parameters
    ----------
    geometry : Geometry or array_like
        Geometry or geometries for which to compute the concave hull.
    ratio : float, default 0.0
        Number in the range [0, 1]. Higher numbers will include fewer vertices
        in the hull.
    allow_holes : bool, default False
        If set to True, the concave hull may have holes.
    **kwargs
        See :ref:`NumPy ufunc docs <ufuncs.kwargs>` for other keyword arguments.

    Examples
    --------
    >>> import shapely
    >>> from shapely import MultiPoint, Polygon
    >>> multi_point = MultiPoint([(0, 0), (0, 3), (1, 1), (3, 0), (3, 3)])
    >>> shapely.concave_hull(multi_point, ratio=0.1)
    <POLYGON ((0 0, 0 3, 1 1, 3 3, 3 0, 0 0))>
    >>> shapely.concave_hull(multi_point, ratio=1.0)
    <POLYGON ((0 0, 0 3, 3 3, 3 0, 0 0))>
    >>> shapely.concave_hull(Polygon())
    <POLYGON EMPTY>

    """
    if not np.isscalar(ratio):
        raise TypeError("ratio must be scalar")
    if not np.isscalar(allow_holes):
        raise TypeError("allow_holes must be scalar")
    return lib.concave_hull(geometry, np.double(ratio), np.bool_(allow_holes), **kwargs)


@multithreading_enabled
def convex_hull(geometry, **kwargs):
    """Compute the minimum convex geometry that encloses an input geometry.

    Parameters
    ----------
    geometry : Geometry or array_like
        Geometry or geometries for which to compute the convex hull.
    **kwargs
        See :ref:`NumPy ufunc docs <ufuncs.kwargs>` for other keyword arguments.

    Examples
    --------
    >>> import shapely
    >>> from shapely import MultiPoint, Polygon
    >>> shapely.convex_hull(MultiPoint([(0, 0), (10, 0), (10, 10)]))
    <POLYGON ((0 0, 10 10, 10 0, 0 0))>
    >>> shapely.convex_hull(Polygon())
    <GEOMETRYCOLLECTION EMPTY>

    """
    return lib.convex_hull(geometry, **kwargs)


@multithreading_enabled
def delaunay_triangles(geometry, tolerance=0.0, only_edges=False, **kwargs):
    """Compute a Delaunay triangulation around the vertices of an input geometry.

    The output is a geometrycollection containing polygons (default)
    or linestrings (see only_edges). Returns an None if an input geometry
    contains less than 3 vertices.

    Parameters
    ----------
    geometry : Geometry or array_like
        Geometry or geometries for which to compute the Delaunay triangulation.
    tolerance : float or array_like, default 0.0
        Snap input vertices together if their distance is less than this value.
    only_edges : bool or array_like, default False
        If set to True, the triangulation will return a collection of
        linestrings instead of polygons.
    **kwargs
        See :ref:`NumPy ufunc docs <ufuncs.kwargs>` for other keyword arguments.

    Examples
    --------
    >>> import shapely
    >>> from shapely import GeometryCollection, LineString, MultiPoint, Polygon
    >>> points = MultiPoint([(50, 30), (60, 30), (100, 100)])
    >>> shapely.delaunay_triangles(points).normalize()
    <GEOMETRYCOLLECTION (POLYGON ((50 30, 100 100, 60 30, 50 30)))>
    >>> shapely.delaunay_triangles(points, only_edges=True)
    <MULTILINESTRING ((50 30, 100 100), (50 30, 60 30), ...>
    >>> shapely.delaunay_triangles(
    ...     MultiPoint([(50, 30), (51, 30), (60, 30), (100, 100)]),
    ...     tolerance=2
    ... ).normalize()
    <GEOMETRYCOLLECTION (POLYGON ((50 30, 100 100, 60 30, 50 30)))>
    >>> shapely.delaunay_triangles(Polygon([(50, 30), (60, 30), (100, 100), (50, 30)]))\
.normalize()
    <GEOMETRYCOLLECTION (POLYGON ((50 30, 100 100, 60 30, 50 30)))>
    >>> shapely.delaunay_triangles(LineString([(50, 30), (60, 30), (100, 100)]))\
.normalize()
    <GEOMETRYCOLLECTION (POLYGON ((50 30, 100 100, 60 30, 50 30)))>
    >>> shapely.delaunay_triangles(GeometryCollection([]))
    <GEOMETRYCOLLECTION EMPTY>

    """
    return lib.delaunay_triangles(geometry, tolerance, only_edges, **kwargs)


@multithreading_enabled
def envelope(geometry, **kwargs):
    """Compute the minimum bounding box that encloses an input geometry.

    Parameters
    ----------
    geometry : Geometry or array_like
        Geometry or geometries for which to compute the envelope.
    **kwargs
        See :ref:`NumPy ufunc docs <ufuncs.kwargs>` for other keyword arguments.

    Examples
    --------
    >>> import shapely
    >>> from shapely import GeometryCollection, LineString, MultiPoint, Point
    >>> shapely.envelope(LineString([(0, 0), (10, 10)]))
    <POLYGON ((0 0, 10 0, 10 10, 0 10, 0 0))>
    >>> shapely.envelope(MultiPoint([(0, 0), (10, 10)]))
    <POLYGON ((0 0, 10 0, 10 10, 0 10, 0 0))>
    >>> shapely.envelope(Point(0, 0))
    <POINT (0 0)>
    >>> shapely.envelope(GeometryCollection([]))
    <POINT EMPTY>

    """
    return lib.envelope(geometry, **kwargs)


@multithreading_enabled
def extract_unique_points(geometry, **kwargs):
    """Return all distinct vertices of an input geometry as a multipoint.

    Note that only 2 dimensions of the vertices are considered when testing
    for equality.

    Parameters
    ----------
    geometry : Geometry or array_like
        Geometry or geometries for which to extract unique points.
    **kwargs
        See :ref:`NumPy ufunc docs <ufuncs.kwargs>` for other keyword arguments.

    Examples
    --------
    >>> import shapely
    >>> from shapely import LineString, MultiPoint, Point, Polygon
    >>> shapely.extract_unique_points(Point(0, 0))
    <MULTIPOINT ((0 0))>
    >>> shapely.extract_unique_points(LineString([(0, 0), (1, 1), (1, 1)]))
    <MULTIPOINT ((0 0), (1 1))>
    >>> shapely.extract_unique_points(Polygon([(0, 0), (1, 0), (1, 1), (0, 1), (0, 0)]))
    <MULTIPOINT ((0 0), (1 0), (1 1), (0 1))>
    >>> shapely.extract_unique_points(MultiPoint([(0, 0), (1, 1), (0, 0)]))
    <MULTIPOINT ((0 0), (1 1))>
    >>> shapely.extract_unique_points(LineString())
    <MULTIPOINT EMPTY>

    """
    return lib.extract_unique_points(geometry, **kwargs)


@multithreading_enabled
def build_area(geometry, **kwargs):
    """Create an areal geometry formed by the constituent linework of given geometry.

    Equivalent of the PostGIS ST_BuildArea() function.

    Parameters
    ----------
    geometry : Geometry or array_like
        Geometry or geometries for which to build an area.
    **kwargs
        See :ref:`NumPy ufunc docs <ufuncs.kwargs>` for other keyword arguments.

    Examples
    --------
    >>> import shapely
    >>> from shapely import GeometryCollection, Polygon
    >>> polygon1 = Polygon([(0, 0), (3, 0), (3, 3), (0, 3), (0, 0)])
    >>> polygon2 = Polygon([(1, 1), (1, 2), (2, 2), (1, 1)])
    >>> shapely.build_area(GeometryCollection([polygon1, polygon2]))
    <POLYGON ((0 0, 0 3, 3 3, 3 0, 0 0), (1 1, 2 2, 1 2, 1 1))>

    """
    return lib.build_area(geometry, **kwargs)


@multithreading_enabled
def make_valid(geometry, *, method="linework", keep_collapsed=True, **kwargs):
    """Repair invalid geometries.

    Two ``methods`` are available:

    * the 'linework' algorithm tries to preserve every edge and vertex in the input. It
      combines all rings into a set of noded lines and then extracts valid polygons from
      that linework. An alternating even-odd strategy is used to assign areas as
      interior or exterior. A disadvantage is that for some relatively simple invalid
      geometries this produces rather complex results.
    * the 'structure' algorithm tries to reason from the structure of the input to find
      the 'correct' repair: exterior rings bound area, interior holes exclude area.
      It first makes all rings valid, then shells are merged and holes are subtracted
      from the shells to generate valid result. It assumes that holes and shells are
      correctly categorized in the input geometry.

    Example:

    .. plot:: code/make_valid_methods.py

    When using ``make_valid`` on a Polygon, the result can be a GeometryCollection. For
    this example this is the case when the 'linework' ``method`` is used. LineStrings in
    the result are drawn in red.

    Parameters
    ----------
    geometry : Geometry or array_like
        Geometry or geometries to repair.
    method : {'linework', 'structure'}, default 'linework'
        Algorithm to use when repairing geometry. 'structure'
        requires GEOS >= 3.10.

        .. versionadded:: 2.1.0
    keep_collapsed : bool, default True
        For the 'structure' method, True will keep components that have collapsed into a
        lower dimensionality. For example, a ring collapsing to a line, or a line
        collapsing to a point. Must be True for the 'linework' method.

        .. versionadded:: 2.1.0
    **kwargs
        See :ref:`NumPy ufunc docs <ufuncs.kwargs>` for other keyword arguments.

    Examples
    --------
    >>> import shapely
    >>> from shapely import Polygon
    >>> polygon = Polygon([(0, 0), (1, 1), (1, 2), (1, 1), (0, 0)])
    >>> shapely.is_valid(polygon)
    False
    >>> shapely.make_valid(polygon)
    <MULTILINESTRING ((0 0, 1 1), (1 1, 1 2))>
    >>> shapely.make_valid(polygon, method="structure", keep_collapsed=True)
    <LINESTRING (0 0, 1 1, 1 2, 1 1, 0 0)>
    >>> shapely.make_valid(polygon, method="structure", keep_collapsed=False)
    <POLYGON EMPTY>

    """
    if not np.isscalar(method):
        raise TypeError("method only accepts scalar values")
    if not np.isscalar(keep_collapsed):
        raise TypeError("keep_collapsed only accepts scalar values")

    if method == "linework":
        if keep_collapsed is False:
            raise ValueError(
                "The 'linework' method does not support 'keep_collapsed=False'"
            )

        # The make_valid code can be removed once support for GEOS < 3.10 is dropped.
        # In GEOS >= 3.10, make_valid just calls make_valid_with_params with
        # method="linework" and keep_collapsed=True, so there is no advantage to keep
        # both code paths in shapely on long term.
        return lib.make_valid(geometry, **kwargs)

    elif method == "structure":
        if lib.geos_version < (3, 10, 0):
            raise ValueError(
                "The 'structure' method is only available in GEOS >= 3.10.0"
            )

        return lib.make_valid_with_params(
            geometry, np.intc(1), np.bool_(keep_collapsed), **kwargs
        )

    else:
        raise ValueError(f"Unknown method: {method}")


@multithreading_enabled
def minimum_clearance_line(geometry, **kwargs):
    """Return a LineString whose endpoints define the minimum clearance.

    A geometry's "minimum clearance" is the smallest distance by which a vertex
    of the geometry could be moved to produce an invalid geometry.

    If the geometry has no minimum clearance, an empty LineString will be
    returned.

    .. versionadded:: 2.1.0

    Parameters
    ----------
    geometry : Geometry or array_like
        Geometry or geometries to determine the minimum clearance line for.
    **kwargs
        For other keyword-only arguments, see the
        `NumPy ufunc docs <https://numpy.org/doc/stable/reference/ufuncs.html#ufuncs-kwargs>`_.

    Examples
    --------
    >>> import shapely
    >>> from shapely import Polygon
    >>> poly = Polygon([(0, 0), (10, 0), (10, 10), (5, 5), (0, 10), (0, 0)])
    >>> shapely.minimum_clearance_line(poly)
    <LINESTRING (5 5, 5 0)>

    See Also
    --------
    minimum_clearance

    """
    return lib.minimum_clearance_line(geometry, **kwargs)


@multithreading_enabled
def normalize(geometry, **kwargs):
    """Convert Geometry to strict normal form (or canonical form).

    In :ref:`strict canonical form <canonical-form>`, the coordinates, rings of
    a polygon and parts of multi geometries are ordered consistently. Typically
    useful for testing purposes (for example in combination with
    ``equals_exact``).

    Parameters
    ----------
    geometry : Geometry or array_like
        Geometry or geometries to normalize.
    **kwargs
        See :ref:`NumPy ufunc docs <ufuncs.kwargs>` for other keyword arguments.

    Examples
    --------
    >>> import shapely
    >>> from shapely import MultiLineString
    >>> line = MultiLineString([[(0, 0), (1, 1)], [(2, 2), (3, 3)]])
    >>> shapely.normalize(line)
    <MULTILINESTRING ((2 2, 3 3), (0 0, 1 1))>

    """
    return lib.normalize(geometry, **kwargs)


@multithreading_enabled
def point_on_surface(geometry, **kwargs):
    """Return a point that intersects an input geometry.

    Parameters
    ----------
    geometry : Geometry or array_like
        Geometry or geometries for which to compute a point on the surface.
    **kwargs
        See :ref:`NumPy ufunc docs <ufuncs.kwargs>` for other keyword arguments.

    Examples
    --------
    >>> import shapely
    >>> from shapely import LineString, MultiPoint, Polygon
    >>> shapely.point_on_surface(Polygon([(0, 0), (10, 0), (10, 10), (0, 10), (0, 0)]))
    <POINT (5 5)>
    >>> shapely.point_on_surface(LineString([(0, 0), (2, 2), (10, 10)]))
    <POINT (2 2)>
    >>> shapely.point_on_surface(MultiPoint([(0, 0), (10, 10)]))
    <POINT (0 0)>
    >>> shapely.point_on_surface(Polygon())
    <POINT EMPTY>

    """
    return lib.point_on_surface(geometry, **kwargs)


@multithreading_enabled
def node(geometry, **kwargs):
    """Return the fully noded version of the linear input as MultiLineString.

    Given a linear input geometry, this function returns a new MultiLineString
    in which no lines cross each other but only touch at and points. To
    obtain this, all intersections between segments are computed and added
    to the segments, and duplicate segments are removed.

    Non-linear input (points) will result in an empty MultiLineString.

    This function can for example be used to create a fully-noded linework
    suitable to passed as input to ``polygonize``.

    Parameters
    ----------
    geometry : Geometry or array_like
        Geometry or geometries for which to compute the noded version.
    **kwargs
        See :ref:`NumPy ufunc docs <ufuncs.kwargs>` for other keyword arguments.

    Examples
    --------
    >>> import shapely
    >>> from shapely import LineString, Point
    >>> line = LineString([(0, 0), (1,1), (0, 1), (1, 0)])
    >>> shapely.node(line)
    <MULTILINESTRING ((0 0, 0.5 0.5), (0.5 0.5, 1 1, 0 1, 0.5 0.5), (0.5 0.5, 1 0))>
    >>> shapely.node(Point(1, 1))
    <MULTILINESTRING EMPTY>

    """
    return lib.node(geometry, **kwargs)


def polygonize(geometries, **kwargs):
    """Create polygons formed from the linework of a set of Geometries.

    Polygonizes an array of Geometries that contain linework which
    represents the edges of a planar graph. Any type of Geometry may be
    provided as input; only the constituent lines and rings will be used to
    create the output polygons.

    Lines or rings that when combined do not completely close a polygon
    will result in an empty GeometryCollection.  Duplicate segments are
    ignored.

    This function returns the polygons within a GeometryCollection.
    Individual Polygons can be obtained using ``get_geometry`` to get
    a single polygon or ``get_parts`` to get an array of polygons.
    MultiPolygons can be constructed from the output using
    ``shapely.multipolygons(shapely.get_parts(shapely.polygonize(geometries)))``.

    Parameters
    ----------
    geometries : array_like
        An array of geometries.
    axis : int
        Axis along which the geometries are polygonized.
        The default is to perform a reduction over the last dimension
        of the input array. A 1D array results in a scalar geometry.
    **kwargs
        See :ref:`NumPy ufunc docs <ufuncs.kwargs>` for other keyword arguments.

    Returns
    -------
    GeometryCollection or array of GeometryCollections

    See Also
    --------
    get_parts, get_geometry
    polygonize_full
    node

    Examples
    --------
    >>> import shapely
    >>> from shapely import LineString
    >>> lines = [
    ...     LineString([(0, 0), (1, 1)]),
    ...     LineString([(0, 0), (0, 1)]),
    ...     LineString([(0, 1), (1, 1)])
    ... ]
    >>> shapely.polygonize(lines)
    <GEOMETRYCOLLECTION (POLYGON ((1 1, 0 0, 0 1, 1 1)))>

    """
    return lib.polygonize(geometries, **kwargs)


def polygonize_full(geometries, **kwargs):
    """Create polygons formed from the linework of a set of Geometries.

    All extra outputs are returned as well.

    Polygonizes an array of Geometries that contain linework which
    represents the edges of a planar graph. Any type of Geometry may be
    provided as input; only the constituent lines and rings will be used to
    create the output polygons.

    This function performs the same polygonization as ``polygonize`` but does
    not only return the polygonal result but all extra outputs as well. The
    return value consists of 4 elements:

    * The polygonal valid output
    * **Cut edges**: edges connected on both ends but not part of polygonal output
    * **dangles**: edges connected on one end but not part of polygonal output
    * **invalid rings**: polygons formed but which are not valid

    This function returns the geometries within GeometryCollections.
    Individual geometries can be obtained using ``get_geometry`` to get
    a single geometry or ``get_parts`` to get an array of geometries.

    Parameters
    ----------
    geometries : array_like
        An array of geometries.
    axis : int
        Axis along which the geometries are polygonized.
        The default is to perform a reduction over the last dimension
        of the input array. A 1D array results in a scalar geometry.
    **kwargs
        See :ref:`NumPy ufunc docs <ufuncs.kwargs>` for other keyword arguments.

    Returns
    -------
    (polygons, cuts, dangles, invalid)
        tuple of 4 GeometryCollections or arrays of GeometryCollections

    See Also
    --------
    polygonize

    Examples
    --------
    >>> import shapely
    >>> from shapely import LineString
    >>> lines = [
    ...     LineString([(0, 0), (1, 1)]),
    ...     LineString([(0, 0), (0, 1), (1, 1)]),
    ...     LineString([(0, 1), (1, 1)])
    ... ]
    >>> shapely.polygonize_full(lines)
    (<GEOMETRYCOLLECTION (POLYGON ((1 1, 0 0, 0 1, 1 1)))>,
     <GEOMETRYCOLLECTION EMPTY>,
     <GEOMETRYCOLLECTION (LINESTRING (0 1, 1 1))>,
     <GEOMETRYCOLLECTION EMPTY>)

    """
    return lib.polygonize_full(geometries, **kwargs)


@requires_geos("3.11.0")
@multithreading_enabled
def remove_repeated_points(geometry, tolerance=0.0, **kwargs):
    """Return a copy of a Geometry with repeated points removed.

    From the start of the coordinate sequence, each next point within the
    tolerance is removed.

    Removing repeated points with a non-zero tolerance may result in an invalid
    geometry being returned.

    Parameters
    ----------
    geometry : Geometry or array_like
        Geometry or geometries to remove repeated points from.
    tolerance : float or array_like, default=0.0
        Use 0.0 to remove only exactly repeated points.
    **kwargs
        See :ref:`NumPy ufunc docs <ufuncs.kwargs>` for other keyword arguments.

    Examples
    --------
    >>> import shapely
    >>> from shapely import LineString, Polygon
    >>> shapely.remove_repeated_points(LineString([(0,0), (0,0), (1,0)]), tolerance=0)
    <LINESTRING (0 0, 1 0)>
    >>> shapely.remove_repeated_points(Polygon([(0, 0), (0, .5), (0, 1), (.5, 1), (0,0)]), tolerance=.5)
    <POLYGON ((0 0, 0 1, 0 0))>

    """  # noqa: E501
    return lib.remove_repeated_points(geometry, tolerance, **kwargs)


@multithreading_enabled
def reverse(geometry, **kwargs):
    """Return a copy of a Geometry with the order of coordinates reversed.

    If a Geometry is a polygon with interior rings, the interior rings are also
    reversed.

    Points are unchanged. None is returned where Geometry is None.

    Parameters
    ----------
    geometry : Geometry or array_like
        Geometry or geometries to reverse the coordinates of.
    **kwargs
        See :ref:`NumPy ufunc docs <ufuncs.kwargs>` for other keyword arguments.

    See Also
    --------
    is_ccw : Checks if a Geometry is clockwise.

    Examples
    --------
    >>> import shapely
    >>> from shapely import LineString, Polygon
    >>> shapely.reverse(LineString([(0, 0), (1, 2)]))
    <LINESTRING (1 2, 0 0)>
    >>> shapely.reverse(Polygon([(0, 0), (1, 0), (1, 1), (0, 1), (0, 0)]))
    <POLYGON ((0 0, 0 1, 1 1, 1 0, 0 0))>
    >>> shapely.reverse(None) is None
    True

    """
    return lib.reverse(geometry, **kwargs)


@requires_geos("3.10.0")
@multithreading_enabled
def segmentize(geometry, max_segment_length, **kwargs):
    """Add vertices to line segments based on maximum segment length.

    Additional vertices will be added to every line segment in an input geometry
    so that segments are no longer than the provided maximum segment length. New
    vertices will evenly subdivide each segment.

    Only linear components of input geometries are densified; other geometries
    are returned unmodified.

    Parameters
    ----------
    geometry : Geometry or array_like
        Geometry or geometries to segmentize.
    max_segment_length : float or array_like
        Additional vertices will be added so that all line segments are no
        longer than this value.  Must be greater than 0.
    **kwargs
        See :ref:`NumPy ufunc docs <ufuncs.kwargs>` for other keyword arguments.

    Examples
    --------
    >>> import shapely
    >>> from shapely import LineString, Polygon
    >>> line = LineString([(0, 0), (0, 10)])
    >>> shapely.segmentize(line, max_segment_length=5)
    <LINESTRING (0 0, 0 5, 0 10)>
    >>> polygon = Polygon([(0, 0), (10, 0), (10, 10), (0, 10), (0, 0)])
    >>> shapely.segmentize(polygon, max_segment_length=5)
    <POLYGON ((0 0, 5 0, 10 0, 10 5, 10 10, 5 10, 0 10, 0 5, 0 0))>
    >>> shapely.segmentize(None, max_segment_length=5) is None
    True

    """
    return lib.segmentize(geometry, max_segment_length, **kwargs)


# Note: future plan is to change this signature over a few releases:
# shapely 2.0:
#   simplify(geometry, tolerance, preserve_topology=True, **kwargs)
# shapely 2.1: shows deprecation warning about positional 'preserve_topology'
#   same signature as 2.0
# shapely 2.2(?): enforce keyword-only arguments after 'tolerance'
#   simplify(geometry, tolerance, *, preserve_topology=True, **kwargs)


@deprecate_positional(["preserve_topology"], category=DeprecationWarning)
@multithreading_enabled
def simplify(geometry, tolerance, preserve_topology=True, **kwargs):
    """Return a simplified version of an input geometry.

    The Douglas-Peucker algorithm is used to simplify the geometry.

    Parameters
    ----------
    geometry : Geometry or array_like
        Geometry or geometries to simplify.
    tolerance : float or array_like
        The maximum allowed geometry displacement. The higher this value, the
        smaller the number of vertices in the resulting geometry.
    preserve_topology : bool, default True
        By default (True), the operation will avoid creating invalid
        geometries (checking for collapses, ring-intersections, etc), but
        this is computationally more expensive.
    **kwargs
        See :ref:`NumPy ufunc docs <ufuncs.kwargs>` for other keyword arguments.

    Notes
    -----

    .. deprecated:: 2.1.0
        A deprecation warning is shown if ``preserve_topology`` is specified as
        a positional argument. This will need to be specified as a keyword
        argument in a future release.

    Examples
    --------
    >>> import shapely
    >>> from shapely import LineString, Polygon
    >>> line = LineString([(0, 0), (1, 10), (0, 20)])
    >>> shapely.simplify(line, tolerance=0.9)
    <LINESTRING (0 0, 1 10, 0 20)>
    >>> shapely.simplify(line, tolerance=1)
    <LINESTRING (0 0, 0 20)>
    >>> polygon_with_hole = Polygon(
    ...     [(0, 0), (0, 10), (10, 10), (10, 0), (0, 0)],
    ...     holes=[[(2, 2), (2, 4), (4, 4), (4, 2), (2, 2)]]
    ... )
    >>> shapely.simplify(polygon_with_hole, tolerance=4, preserve_topology=True)
    <POLYGON ((0 0, 0 10, 10 10, 10 0, 0 0), (4 2, 2 4, 4 4, 4 2))>
    >>> shapely.simplify(polygon_with_hole, tolerance=4, preserve_topology=False)
    <POLYGON ((0 0, 0 10, 10 10, 10 0, 0 0))>

    """
    if preserve_topology:
        return lib.simplify_preserve_topology(geometry, tolerance, **kwargs)
    else:
        return lib.simplify(geometry, tolerance, **kwargs)


<<<<<<< HEAD
@requires_geos("3.12.0")
@multithreading_enabled
def coverage_simplify(geometry, tolerance, simplify_boundary=True):
    """Return a simplified version of an input geometry using coverage simplification.

    Assumes that the geometry forms a polygonal coverage. Under this assumption, the
    function simplifies the edges using the Visvalingam-Whyatt algorithm, while
    preserving a valid coverage. In the most simplified case, polygons are reduced to
    triangles.

    A collection of valid polygons is considered a coverage if the polygons are:

    * **Non-overlapping** - polygons do not overlap (their interiors do not intersect)
    * **Edge-Matched** - vertices along shared edges are identical

    The function allows simplification of all edges including the outer boundaries of
    the coverage or simplification of only the inner (shared) edges.

    If there are other geometry types than Polygons or MultiPolygons present,
    the function will raise an error.

    If the geometry is polygonal but does not form a valid coverage due to overlaps,
    it will be simplified but it may result in invalid topology.

    Parameters
    ----------
    geometry : Geometry or array_like
    tolerance : float or array_like
        The degree of simplification roughly equal to the square root of the area
        of triangles that will be removed.
    simplify_boundary : bool, optional
        By default (True), simplifies both internal edges of the coverage as well
        as its boundary. If set to False, only simplifies internal edges.

    Returns
    -------
    numpy.ndarray | shapely.Geometry

    Examples
    --------
    >>> import shapely
    >>> from shapely import Polygon
    >>> poly = Polygon([(0, 0), (20, 0), (20, 10), (10, 5), (0, 10), (0, 0)])
    >>> shapely.coverage_simplify(poly, tolerance=2)
    <POLYGON ((0 0, 20 0, 20 10, 10 5, 0 10, 0 0))>
    """
    scalar = False
    if isinstance(geometry, Geometry):
        scalar = True

    geometries = np.asarray(geometry)
    shape = geometries.shape
    geometries = geometries.ravel()

    # create_collection acts on the inner axis
    collections = lib.create_collection(
        geometries, np.intc(GeometryType.GEOMETRYCOLLECTION)
    )

    simplified = lib.coverage_simplify(collections, tolerance, simplify_boundary)
    parts = get_parts(simplified).reshape(shape)
    if scalar:
        return parts.item()
    return parts


=======
>>>>>>> 6166fd54
@multithreading_enabled
def snap(geometry, reference, tolerance, **kwargs):
    """Snap an input geometry to reference geometry's vertices.

    Vertices of the first geometry are snapped to vertices of the second.
    geometry, returning a new geometry; the input geometries are not modified.
    The result geometry is the input geometry with the vertices snapped.
    If no snapping occurs then the input geometry is returned unchanged.
    The tolerance is used to control where snapping is performed.

    Where possible, this operation tries to avoid creating invalid geometries;
    however, it does not guarantee that output geometries will be valid. It is
    the responsibility of the caller to check for and handle invalid geometries.

    Because too much snapping can result in invalid geometries being created,
    heuristics are used to determine the number and location of snapped
    vertices that are likely safe to snap. These heuristics may omit
    some potential snaps that are otherwise within the tolerance.

    Parameters
    ----------
    geometry : Geometry or array_like
        Geometry or geometries to snap.
    reference : Geometry or array_like
        Geometry or geometries to snap to.
    tolerance : float or array_like
        The maximum distance between the input and reference geometries for
        snapping to occur. A value of 0 will snap only identical points.
    **kwargs
        See :ref:`NumPy ufunc docs <ufuncs.kwargs>` for other keyword arguments.

    Examples
    --------
    >>> import shapely
    >>> from shapely import LineString, Point, Polygon, MultiPoint

    >>> point = Point(0.5, 2.5)
    >>> target_point = Point(0, 2)
    >>> shapely.snap(point, target_point, tolerance=1)
    <POINT (0 2)>
    >>> shapely.snap(point, target_point, tolerance=0.49)
    <POINT (0.5 2.5)>

    >>> polygon = Polygon([(0, 0), (0, 10), (10, 10), (10, 0), (0, 0)])
    >>> shapely.snap(polygon, Point(8, 10), tolerance=5)
    <POLYGON ((0 0, 0 10, 8 10, 10 0, 0 0))>
    >>> shapely.snap(polygon, LineString([(8, 10), (8, 0)]), tolerance=5)
    <POLYGON ((0 0, 0 10, 8 10, 8 0, 0 0))>

    You can snap one line to another, for example to clean imprecise coordinates:

    >>> line1 = LineString([(0.1, 0.1), (0.49, 0.51), (1.01, 0.89)])
    >>> line2 = LineString([(0, 0), (0.5, 0.5), (1.0, 1.0)])
    >>> shapely.snap(line1, line2, 0.25)
    <LINESTRING (0 0, 0.5 0.5, 1 1)>

    Snapping also supports Z coordinates:

    >>> point1 = Point(0.1, 0.1, 0.5)
    >>> multipoint = MultiPoint([(0, 0, 1), (0, 0, 0)])
    >>> shapely.snap(point1, multipoint, 1)
    <POINT Z (0 0 1)>

    Snapping to an empty geometry has no effect:

    >>> shapely.snap(line1, LineString([]), 0.25)
    <LINESTRING (0.1 0.1, 0.49 0.51, 1.01 0.89)>

    Snapping to a non-geometry (None) will always return None:

    >>> shapely.snap(line1, None, 0.25) is None
    True

    Only one vertex of a polygon is snapped to a target point,
    even if all vertices are equidistant to it,
    in order to prevent collapse of the polygon:

    >>> poly = shapely.box(0, 0, 1, 1)
    >>> poly
    <POLYGON ((1 0, 1 1, 0 1, 0 0, 1 0))>
    >>> shapely.snap(poly, Point(0.5, 0.5), 1)
    <POLYGON ((0.5 0.5, 1 1, 0 1, 0 0, 0.5 0.5))>

    """
    return lib.snap(geometry, reference, tolerance, **kwargs)


# Note: future plan is to change this signature over a few releases:
# shapely 2.0:
#   voronoi_polygons(geometry, tolerance=0.0, extend_to=None, ...)
# shapely 2.1: shows deprecation warning about positional 'extend_to'
#   same signature as 2.0
# shapely 2.2(?): enforce keyword-only arguments after 'tolerance'
#   voronoi_polygons(geometry, tolerance=0.0, extend_to=None, ...)


@deprecate_positional(
    ["extend_to", "only_edges", "ordered"], category=DeprecationWarning
)
@multithreading_enabled
def voronoi_polygons(
    geometry, tolerance=0.0, extend_to=None, only_edges=False, ordered=False, **kwargs
):
    """Compute a Voronoi diagram from the vertices of an input geometry.

    The output is a geometrycollection containing polygons (default)
    or linestrings (see only_edges). Returns empty if an input geometry
    contains less than 2 vertices or if the provided extent has zero area.

    Parameters
    ----------
    geometry : Geometry or array_like
        Geometry or geometries for which to compute the Voronoi diagram.
    tolerance : float or array_like, default 0.0
        Snap input vertices together if their distance is less than this value.
    extend_to : Geometry or array_like, optional
        If provided, the diagram will be extended to cover the envelope of this
        geometry (unless this envelope is smaller than the input geometry).
    only_edges : bool or array_like, default False
        If set to True, the triangulation will return a collection of
        linestrings instead of polygons.
    ordered : bool or array_like, default False
        If set to True, polygons within the GeometryCollection will be ordered
        according to the order of the input vertices. Note that this may slow
        down the computation. Requires GEOS >= 3.12.0.

        .. versionadded:: 2.1.0
    **kwargs
        See :ref:`NumPy ufunc docs <ufuncs.kwargs>` for other keyword arguments.

    Notes
    -----

    .. deprecated:: 2.1.0
        A deprecation warning is shown if ``extend_to``, ``only_edges`` or
        ``ordered`` are specified as positional arguments. In a future
        release, these will need to be specified as keyword arguments.

    Examples
    --------
    >>> import shapely
    >>> from shapely import LineString, MultiPoint, Point
    >>> points = MultiPoint([(2, 2), (4, 2)])
    >>> shapely.voronoi_polygons(points).normalize()
    <GEOMETRYCOLLECTION (POLYGON ((3 0, 3 4, 6 4, 6 0, 3 0)), POLYGON ((0 0, 0 4...>
    >>> shapely.voronoi_polygons(points, only_edges=True)
    <MULTILINESTRING ((3 4, 3 0))>
    >>> shapely.voronoi_polygons(MultiPoint([(2, 2), (4, 2), (4.2, 2)]), 0.5, only_edges=True)
    <MULTILINESTRING ((3 4.2, 3 -0.2))>
    >>> shapely.voronoi_polygons(points, extend_to=LineString([(0, 0), (10, 10)]), only_edges=True)
    <MULTILINESTRING ((3 10, 3 0))>
    >>> shapely.voronoi_polygons(LineString([(2, 2), (4, 2)]), only_edges=True)
    <MULTILINESTRING ((3 4, 3 0))>
    >>> shapely.voronoi_polygons(Point(2, 2))
    <GEOMETRYCOLLECTION EMPTY>
    >>> shapely.voronoi_polygons(points, ordered=True)
    <GEOMETRYCOLLECTION (POLYGON ((0 0, 0 4, 3 4, 3 0, 0 0)), POLYGON ((6 4, 6 0...>

    """  # noqa: E501
    if ordered is not False and lib.geos_version < (3, 12, 0):
        raise UnsupportedGEOSVersionError(
            "Ordered Voronoi polygons require GEOS >= 3.12.0, "
            f"found {lib.geos_version_string}"
        )
    return lib.voronoi_polygons(
        geometry, tolerance, extend_to, only_edges, ordered, **kwargs
    )


@multithreading_enabled
def _oriented_envelope_geos(geometry, **kwargs):
    return lib.oriented_envelope(geometry, **kwargs)


def oriented_envelope(geometry, **kwargs):
    """Compute the oriented envelope (minimum rotated rectangle) of the input geometry.

    The oriented envelope encloses an input geometry, such that the resulting
    rectangle has minimum area.

    Unlike envelope this rectangle is not constrained to be parallel to the
    coordinate axes. If the convex hull of the object is a degenerate (line
    or point) this degenerate is returned.

    The starting point of the rectangle is not fixed. You can use
    :func:`~shapely.normalize` to reorganize the rectangle to
    :ref:`strict canonical form <canonical-form>` so the starting point is
    always the lower left point.

    ``minimum_rotated_rectangle`` is an alias for ``oriented_envelope``.

    Parameters
    ----------
    geometry : Geometry or array_like
        Geometry or geometries for which to compute the oriented envelope.
    **kwargs
        See :ref:`NumPy ufunc docs <ufuncs.kwargs>` for other keyword arguments.

    Examples
    --------
    >>> import shapely
    >>> from shapely import GeometryCollection, LineString, MultiPoint, Point, Polygon
    >>> shapely.oriented_envelope(MultiPoint([(0, 0), (10, 0), (10, 10)])).normalize()
    <POLYGON ((0 0, 0 10, 10 10, 10 0, 0 0))>
    >>> shapely.oriented_envelope(LineString([(1, 1), (5, 1), (10, 10)])).normalize()
    <POLYGON ((1 1, 10 10, 12 8, 3 -1, 1 1))>
    >>> shapely.oriented_envelope(Polygon([(1, 1), (15, 1), (5, 10), (1, 1)]))\
.normalize()
    <POLYGON ((1 1, 5 10, 16.691 4.804, 12.691 -4.196, 1 1))>
    >>> shapely.oriented_envelope(LineString([(1, 1), (10, 1)])).normalize()
    <LINESTRING (1 1, 10 1)>
    >>> shapely.oriented_envelope(Point(2, 2))
    <POINT (2 2)>
    >>> shapely.oriented_envelope(GeometryCollection([]))
    <POLYGON EMPTY>

    """
    if lib.geos_version < (3, 12, 0):
        f = _oriented_envelope_min_area_vectorized
    else:
        f = _oriented_envelope_geos
    return f(geometry, **kwargs)


minimum_rotated_rectangle = oriented_envelope


@multithreading_enabled
def minimum_bounding_circle(geometry, **kwargs):
    """Compute the minimum bounding circle that encloses an input geometry.

    Parameters
    ----------
    geometry : Geometry or array_like
        Geometry or geometries for which to compute the minimum bounding circle.
    **kwargs
        See :ref:`NumPy ufunc docs <ufuncs.kwargs>` for other keyword arguments.

    Examples
    --------
    >>> import shapely
    >>> from shapely import GeometryCollection, LineString, MultiPoint, Point, Polygon
    >>> shapely.minimum_bounding_circle(
    ...     Polygon([(0, 0), (0, 10), (10, 10), (10, 0), (0, 0)])
    ... )
    <POLYGON ((12.071 5, 11.935 3.621, 11.533 2.294, 10.879 1.07...>
    >>> shapely.minimum_bounding_circle(LineString([(1, 1), (10, 10)]))
    <POLYGON ((11.864 5.5, 11.742 4.258, 11.38 3.065, 10.791 1.9...>
    >>> shapely.minimum_bounding_circle(MultiPoint([(2, 2), (4, 2)]))
    <POLYGON ((4 2, 3.981 1.805, 3.924 1.617, 3.831 1.444, 3.707...>
    >>> shapely.minimum_bounding_circle(Point(0, 1))
    <POINT (0 1)>
    >>> shapely.minimum_bounding_circle(GeometryCollection([]))
    <POLYGON EMPTY>

    See Also
    --------
    minimum_bounding_radius, maximum_inscribed_circle

    """
    return lib.minimum_bounding_circle(geometry, **kwargs)


@multithreading_enabled
def maximum_inscribed_circle(geometry, tolerance=None, **kwargs):
    """Find the largest circle that is fully contained within the input geometry.

    Constructs the "maximum inscribed circle" (MIC) for a polygonal geometry,
    up to a specified tolerance. The MIC is determined by a point in the
    interior of the area which has the farthest distance from the area
    boundary, along with a boundary point at that distance. In the context of
    geography the center of the MIC is known as the "pole of inaccessibility".
    A cartographic use case is to determine a suitable point to place a map
    label within a polygon.
    The radius length of the MIC is a  measure of how "narrow" a polygon is.
    It is the distance at which the negative buffer becomes empty.

    The function supports polygons with holes and multipolygons.

    Returns a two-point linestring, with the first point at the center of the
    inscribed circle and the second on the boundary of the inscribed circle.

    .. versionadded:: 2.1.0

    Parameters
    ----------
    geometry : Geometry or array_like
    tolerance : float or array_like, optional
        Stop the algorithm when the search area is smaller than this tolerance.
        When not specified, uses `max(width, height) / 1000` per geometry as
        the default.
    **kwargs
        For other keyword-only arguments, see the
        `NumPy ufunc docs <https://numpy.org/doc/stable/reference/ufuncs.html#ufuncs-kwargs>`_.

    Examples
    --------
    >>> import shapely
    >>> from shapely import Polygon
    >>> poly = Polygon([(0, 0), (0, 10), (10, 10), (10, 0), (0, 0)])
    >>> shapely.maximum_inscribed_circle(poly)
    <LINESTRING (5 5, 0 5)>

    See Also
    --------
    minimum_bounding_circle
    """
    if tolerance is None:
        tolerance = 0.0
    elif np.isscalar(tolerance) and tolerance < 0:
        raise ValueError("'tolerance' should be positive")
    return lib.maximum_inscribed_circle(geometry, tolerance, **kwargs)


@requires_geos("3.12.0")
@multithreading_enabled
def orient_polygons(geometry, exterior_cw=False, **kwargs):
    """Enforce a ring orientation on all polygonal elements in the input geometry.

    Non-polygonal geometries will not be modified.

    Parameters
    ----------
    geometry : Geometry or array_like
        Geometry or geometries to orient consistently.
    exterior_cw : bool, default False
        If True, exterior rings will be clockwise and interior rings
        will be counter-clockwise.
    **kwargs
        See :ref:`NumPy ufunc docs <ufuncs.kwargs>` for other keyword arguments.

    Examples
    --------
    A polygon with both shell and hole having clockwise orientation:

    >>> from shapely import Polygon, orient_polygons
    >>> polygon = Polygon(
    ...     [(0, 0), (0, 10), (10, 10), (10, 0), (0, 0)],
    ...     holes=[[(2, 2), (2, 4), (4, 4), (4, 2), (2, 2)]],
    ... )
    >>> polygon
    <POLYGON ((0 0, 0 10, 10 10, 10 0, 0 0), (2 2, 2 4, 4 4, 4 2, 2 2))>

    By default, the exterior ring is oriented counter-clockwise and
    the holes clockwise:

    >>> orient_polygons(polygon)
    <POLYGON ((0 0, 10 0, 10 10, 0 10, 0 0), (2 2, 2 4, 4 4, 4 2, 2 2))>

    Asking for the opposite orientation:

    >>> orient_polygons(polygon, exterior_cw=True)
    <POLYGON ((0 0, 0 10, 10 10, 10 0, 0 0), (2 2, 4 2, 4 4, 2 4, 2 2))>

    """
    return lib.orient_polygons(geometry, exterior_cw, **kwargs)<|MERGE_RESOLUTION|>--- conflicted
+++ resolved
@@ -1121,75 +1121,6 @@
         return lib.simplify(geometry, tolerance, **kwargs)
 
 
-<<<<<<< HEAD
-@requires_geos("3.12.0")
-@multithreading_enabled
-def coverage_simplify(geometry, tolerance, simplify_boundary=True):
-    """Return a simplified version of an input geometry using coverage simplification.
-
-    Assumes that the geometry forms a polygonal coverage. Under this assumption, the
-    function simplifies the edges using the Visvalingam-Whyatt algorithm, while
-    preserving a valid coverage. In the most simplified case, polygons are reduced to
-    triangles.
-
-    A collection of valid polygons is considered a coverage if the polygons are:
-
-    * **Non-overlapping** - polygons do not overlap (their interiors do not intersect)
-    * **Edge-Matched** - vertices along shared edges are identical
-
-    The function allows simplification of all edges including the outer boundaries of
-    the coverage or simplification of only the inner (shared) edges.
-
-    If there are other geometry types than Polygons or MultiPolygons present,
-    the function will raise an error.
-
-    If the geometry is polygonal but does not form a valid coverage due to overlaps,
-    it will be simplified but it may result in invalid topology.
-
-    Parameters
-    ----------
-    geometry : Geometry or array_like
-    tolerance : float or array_like
-        The degree of simplification roughly equal to the square root of the area
-        of triangles that will be removed.
-    simplify_boundary : bool, optional
-        By default (True), simplifies both internal edges of the coverage as well
-        as its boundary. If set to False, only simplifies internal edges.
-
-    Returns
-    -------
-    numpy.ndarray | shapely.Geometry
-
-    Examples
-    --------
-    >>> import shapely
-    >>> from shapely import Polygon
-    >>> poly = Polygon([(0, 0), (20, 0), (20, 10), (10, 5), (0, 10), (0, 0)])
-    >>> shapely.coverage_simplify(poly, tolerance=2)
-    <POLYGON ((0 0, 20 0, 20 10, 10 5, 0 10, 0 0))>
-    """
-    scalar = False
-    if isinstance(geometry, Geometry):
-        scalar = True
-
-    geometries = np.asarray(geometry)
-    shape = geometries.shape
-    geometries = geometries.ravel()
-
-    # create_collection acts on the inner axis
-    collections = lib.create_collection(
-        geometries, np.intc(GeometryType.GEOMETRYCOLLECTION)
-    )
-
-    simplified = lib.coverage_simplify(collections, tolerance, simplify_boundary)
-    parts = get_parts(simplified).reshape(shape)
-    if scalar:
-        return parts.item()
-    return parts
-
-
-=======
->>>>>>> 6166fd54
 @multithreading_enabled
 def snap(geometry, reference, tolerance, **kwargs):
     """Snap an input geometry to reference geometry's vertices.
