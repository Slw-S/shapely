--- conflicted
+++ resolved
@@ -108,7 +108,6 @@
     quad_segs : int, default 8
         Specifies the number of linear segments in a quarter circle in the
         approximation of circular arcs.
-<<<<<<< HEAD
     cap_style : shapely.BufferCapStyle or {'round', 'square', 'flat'}, default 'round'
         Specifies the shape of buffered line endings. BufferCapStyle.ROUND ('round')
         results in circular line endings (see ``quad_segs``). Both BufferCapStyle.SQUARE
@@ -120,18 +119,6 @@
         results in rounded shapes. BufferJoinStyle.BEVEL ('bevel') results in a beveled
         edge that touches the original vertex. BufferJoinStyle.MITRE ('mitre') results
         in a single vertex that is beveled depending on the ``mitre_limit`` parameter.
-=======
-    cap_style : {'round', 'square', 'flat'}, default 'round'
-        Specifies the shape of buffered line endings. 'round' results in
-        circular line endings (see ``quad_segs``). Both 'square' and 'flat'
-        result in rectangular line endings, only 'flat' will end at the
-        original vertex, while 'square' involves adding the buffer width.
-    join_style : {'round', 'bevel', 'mitre'}, default 'round'
-        Specifies the shape of buffered line midpoints. 'round' results in
-        rounded shapes. 'bevel' results in a beveled edge that touches the
-        original vertex. 'mitre' results in a single vertex that is beveled
-        depending on the ``mitre_limit`` parameter.
->>>>>>> 67691490
     mitre_limit : float, default 5.0
         Crops of 'mitre'-style joins if the point is displaced from the
         buffered vertex by more than this limit.
@@ -143,13 +130,8 @@
 
     Examples
     --------
-<<<<<<< HEAD
     >>> from shapely import LineString, Point, Polygon, BufferCapStyle, BufferJoinStyle
-    >>> buffer(Point(10, 10), 2, quadsegs=1)
-=======
-    >>> from shapely import LineString, Point, Polygon
     >>> buffer(Point(10, 10), 2, quad_segs=1)
->>>>>>> 67691490
     <POLYGON ((12 10, 10 8, 8 10, 10 12, 12 10))>
     >>> buffer(Point(10, 10), 2, quad_segs=2)
     <POLYGON ((12 10, 11.414 8.586, 10 8, 8.586 8.586, 8 10, 8.5...>
@@ -182,15 +164,9 @@
     if isinstance(cap_style, str):
         cap_style = BufferCapStyle.get_value(cap_style.upper())
     if isinstance(join_style, str):
-<<<<<<< HEAD
-        join_style = BufferJoinStyle.get_value(join_style.upper())
-    if not np.isscalar(quadsegs):
-        raise TypeError("quadsegs only accepts scalar values")
-=======
-        join_style = BufferJoinStyles.get_value(join_style)
+        join_style = BufferJoinStyles.get_value(join_style.upper())
     if not np.isscalar(quad_segs):
         raise TypeError("quad_segs only accepts scalar values")
->>>>>>> 67691490
     if not np.isscalar(cap_style):
         raise TypeError("cap_style only accepts scalar values")
     if not np.isscalar(join_style):
@@ -255,15 +231,9 @@
     <LINESTRING (2 0, 2 2)>
     """
     if isinstance(join_style, str):
-<<<<<<< HEAD
-        join_style = BufferJoinStyle.get_value(join_style)
-    if not np.isscalar(quadsegs):
-        raise TypeError("quadsegs only accepts scalar values")
-=======
         join_style = BufferJoinStyles.get_value(join_style)
     if not np.isscalar(quad_segs):
         raise TypeError("quad_segs only accepts scalar values")
->>>>>>> 67691490
     if not np.isscalar(join_style):
         raise TypeError("join_style only accepts scalar values")
     if not np.isscalar(mitre_limit):
