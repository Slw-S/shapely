<<<<<<< HEAD
"""Collections of points and related utilities
"""
import numpy as np
=======
"""Collections of points and related utilities."""
>>>>>>> eaad9862

import shapely
from shapely.errors import EmptyPartError
from shapely.geometry import point
from shapely.geometry.base import BaseMultipartGeometry

__all__ = ["MultiPoint"]


class MultiPoint(BaseMultipartGeometry):
    """A collection of one or more Points.

    A MultiPoint has zero area and zero length.

    Parameters
    ----------
    points : sequence
        A sequence of Points, or a sequence of (x, y [,z]) numeric coordinate
        pairs or triples, or an array-like of shape (N, 2) or (N, 3).

    Attributes
    ----------
    geoms : sequence
        A sequence of Points

    Examples
    --------
    Construct a MultiPoint containing two Points

    >>> from shapely import MultiPoint, Point
    >>> ob = MultiPoint([[0.0, 0.0], [1.0, 2.0]])
    >>> len(ob.geoms)
    2
    >>> type(ob.geoms[0]) == Point
    True

    """

    __slots__ = []

    def __new__(self, points=None):
        """Create a new MultiPoint geometry."""
        if points is None:
            # allow creation of empty multipoints, to support unpickling
            # TODO better empty constructor
            return shapely.from_wkt("MULTIPOINT EMPTY")
        elif isinstance(points, MultiPoint):
            return points
        elif len(points) == 0:
            return shapely.from_wkt("MULTIPOINT EMPTY")

        if isinstance(points, np.ndarray) and np.issubdtype(points.dtype, np.number):
            subs = shapely.points(points)
            if not subs.ndim == 1:
                raise ValueError("Invalid values passed to MultiPoint constructor")
            if shapely.is_empty(subs).any():
                raise EmptyPartError("Can't create MultiPoint with empty component")
        else:
            m = len(points)
            subs = []
            for i in range(m):
                p = point.Point(points[i])
                if p.is_empty:
                    raise EmptyPartError("Can't create MultiPoint with empty component")
                subs.append(p)

        return shapely.multipoints(subs)

    @property
    def __geo_interface__(self):
        """Return a GeoJSON-like mapping interface for this MultiPoint."""
        return {
            "type": "MultiPoint",
            "coordinates": tuple(g.coords[0] for g in self.geoms),
        }

    def svg(self, scale_factor=1.0, fill_color=None, opacity=None):
        """Return a group of SVG circle elements for the MultiPoint geometry.

        Parameters
        ----------
        scale_factor : float
            Multiplication factor for the SVG circle diameters.  Default is 1.
        fill_color : str, optional
            Hex string for fill color. Default is to use "#66cc99" if
            geometry is valid, and "#ff3333" if invalid.
        opacity : float
            Float number between 0 and 1 for color opacity. Default value is 0.6

        """
        if self.is_empty:
            return "<g />"
        if fill_color is None:
            fill_color = "#66cc99" if self.is_valid else "#ff3333"
        return (
            "<g>"
            + "".join(p.svg(scale_factor, fill_color, opacity) for p in self.geoms)
            + "</g>"
        )


shapely.lib.registry[4] = MultiPoint<|MERGE_RESOLUTION|>--- conflicted
+++ resolved
@@ -1,10 +1,6 @@
-<<<<<<< HEAD
-"""Collections of points and related utilities
-"""
+"""Collections of points and related utilities."""
+
 import numpy as np
-=======
-"""Collections of points and related utilities."""
->>>>>>> eaad9862
 
 import shapely
 from shapely.errors import EmptyPartError
