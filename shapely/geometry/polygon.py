"""Polygons and their linear ring components
"""

import numpy as np

import shapely
from shapely.algorithms.cga import is_ccw_impl, signed_area
from shapely.errors import TopologicalError
from shapely.geometry.base import BaseGeometry
from shapely.geometry.linestring import LineString
from shapely.geometry.point import Point

__all__ = ["Polygon", "LinearRing"]


def _unpickle_linearring(wkb):
    linestring = shapely.from_wkb(wkb)
    srid = shapely.get_srid(linestring)
    linearring = shapely.linearrings(shapely.get_coordinates(linestring))
    if srid:
        linearring = shapely.set_srid(linearring, srid)
    return linearring


class LinearRing(LineString):
    """
    A closed one-dimensional feature comprising one or more line segments

    A LinearRing that crosses itself or touches itself at a single point is
    invalid and operations on it may fail.
    """

    __slots__ = []

    def __new__(self, coordinates=None):
        """
        Parameters
        ----------
        coordinates : sequence
            A sequence of (x, y [,z]) numeric coordinate pairs or triples.
            Also can be a sequence of Point objects.

        Rings are implicitly closed. There is no need to specific a final
        coordinate pair identical to the first.

        Example
        -------
        Construct a square ring.

          >>> ring = LinearRing( ((0, 0), (0, 1), (1 ,1 ), (1 , 0)) )
          >>> ring.is_closed
          True
          >>> ring.length
          4.0
        """
        if coordinates is None:
            # empty geometry
            # TODO better way?
            return shapely.from_wkt("LINEARRING EMPTY")
        elif isinstance(coordinates, LineString):
            if type(coordinates) == LinearRing:
                # return original objects since geometries are immutable
                return coordinates
            elif not coordinates.is_valid:
                raise TopologicalError("An input LineString must be valid.")
            else:
                # LineString
                # TODO convert LineString to LinearRing more directly?
                coordinates = coordinates.coords

        else:
            # check coordinates on points
            def _coords(o):
                if isinstance(o, Point):
                    return o.coords[0]
                else:
                    return o

            coordinates = [_coords(o) for o in coordinates]

        if len(coordinates) == 0:
            # empty geometry
            # TODO better constructor + should shapely.linearrings handle this?
            return shapely.from_wkt("LINEARRING EMPTY")

        geom = shapely.linearrings(coordinates)
        if not isinstance(geom, LinearRing):
            raise ValueError("Invalid values passed to LinearRing constructor")
        return geom

    @property
    def __geo_interface__(self):
        return {"type": "LinearRing", "coordinates": tuple(self.coords)}

    def __reduce__(self):
        """WKB doesn't differentiate between LineString and LinearRing so we
        need to move the coordinate sequence into the correct geometry type"""
<<<<<<< HEAD
        return (_unpickle_linearring, (shapely.to_wkb(self, include_srid=True), ))
=======
        return (_unpickle_linearring, (self.wkb,))
>>>>>>> 48cf81e5

    @property
    def is_ccw(self):
        """True is the ring is oriented counter clock-wise"""
        return bool(is_ccw_impl()(self))

    @property
    def is_simple(self):
        """True if the geometry is simple, meaning that any self-intersections
        are only at boundary points, else False"""
        return shapely.is_simple(self)


shapely.lib.registry[2] = LinearRing


class InteriorRingSequence:

    _factory = None
    _geom = None
    __p__ = None
    _ndim = None
    _index = 0
    _length = 0
    __rings__ = None
    _gtag = None

    def __init__(self, parent):
        self.__p__ = parent
        self._geom = parent._geom
        self._ndim = parent._ndim

    def __iter__(self):
        self._index = 0
        self._length = self.__len__()
        return self

    def __next__(self):
        if self._index < self._length:
            ring = self._get_ring(self._index)
            self._index += 1
            return ring
        else:
            raise StopIteration

    def __len__(self):
        return shapely.get_num_interior_rings(self.__p__)

    def __getitem__(self, key):
        m = self.__len__()
        if isinstance(key, int):
            if key + m < 0 or key >= m:
                raise IndexError("index out of range")
            if key < 0:
                i = m + key
            else:
                i = key
            return self._get_ring(i)
        elif isinstance(key, slice):
            res = []
            start, stop, stride = key.indices(m)
            for i in range(start, stop, stride):
                res.append(self._get_ring(i))
            return res
        else:
            raise TypeError("key must be an index or slice")

    def gtag(self):
        return hash(repr(self.__p__))

    def _get_ring(self, i):
        return shapely.get_interior_ring(self.__p__, i)


class Polygon(BaseGeometry):
    """
    A two-dimensional figure bounded by a linear ring

    A polygon has a non-zero area. It may have one or more negative-space
    "holes" which are also bounded by linear rings. If any rings cross each
    other, the feature is invalid and operations on it may fail.

    Attributes
    ----------
    exterior : LinearRing
        The ring which bounds the positive space of the polygon.
    interiors : sequence
        A sequence of rings which bound all existing holes.
    """

    __slots__ = []

    def __new__(self, shell=None, holes=None):
        """
        Parameters
        ----------
        shell : sequence
            A sequence of (x, y [,z]) numeric coordinate pairs or triples.
            Also can be a sequence of Point objects.
        holes : sequence
            A sequence of objects which satisfy the same requirements as the
            shell parameters above

        Example
        -------
        Create a square polygon with no holes

          >>> coords = ((0., 0.), (0., 1.), (1., 1.), (1., 0.), (0., 0.))
          >>> polygon = Polygon(coords)
          >>> polygon.area
          1.0
        """
        if shell is None:
            # empty geometry
            # TODO better way?
            return shapely.from_wkt("POLYGON EMPTY")
        elif isinstance(shell, Polygon):
            # return original objects since geometries are immutable
            return shell
        # else:
        #     geom_shell = LinearRing(shell)
        #     if holes is not None:
        #         geom_holes = [LinearRing(h) for h in holes]

        if holes is not None:
            if len(holes) == 0:
                # shapely constructor cannot handle holes=[]
                holes = None
            else:
                holes = [LinearRing(ring) for ring in holes]

        if not isinstance(shell, BaseGeometry):
            if not isinstance(shell, (list, np.ndarray)):
                # eg emtpy generator not handled well by np.asarray
                shell = list(shell)
            shell = np.asarray(shell)

            if len(shell) == 0:
                # empty geometry
                # TODO better constructor + should shapely.polygons handle this?
                return shapely.from_wkt("POLYGON EMPTY")

            if not np.issubdtype(shell.dtype, np.number):
                # conversion of coords to 2D array failed, this might be due
                # to inconsistent coordinate dimensionality
                raise ValueError("Inconsistent coordinate dimensionality")

        geom = shapely.polygons(shell, holes=holes)
        if not isinstance(geom, Polygon):
            raise ValueError("Invalid values passed to Polygon constructor")
        return geom

    @property
    def exterior(self):
        return shapely.get_exterior_ring(self)

    @property
    def interiors(self):
        if self.is_empty:
            return []
        return InteriorRingSequence(self)

    @property
    def coords(self):
        raise NotImplementedError(
            "Component rings have coordinate sequences, but the polygon does not"
        )

    @property
    def __geo_interface__(self):
        if self.exterior == LinearRing():
            coords = []
        else:
            coords = [tuple(self.exterior.coords)]
            for hole in self.interiors:
                coords.append(tuple(hole.coords))
        return {"type": "Polygon", "coordinates": tuple(coords)}

    def svg(self, scale_factor=1.0, fill_color=None, opacity=None):
        """Returns SVG path element for the Polygon geometry.

        Parameters
        ==========
        scale_factor : float
            Multiplication factor for the SVG stroke-width.  Default is 1.
        fill_color : str, optional
            Hex string for fill color. Default is to use "#66cc99" if
            geometry is valid, and "#ff3333" if invalid.
        opacity : float
            Float number between 0 and 1 for color opacity. Default value is 0.6
        """
        if self.is_empty:
            return "<g />"
        if fill_color is None:
            fill_color = "#66cc99" if self.is_valid else "#ff3333"
        if opacity is None:
            opacity = 0.6
        exterior_coords = [["{},{}".format(*c) for c in self.exterior.coords]]
        interior_coords = [
            ["{},{}".format(*c) for c in interior.coords] for interior in self.interiors
        ]
        path = " ".join(
            [
                "M {} L {} z".format(coords[0], " L ".join(coords[1:]))
                for coords in exterior_coords + interior_coords
            ]
        )
        return (
            '<path fill-rule="evenodd" fill="{2}" stroke="#555555" '
            'stroke-width="{0}" opacity="{3}" d="{1}" />'
        ).format(2.0 * scale_factor, path, fill_color, opacity)

    @classmethod
    def from_bounds(cls, xmin, ymin, xmax, ymax):
        """Construct a `Polygon()` from spatial bounds."""
        return cls([(xmin, ymin), (xmin, ymax), (xmax, ymax), (xmax, ymin)])


shapely.lib.registry[3] = Polygon


def orient(polygon, sign=1.0):
    s = float(sign)
    rings = []
    ring = polygon.exterior
    if signed_area(ring) / s >= 0.0:
        rings.append(ring)
    else:
        rings.append(list(ring.coords)[::-1])
    for ring in polygon.interiors:
        if signed_area(ring) / s <= 0.0:
            rings.append(ring)
        else:
            rings.append(list(ring.coords)[::-1])
    return Polygon(rings[0], rings[1:])<|MERGE_RESOLUTION|>--- conflicted
+++ resolved
@@ -95,11 +95,7 @@
     def __reduce__(self):
         """WKB doesn't differentiate between LineString and LinearRing so we
         need to move the coordinate sequence into the correct geometry type"""
-<<<<<<< HEAD
-        return (_unpickle_linearring, (shapely.to_wkb(self, include_srid=True), ))
-=======
-        return (_unpickle_linearring, (self.wkb,))
->>>>>>> 48cf81e5
+        return (_unpickle_linearring, (shapely.to_wkb(self, include_srid=True),))
 
     @property
     def is_ccw(self):
