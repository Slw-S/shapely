"""Polygons and their linear ring components."""

import numpy as np

import shapely
from shapely.algorithms.cga import is_ccw_impl, signed_area
from shapely.errors import TopologicalError
from shapely.geometry.base import BaseGeometry
from shapely.geometry.linestring import LineString
from shapely.geometry.point import Point

__all__ = ["orient", "Polygon", "LinearRing"]


def _unpickle_linearring(wkb):
    linestring = shapely.from_wkb(wkb)
    srid = shapely.get_srid(linestring)
    linearring = shapely.linearrings(shapely.get_coordinates(linestring))
    if srid:
        linearring = shapely.set_srid(linearring, srid)
    return linearring


class LinearRing(LineString):
    """Geometry type composed of one or more line segments that forms a closed loop.

    A LinearRing is a closed, one-dimensional feature.
    A LinearRing that crosses itself or touches itself at a single point is
    invalid and operations on it may fail.

    Parameters
    ----------
    coordinates : sequence
        A sequence of (x, y [,z]) numeric coordinate pairs or triples, or
        an array-like with shape (N, 2) or (N, 3).
        Also can be a sequence of Point objects.

    Notes
    -----
    Rings are automatically closed. There is no need to specify a final
    coordinate pair identical to the first.

    Examples
    --------
    Construct a square ring.

    >>> ring = LinearRing( ((0, 0), (0, 1), (1 ,1 ), (1 , 0)) )
    >>> ring.is_closed
    True
    >>> list(ring.coords)
    [(0.0, 0.0), (0.0, 1.0), (1.0, 1.0), (1.0, 0.0), (0.0, 0.0)]
    >>> ring.length
    4.0

    """

    __slots__ = []

    def __new__(self, coordinates=None):
        """Create a new LinearRing geometry."""
        if coordinates is None:
            # empty geometry
            # TODO better way?
            return shapely.from_wkt("LINEARRING EMPTY")
        elif isinstance(coordinates, LineString):
            if type(coordinates) is LinearRing:
                # return original objects since geometries are immutable
                return coordinates
            elif not coordinates.is_valid:
                raise TopologicalError("An input LineString must be valid.")
            else:
                # LineString
                # TODO convert LineString to LinearRing more directly?
                coordinates = coordinates.coords

        else:
            if hasattr(coordinates, "__array__"):
                coordinates = np.asarray(coordinates)
            if isinstance(coordinates, np.ndarray) and np.issubdtype(
                coordinates.dtype, np.number
            ):
                pass
            else:
                # check coordinates on points
                def _coords(o):
                    if isinstance(o, Point):
                        return o.coords[0]
                    else:
                        return [float(c) for c in o]

                coordinates = np.array([_coords(o) for o in coordinates])
                if not np.issubdtype(coordinates.dtype, np.number):
                    # conversion of coords to 2D array failed, this might be due
                    # to inconsistent coordinate dimensionality
                    raise ValueError("Inconsistent coordinate dimensionality")

        if len(coordinates) == 0:
            # empty geometry
            # TODO better constructor + should shapely.linearrings handle this?
            return shapely.from_wkt("LINEARRING EMPTY")

        geom = shapely.linearrings(coordinates)
        if not isinstance(geom, LinearRing):
            raise ValueError("Invalid values passed to LinearRing constructor")
        return geom

    @property
    def __geo_interface__(self):
        """Return a GeoJSON-like mapping of the LinearRing geometry."""
        return {"type": "LinearRing", "coordinates": tuple(self.coords)}

    def __reduce__(self):
        """Pickle support.

        WKB doesn't differentiate between LineString and LinearRing so we
        need to move the coordinate sequence into the correct geometry type
        """
        return (_unpickle_linearring, (shapely.to_wkb(self, include_srid=True),))

    @property
    def is_ccw(self):
        """True is the ring is oriented counter clock-wise."""
        return bool(is_ccw_impl()(self))

    @property
    def is_simple(self):
        """True if the geometry is simple.

        Simple means that any self-intersections are only at boundary points.
        """
        return bool(shapely.is_simple(self))


shapely.lib.registry[2] = LinearRing


class InteriorRingSequence:
    _parent = None
    _ndim = None
    _index = 0
    _length = 0

    def __init__(self, parent):
        self._parent = parent
        self._ndim = parent._ndim

    def __iter__(self):
        self._index = 0
        self._length = self.__len__()
        return self

    def __next__(self):
        if self._index < self._length:
            ring = self._get_ring(self._index)
            self._index += 1
            return ring
        else:
            raise StopIteration

    def __len__(self):
        return shapely.get_num_interior_rings(self._parent)

    def __getitem__(self, key):
        m = self.__len__()
        if isinstance(key, int):
            if key + m < 0 or key >= m:
                raise IndexError("index out of range")
            if key < 0:
                i = m + key
            else:
                i = key
            return self._get_ring(i)
        elif isinstance(key, slice):
            res = []
            start, stop, stride = key.indices(m)
            for i in range(start, stop, stride):
                res.append(self._get_ring(i))
            return res
        else:
            raise TypeError("key must be an index or slice")

    def _get_ring(self, i):
        return shapely.get_interior_ring(self._parent, i)


class Polygon(BaseGeometry):
    """A geometry type representing an area that is enclosed by a linear ring.

    A polygon is a two-dimensional feature and has a non-zero area. It may
    have one or more negative-space "holes" which are also bounded by linear
    rings. If any rings cross each other, the feature is invalid and
    operations on it may fail.

    Parameters
    ----------
    shell : sequence
        A sequence of (x, y [,z]) numeric coordinate pairs or triples, or
        an array-like with shape (N, 2) or (N, 3).
        Also can be a sequence of Point objects.
    holes : sequence
        A sequence of objects which satisfy the same requirements as the
        shell parameters above

    Attributes
    ----------
    exterior : LinearRing
        The ring which bounds the positive space of the polygon.
    interiors : sequence
        A sequence of rings which bound all existing holes.

    Examples
    --------
    Create a square polygon with no holes

    >>> coords = ((0., 0.), (0., 1.), (1., 1.), (1., 0.), (0., 0.))
    >>> polygon = Polygon(coords)
    >>> polygon.area
    1.0

    """

    __slots__ = []

    def __new__(self, shell=None, holes=None):
        """Create a new Polygon geometry."""
        if shell is None:
            # empty geometry
            # TODO better way?
            return shapely.from_wkt("POLYGON EMPTY")
        elif isinstance(shell, Polygon):
            # return original objects since geometries are immutable
            return shell
        else:
            shell = LinearRing(shell)

        if holes is not None:
            if len(holes) == 0:
                # shapely constructor cannot handle holes=[]
                holes = None
            else:
                holes = [LinearRing(ring) for ring in holes]

        geom = shapely.polygons(shell, holes=holes)
        if not isinstance(geom, Polygon):
            raise ValueError("Invalid values passed to Polygon constructor")
        return geom

    @property
    def exterior(self):
        """Return the exterior ring of the polygon."""
        return shapely.get_exterior_ring(self)

    @property
    def interiors(self):
        """Return the sequence of interior rings of the polygon."""
        if self.is_empty:
            return []
        return InteriorRingSequence(self)

    @property
    def coords(self):
        """Not implemented for polygons."""
        raise NotImplementedError(
            "Component rings have coordinate sequences, but the polygon does not"
        )

<<<<<<< HEAD
=======
    def __eq__(self, other):
        """Test for equality with another geometry."""
        if not isinstance(other, BaseGeometry):
            return NotImplemented
        if not isinstance(other, Polygon):
            return False
        check_empty = (self.is_empty, other.is_empty)
        if all(check_empty):
            return True
        elif any(check_empty):
            return False
        my_coords = [self.exterior.coords] + [
            interior.coords for interior in self.interiors
        ]
        other_coords = [other.exterior.coords] + [
            interior.coords for interior in other.interiors
        ]
        if not len(my_coords) == len(other_coords):
            return False
        return np.all(
            [
                np.array_equal(left, right, equal_nan=False)
                for left, right in zip(my_coords, other_coords)
            ]
        )

    def __hash__(self):
        """Hash the polygon."""
        return super().__hash__()

>>>>>>> a90b9e4c
    @property
    def __geo_interface__(self):
        """Return a GeoJSON-like mapping of the Polygon geometry."""
        if self.exterior == LinearRing():
            coords = []
        else:
            coords = [tuple(self.exterior.coords)]
            for hole in self.interiors:
                coords.append(tuple(hole.coords))
        return {"type": "Polygon", "coordinates": tuple(coords)}

    def svg(self, scale_factor=1.0, fill_color=None, opacity=None):
        """Return SVG path element for the Polygon geometry.

        Parameters
        ----------
        scale_factor : float
            Multiplication factor for the SVG stroke-width.  Default is 1.
        fill_color : str, optional
            Hex string for fill color. Default is to use "#66cc99" if
            geometry is valid, and "#ff3333" if invalid.
        opacity : float
            Float number between 0 and 1 for color opacity. Default value is 0.6

        """
        if self.is_empty:
            return "<g />"
        if fill_color is None:
            fill_color = "#66cc99" if self.is_valid else "#ff3333"
        if opacity is None:
            opacity = 0.6
        exterior_coords = [["{},{}".format(*c) for c in self.exterior.coords]]
        interior_coords = [
            ["{},{}".format(*c) for c in interior.coords] for interior in self.interiors
        ]
        path = " ".join(
            [
                "M {} L {} z".format(coords[0], " L ".join(coords[1:]))
                for coords in exterior_coords + interior_coords
            ]
        )
        return (
            f'<path fill-rule="evenodd" fill="{fill_color}" stroke="#555555" '
            f'stroke-width="{2.0 * scale_factor}" opacity="{opacity}" d="{path}" />'
        )

    @classmethod
    def from_bounds(cls, xmin, ymin, xmax, ymax):
        """Construct a `Polygon()` from spatial bounds."""
        return cls([(xmin, ymin), (xmin, ymax), (xmax, ymax), (xmax, ymin)])


shapely.lib.registry[3] = Polygon


def orient(polygon, sign=1.0):
    """Return an oriented polygon."""
    s = float(sign)
    rings = []
    ring = polygon.exterior
    if signed_area(ring) / s >= 0.0:
        rings.append(ring)
    else:
        rings.append(list(ring.coords)[::-1])
    for ring in polygon.interiors:
        if signed_area(ring) / s <= 0.0:
            rings.append(ring)
        else:
            rings.append(list(ring.coords)[::-1])
    return Polygon(rings[0], rings[1:])<|MERGE_RESOLUTION|>--- conflicted
+++ resolved
@@ -264,39 +264,6 @@
             "Component rings have coordinate sequences, but the polygon does not"
         )
 
-<<<<<<< HEAD
-=======
-    def __eq__(self, other):
-        """Test for equality with another geometry."""
-        if not isinstance(other, BaseGeometry):
-            return NotImplemented
-        if not isinstance(other, Polygon):
-            return False
-        check_empty = (self.is_empty, other.is_empty)
-        if all(check_empty):
-            return True
-        elif any(check_empty):
-            return False
-        my_coords = [self.exterior.coords] + [
-            interior.coords for interior in self.interiors
-        ]
-        other_coords = [other.exterior.coords] + [
-            interior.coords for interior in other.interiors
-        ]
-        if not len(my_coords) == len(other_coords):
-            return False
-        return np.all(
-            [
-                np.array_equal(left, right, equal_nan=False)
-                for left, right in zip(my_coords, other_coords)
-            ]
-        )
-
-    def __hash__(self):
-        """Hash the polygon."""
-        return super().__hash__()
-
->>>>>>> a90b9e4c
     @property
     def __geo_interface__(self):
         """Return a GeoJSON-like mapping of the Polygon geometry."""
