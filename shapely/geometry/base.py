--- conflicted
+++ resolved
@@ -350,16 +350,9 @@
     def buffer(
         self,
         distance,
-<<<<<<< HEAD
-        resolution=16,
-        quadsegs=None,
+        quad_segs=16,
         cap_style="round",
         join_style="round",
-=======
-        quad_segs=16,
-        cap_style=CAP_STYLE.round,
-        join_style=JOIN_STYLE.round,
->>>>>>> 67691490
         mitre_limit=5.0,
         single_sided=False,
         **kwargs,
