--- conflicted
+++ resolved
@@ -37,11 +37,7 @@
     All operations return indices of the input geometries.  These indices
     can be used to index into anything associated with the input geometries,
     including the input geometries themselves, or custom items stored in
-<<<<<<< HEAD
-    other object of the same length as the geometries.
-=======
     another object of the same length as the geometries.
->>>>>>> 9b3fa0ae
 
     Any mixture of geometry types may be stored in the tree.
 
@@ -83,35 +79,6 @@
     def geometries(self):
         """
         Geometries stored in the tree in the order used to construct the tree.
-<<<<<<< HEAD
-
-        Do not attempt to modify items in the returned array.
-
-        Returns
-        -------
-        ndarray of Geometry objects
-        """
-        return self._geometries
-
-    def query(self, geometry, predicate=None, distance=None):
-        """
-        Return the integer indices of all combinations of each input geometry
-        and tree geometries where the extent of each input geometry intersects
-        the extent of a tree geometry.
-
-        If input geometry is a scalar, this returns an array of shape (n, ) with
-        the indices of the matching tree geometries.  If input geometry is an
-        array_like, this returns an array with shape (2,n) where the subarrays
-        correspond to the indices of the input geometries and indices of the
-        tree geometries associated with each.  To generate an array of pairs of
-        input geometry index and tree geometry index, simply transpose the
-        results.
-
-        If a predicate is provided, the tree geometries are further filtered to
-        those that meet the predicate when comparing the input geometry to the
-        tree geometry:
-        predicate(geom, tree_geometry)
-=======
 
         The order of this array corresponds to the tree indices returned by
         other STRtree methods.
@@ -197,23 +164,13 @@
 
         >>> arr_indices.T.tolist()
         [[0, 0], [0, 1], [1, 2], [1, 3]]
->>>>>>> 9b3fa0ae
 
         Retrieve the tree geometries by results of query:
 
-<<<<<<< HEAD
-        In the context of a spatial join, input geometries are the "left"
-        geometries that determine the order of the results, and tree geometries
-        are "right" geometries that are joined against the left geometries.
-        This effectively performs an inner join, where only those combinations
-        of geometries that can be joined based on overlapping extents or optional
-        predicate are returned.
-=======
         >>> tree.geometries.take(indices).tolist()
         [<shapely.Point POINT (0 0)>, <shapely.Point POINT (1 1)>]
 
         Retrieve all pairs of input and tree geometries:
->>>>>>> 9b3fa0ae
 
         >>> np.array([boxes.take(arr_indices[0]),\
 tree.geometries.take(arr_indices[1])]).T.tolist()
@@ -222,83 +179,14 @@
          [<shapely.Polygon POLYGON ((3 2, 3 3, 2 3, 2 2, 3 2))>, <shapely.Point POINT (2 2)>],
          [<shapely.Polygon POLYGON ((3 2, 3 3, 2 3, 2 2, 3 2))>, <shapely.Point POINT (3 3)>]]
 
-<<<<<<< HEAD
-        Parameters
-        ----------
-        geometry : Geometry or array_like
-            Input geometries to query the tree and filter results using the
-            optional predicate.
-        predicate : {None, 'intersects', 'within', 'contains', 'overlaps', 'crosses',\
-'touches', 'covers', 'covered_by', 'contains_properly', 'dwithin'}, optional
-            The predicate to use for testing geometries from the tree
-            that are within the input geometry's extent.
-        distance : number or array_like, optional
-            Distances around each input geometry within which to query the tree
-            for the 'dwithin' predicate.  If array_like, shape must be
-            broadcastable to shape of geometry.  Required if predicate='dwithin'.
-
-        Returns
-        -------
-        ndarray with shape (n,) if geometry is a scalar
-            Contains tree geometry indices.
-
-        OR
-
-        ndarray with shape (2, n) if geometry is an array_like
-            The first subarray contains input geometry indices.
-            The second subarray contains tree geometry indices.
-
-        Examples
-        --------
-        >>> from shapely import box, Point
-        >>> import numpy as np
-        >>> points = [Point(0, 0), Point(1, 1), Point(2,2), Point(3, 3)]
-        >>> tree = STRtree(points)
-
-        Query the tree using a scalar geometry:
-        >>> indices = tree.query(box(0, 0, 1, 1))
-        >>> indices.tolist()
-        [0, 1]
-
-        Query using an array of geometries:
-        >>> boxes = np.array([box(0, 0, 1, 1), box(2, 2, 3, 3)])
-        >>> arr_indices = tree.query(boxes)
-        >>> arr_indices.tolist()
-        [[0, 0, 1, 1], [0, 1, 2, 3]]
-
-        Or transpose to get all pairs of input and tree indices:
-        >>> arr_indices.T.tolist()
-        [[0, 0], [0, 1], [1, 2], [1, 3]]
-
-        Retrieve the tree geometries by results of query:
-        >>> tree.geometries.take(indices).tolist()
-        [<shapely.Point POINT (0 0)>, <shapely.Point POINT (1 1)>]
-
-        Retrieve all pairs of input and tree geometries:
-        >>> np.array([boxes.take(arr_indices[0]),\
-tree.geometries.take(arr_indices[1])]).T.tolist()  # doctest: +NORMALIZE_WHITESPACE
-        [[<shapely.Polygon POLYGON ((1 0, 1 1, 0 1, 0 0, 1 0))>, <shapely.Point POINT (0 0)>],
-         [<shapely.Polygon POLYGON ((1 0, 1 1, 0 1, 0 0, 1 0))>, <shapely.Point POINT (1 1)>],
-         [<shapely.Polygon POLYGON ((3 2, 3 3, 2 3, 2 2, 3 2))>, <shapely.Point POINT (2 2)>],
-         [<shapely.Polygon POLYGON ((3 2, 3 3, 2 3, 2 2, 3 2))>, <shapely.Point POINT (3 3)>]]
-
         Query using a predicate:
+
         >>> tree = STRtree([box(0, 0, 0.5, 0.5), box(0.5, 0.5, 1, 1), box(1, 1, 2, 2)])
         >>> tree.query(box(0, 0, 1, 1), predicate="contains").tolist()
         [0, 1]
         >>> tree.query(Point(0.75, 0.75), predicate="dwithin", distance=0.5).tolist()
         [0, 1, 2]
 
-=======
-        Query using a predicate:
-
-        >>> tree = STRtree([box(0, 0, 0.5, 0.5), box(0.5, 0.5, 1, 1), box(1, 1, 2, 2)])
-        >>> tree.query(box(0, 0, 1, 1), predicate="contains").tolist()
-        [0, 1]
-        >>> tree.query(Point(0.75, 0.75), predicate="dwithin", distance=0.5).tolist()
-        [0, 1, 2]
-
->>>>>>> 9b3fa0ae
         >>> tree.query(boxes, predicate="contains").tolist()
         [[0, 0], [0, 1]]
         >>> tree.query(boxes, predicate="dwithin", distance=0.5).tolist()
@@ -307,21 +195,12 @@
         Retrieve custom items associated with tree geometries (records can
         be in whatever data structure so long as geometries and custom data
         can be extracted into arrays of the same length and order):
-<<<<<<< HEAD
-=======
-
->>>>>>> 9b3fa0ae
+
         >>> records = [
         ...     {"geometry": Point(0, 0), "value": "A"},
         ...     {"geometry": Point(2, 2), "value": "B"}
         ... ]
         >>> tree = STRtree([record["geometry"] for record in records])
-<<<<<<< HEAD
-        >>> import numpy as np
-        >>> items = np.array([record["value"] for record in records])
-        >>> items.take(tree.query(box(0, 0, 1, 1))).tolist()
-        ['A']
-=======
         >>> items = np.array([record["value"] for record in records])
         >>> items.take(tree.query(box(0, 0, 1, 1))).tolist()
         ['A']
@@ -335,7 +214,6 @@
         This effectively performs an inner join, where only those combinations
         of geometries that can be joined based on overlapping extents or optional
         predicate are returned.
->>>>>>> 9b3fa0ae
         """
 
         geometry = np.asarray(geometry)
@@ -375,10 +253,69 @@
         return indices[1] if is_scalar else indices
 
     @requires_geos("3.6.0")
-<<<<<<< HEAD
     def nearest(self, geometry, exclusive: bool = False) -> Union[Any, None]:
-=======
-    def _nearest_idx(self, geometry, exclusive: bool = False):
+        """
+        Return the index of the nearest geometry in the tree for each input
+        geometry.
+
+        If there are multiple equidistant or intersected geometries in the tree,
+        only a single result is returned for each input geometry, based on the
+        order that tree geometries are visited; this order may be
+        nondeterministic.
+
+        If any input geometry is None or empty, an error is raised.
+
+        Parameters
+        ----------
+        geometry : Geometry or array_like
+            Input geometries to query the tree.
+        exclusive : bool, optional
+            Whether to exclude the item corresponding to the given geom
+            from results or not.  Default: False.
+
+        Returns
+        -------
+        scalar or ndarray
+            Indices of geometries in tree. Return value will have the same shape
+            as the input.
+
+            None is returned if this index is empty. This may change in
+            version 2.0.
+
+        See also
+        --------
+        nearest_all: returns all equidistant geometries and optional distances
+
+        Examples
+        --------
+        >>> from shapely.geometry import Point
+        >>> tree = STRtree([Point(i, i) for i in range(10)])
+
+        Query the tree for nearest using a scalar geometry:
+
+        >>> index = tree.nearest(Point(2.2, 2.2))
+        >>> index
+        2
+        >>> tree.geometries.take(index)
+        <shapely.Point POINT (2 2)>
+
+        Query the tree for nearest using an array of geometries:
+
+        >>> indices = tree.nearest([Point(2.2, 2.2), Point(4.4, 4.4)])
+        >>> indices.tolist()
+        [2, 4]
+        >>> tree.geometries.take(indices).tolist()
+        [<shapely.Point POINT (2 2)>, <shapely.Point POINT (4 4)>]
+
+        Nearest only return one object if there are multiple equidistant results:
+
+        >>> tree = STRtree ([Point(0, 0), Point(0, 0)])
+        >>> tree.nearest(Point(0, 0))
+        0
+        """
+        if self._tree.count == 0:
+            return None
+
         # TODO(shapely-2.0)
         if exclusive:
             raise NotImplementedError(
@@ -403,114 +340,6 @@
             return indices
 
     @requires_geos("3.6.0")
-    def nearest(self, geom, exclusive: bool = False) -> Union[Any, None]:
->>>>>>> 9b3fa0ae
-        """
-        Return the index of the nearest geometry in the tree for each input
-        geometry.
-
-        If there are multiple equidistant or intersected geometries in the tree,
-        only a single result is returned for each input geometry, based on the
-        order that tree geometries are visited; this order may be
-        nondeterministic.
-
-        If any input geometry is None or empty, an error is raised.
-
-        Parameters
-        ----------
-        geometry : Geometry or array_like
-            Input geometries to query the tree.
-        exclusive : bool, optional
-            Whether to exclude the item corresponding to the given geom
-            from results or not.  Default: False.
-
-        Returns
-        -------
-        scalar or ndarray
-            Indices of geometries in tree. Return value will have the same shape
-            as the input.
-
-            None is returned if this index is empty. This may change in
-            version 2.0.
-
-        See also
-        --------
-        nearest_all: returns all equidistant geometries and optional distances
-
-        Examples
-        --------
-        >>> from shapely.geometry import Point
-        >>> tree = STRtree([Point(i, i) for i in range(10)])
-
-        Query the tree for nearest using a scalar geometry:
-<<<<<<< HEAD
-        >>> index = tree.nearest(Point(2.2, 2.2))
-        >>> index
-        2
-        >>> tree.geometries.take(index)
-        <shapely.Point POINT (2 2)>
-
-        Query the tree for nearest using an array of geometries:
-=======
-
-        >>> index = tree.nearest(Point(2.2, 2.2))
-        >>> index
-        2
-        >>> tree.geometries.take(index)
-        <shapely.Point POINT (2 2)>
-
-        Query the tree for nearest using an array of geometries:
-
->>>>>>> 9b3fa0ae
-        >>> indices = tree.nearest([Point(2.2, 2.2), Point(4.4, 4.4)])
-        >>> indices.tolist()
-        [2, 4]
-        >>> tree.geometries.take(indices).tolist()
-        [<shapely.Point POINT (2 2)>, <shapely.Point POINT (4 4)>]
-
-<<<<<<< HEAD
-
-        Nearest only return one object if there are multiple equidistant results:
-=======
-
-        Nearest only return one object if there are multiple equidistant results:
-
->>>>>>> 9b3fa0ae
-        >>> tree = STRtree ([Point(0, 0), Point(0, 0)])
-        >>> tree.nearest(Point(0, 0))
-        0
-        """
-        if self._tree.count == 0:
-            return None
-
-<<<<<<< HEAD
-        # TODO(shapely-2.0)
-        if exclusive:
-            raise NotImplementedError(
-                "The `exclusive` keyword is not yet implemented for Shapely 2.0"
-            )
-
-        geometry_arr = np.asarray(geometry, dtype=object)
-        # TODO those changes compared to _tree.nearest output should be pushed into C
-        # _tree.nearest currently ignores missing values
-        if is_missing(geometry_arr).any() or is_empty(geometry_arr).any():
-            raise ValueError(
-                "Cannot determine nearest geometry for empty geometry or "
-                "missing value (None)."
-            )
-        # _tree.nearest returns ndarray with shape (2, 1) -> index in input
-        # geometries and index into tree geometries
-        indices = self._tree.nearest(np.atleast_1d(geometry_arr))[1]
-
-        if geometry_arr.ndim == 0:
-            return indices[0]
-        else:
-            return indices
-=======
-        return self._nearest_idx(geom, exclusive)
->>>>>>> 9b3fa0ae
-
-    @requires_geos("3.6.0")
     def nearest_all(
         self, geometry, max_distance=None, return_distance=False, exclusive=False
     ):
@@ -544,12 +373,10 @@
             Must be greater than 0.
         return_distance : bool, default False
             If True, will return distances in addition to indices.
-<<<<<<< HEAD
+            If True, will return distances in addition to indices.
         exclusive : bool, default False
             If True, the nearest tree geometries that are not equal to the input
             geometry will be returned.
-=======
->>>>>>> 9b3fa0ae
 
         Returns
         -------
@@ -571,19 +398,23 @@
         >>> tree = STRtree(points)
 
         Find the nearest tree geometries to a scalar geometry:
+
         >>> tree.nearest_all(Point(1, 1)).tolist()  # doctest: +SKIP
         [[0], [1]]
 
         All intersecting geometries in the tree are returned:
+
         >>> indices = tree.nearest_all(box(1,1,3,3)).tolist()  # doctest: +SKIP
         >>> indices.tolist()  # doctest: +SKIP
         [[0, 0, 0], [1, 2, 3]]
 
         Find the nearest tree geometries to an array of geometries:
+
         >>> tree.nearest_all([Point(1, 1), Point(3, 3)]).tolist()  # doctest: +SKIP
         [[0, 0], [1, 3]]
 
         Return the distance for each input and nearest tree geometry:
+
         >>> index, distance = tree.nearest_all(Point(0.5, 0.5), return_distance=True)  # doctest: +SKIP
         >>> index.tolist()  # doctest: +SKIP
         [[0, 0], [0, 1]]
