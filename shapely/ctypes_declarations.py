--- conflicted
+++ resolved
@@ -543,11 +543,10 @@
             c_void_p, py_object, c_void_p, lgeos.GEOSDistanceCallback, py_object]
         lgeos.GEOSSTRtree_nearest_generic.restype = c_void_p
 
-<<<<<<< HEAD
+
     if geos_version > (3, 8, 0):
         lgeos.GEOSMakeValid.restype = c_void_p
         lgeos.GEOSMakeValid.argtypes = [c_void_p]
-=======
+
         lgeos.GEOSMinimumClearance.argtypes = [c_void_p]
-        lgeos.GEOSMinimumClearance.restype = c_double
->>>>>>> d3d1e3a2
+        lgeos.GEOSMinimumClearance.restype = c_double