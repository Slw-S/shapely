--- conflicted
+++ resolved
@@ -42,11 +42,7 @@
     <POINT (0 8)>
     >>> line_interpolate_point(line, [0.25, -0.25], normalized=True).tolist()
     [<POINT (0 4)>, <POINT (0 8)>]
-<<<<<<< HEAD
-    >>> line_interpolate_point(Geometry("LINESTRING EMPTY"), 1)
-=======
     >>> line_interpolate_point(LineString(), 1)
->>>>>>> fc611de5
     <POINT EMPTY>
     """
     if normalized:
@@ -107,20 +103,12 @@
 
     Examples
     --------
-<<<<<<< HEAD
-    >>> line_merge(Geometry("MULTILINESTRING((0 2, 0 10), (0 10, 5 10))"))
-    <LINESTRING (0 2, 0 10, 5 10)>
-    >>> line_merge(Geometry("MULTILINESTRING((0 2, 0 10), (0 11, 5 10))"))
-    <MULTILINESTRING ((0 2, 0 10), (0 11, 5 10))>
-    >>> line_merge(Geometry("LINESTRING EMPTY"))
-=======
     >>> from shapely import MultiLineString
     >>> line_merge(MultiLineString([[(0, 2), (0, 10)], [(0, 10), (5, 10)]]))
     <LINESTRING (0 2, 0 10, 5 10)>
     >>> line_merge(MultiLineString([[(0, 2), (0, 10)], [(0, 11), (5, 10)]]))
     <MULTILINESTRING ((0 2, 0 10), (0 11, 5 10))>
     >>> line_merge(MultiLineString())
->>>>>>> fc611de5
     <GEOMETRYCOLLECTION EMPTY>
     """
     return lib.line_merge(line, **kwargs)
@@ -147,12 +135,6 @@
 
     Examples
     --------
-<<<<<<< HEAD
-    >>> geom1 = Geometry("LINESTRING (0 0, 1 0, 1 1, 0 1, 0 0)")
-    >>> geom2 = Geometry("LINESTRING (1 0, 2 0, 2 1, 1 1, 1 0)")
-    >>> shared_paths(geom1, geom2)
-    <GEOMETRYCOLLECTION (MULTILINESTRING EMPTY, MULTILINESTRING ((1 0, 1 1)))>
-=======
     >>> from shapely import LineString
     >>> line1 = LineString([(0, 0), (1, 0), (1, 1), (0, 1), (0, 0)])
     >>> line2 = LineString([(1, 0), (2, 0), (2, 1), (1, 1), (1, 0)])
@@ -161,7 +143,6 @@
     >>> line3 = LineString([(1, 1), (0, 1)])
     >>> shared_paths(line1, line3).wkt
     'GEOMETRYCOLLECTION (MULTILINESTRING ((1 1, 0 1)), MULTILINESTRING EMPTY)'
->>>>>>> fc611de5
     """
     return lib.shared_paths(a, b, **kwargs)
 
@@ -191,16 +172,10 @@
 
     Examples
     --------
-<<<<<<< HEAD
-    >>> geom1 = Geometry("LINESTRING (0 0, 1 0, 1 1, 0 1, 0 0)")
-    >>> geom2 = Geometry("LINESTRING (0 3, 3 0, 5 3)")
-    >>> shortest_line(geom1, geom2)
-=======
     >>> from shapely import LineString
     >>> line1 = LineString([(0, 0), (1, 0), (1, 1), (0, 1), (0, 0)])
     >>> line2 = LineString([(0, 3), (3, 0), (5, 3)])
     >>> shortest_line(line1, line2)
->>>>>>> fc611de5
     <LINESTRING (1 1, 1.5 1.5)>
     """
     return lib.shortest_line(a, b, **kwargs)