"""Set-theoretic operations on geometry objects."""

import numpy as np

<<<<<<< HEAD
from shapely import Geometry, GeometryType, lib
from shapely.decorators import multithreading_enabled, requires_geos
from shapely.errors import UnsupportedGEOSVersionError
=======
from shapely import GeometryType, lib
from shapely.decorators import multithreading_enabled
>>>>>>> 06274983

__all__ = [
    "difference",
    "intersection",
    "intersection_all",
    "symmetric_difference",
    "symmetric_difference_all",
    "unary_union",
    "union",
    "union_all",
    "coverage_union",
    "coverage_union_all",
    "disjoint_subset_union",
    "disjoint_subset_union_all",
]


@multithreading_enabled
def difference(a, b, grid_size=None, **kwargs):
    """Return the part of geometry A that does not intersect with geometry B.

    If grid_size is nonzero, input coordinates will be snapped to a precision
    grid of that size and resulting coordinates will be snapped to that same
    grid.  If 0, this operation will use double precision coordinates.  If None,
    the highest precision of the inputs will be used, which may be previously
    set using set_precision.  Note: returned geometry does not have precision
    set unless specified previously by set_precision.

    Parameters
    ----------
    a : Geometry or array_like
        Geometry or geometries to subtract b from.
    b : Geometry or array_like
        Geometry or geometries to subtract from a.
    grid_size : float, optional
        Precision grid size; will use the highest precision of the inputs by default.
    **kwargs
        See :ref:`NumPy ufunc docs <ufuncs.kwargs>` for other keyword arguments.

    See Also
    --------
    set_precision

    Examples
    --------
    >>> from shapely import box, LineString, normalize, Polygon
    >>> line = LineString([(0, 0), (2, 2)])
    >>> difference(line, LineString([(1, 1), (3, 3)]))
    <LINESTRING (0 0, 1 1)>
    >>> difference(line, LineString())
    <LINESTRING (0 0, 2 2)>
    >>> difference(line, None) is None
    True
    >>> box1 = box(0, 0, 2, 2)
    >>> box2 = box(1, 1, 3, 3)
    >>> normalize(difference(box1, box2))
    <POLYGON ((0 0, 0 2, 1 2, 1 1, 2 1, 2 0, 0 0))>
    >>> box1 = box(0.1, 0.2, 2.1, 2.1)
    >>> difference(box1, box2, grid_size=1)
    <POLYGON ((2 0, 0 0, 0 2, 1 2, 1 1, 2 1, 2 0))>

    """
    if grid_size is not None:
        if not np.isscalar(grid_size):
            raise ValueError("grid_size parameter only accepts scalar values")

        return lib.difference_prec(a, b, grid_size, **kwargs)

    return lib.difference(a, b, **kwargs)


@multithreading_enabled
def intersection(a, b, grid_size=None, **kwargs):
    """Return the geometry that is shared between input geometries.

    If grid_size is nonzero, input coordinates will be snapped to a precision
    grid of that size and resulting coordinates will be snapped to that same
    grid.  If 0, this operation will use double precision coordinates.  If None,
    the highest precision of the inputs will be used, which may be previously
    set using set_precision.  Note: returned geometry does not have precision
    set unless specified previously by set_precision.

    Parameters
    ----------
    a, b : Geometry or array_like
        Geometry or geometries to intersect with.
    grid_size : float, optional
        Precision grid size; will use the highest precision of the inputs by default.
    **kwargs
        See :ref:`NumPy ufunc docs <ufuncs.kwargs>` for other keyword arguments.

    See Also
    --------
    intersection_all
    set_precision

    Examples
    --------
    >>> from shapely import box, LineString, normalize, Polygon
    >>> line = LineString([(0, 0), (2, 2)])
    >>> intersection(line, LineString([(1, 1), (3, 3)]))
    <LINESTRING (1 1, 2 2)>
    >>> box1 = box(0, 0, 2, 2)
    >>> box2 = box(1, 1, 3, 3)
    >>> normalize(intersection(box1, box2))
    <POLYGON ((1 1, 1 2, 2 2, 2 1, 1 1))>
    >>> box1 = box(0.1, 0.2, 2.1, 2.1)
    >>> intersection(box1, box2, grid_size=1)
    <POLYGON ((2 2, 2 1, 1 1, 1 2, 2 2))>

    """
    if grid_size is not None:
        if not np.isscalar(grid_size):
            raise ValueError("grid_size parameter only accepts scalar values")

        return lib.intersection_prec(a, b, grid_size, **kwargs)

    return lib.intersection(a, b, **kwargs)


@multithreading_enabled
def intersection_all(geometries, axis=None, **kwargs):
    """Return the intersection of multiple geometries.

    This function ignores None values when other Geometry elements are present.
    If all elements of the given axis are None, an empty GeometryCollection is
    returned.

    Parameters
    ----------
    geometries : array_like
        Geometries to calculate the intersection of.
    axis : int, optional
        Axis along which the operation is performed. The default (None)
        performs the operation over all axes, returning a scalar value.
        Axis may be negative, in which case it counts from the last to the
        first axis.
    **kwargs
        See :ref:`NumPy ufunc docs <ufuncs.kwargs>` for other keyword arguments.

    See Also
    --------
    intersection

    Examples
    --------
    >>> from shapely import LineString
    >>> line1 = LineString([(0, 0), (2, 2)])
    >>> line2 = LineString([(1, 1), (3, 3)])
    >>> intersection_all([line1, line2])
    <LINESTRING (1 1, 2 2)>
    >>> intersection_all([[line1, line2, None]], axis=1).tolist()
    [<LINESTRING (1 1, 2 2)>]
    >>> intersection_all([line1, None])
    <LINESTRING (0 0, 2 2)>

    """
    geometries = np.asarray(geometries)
    if axis is None:
        geometries = geometries.ravel()
    else:
        geometries = np.rollaxis(geometries, axis=axis, start=geometries.ndim)

    return lib.intersection_all(geometries, **kwargs)


@multithreading_enabled
def symmetric_difference(a, b, grid_size=None, **kwargs):
    """Return the geometry with the portions of input geometries that do not intersect.

    If grid_size is nonzero, input coordinates will be snapped to a precision
    grid of that size and resulting coordinates will be snapped to that same
    grid.  If 0, this operation will use double precision coordinates.  If None,
    the highest precision of the inputs will be used, which may be previously
    set using set_precision.  Note: returned geometry does not have precision
    set unless specified previously by set_precision.

    Parameters
    ----------
    a, b : Geometry or array_like
        Geometry or geometries to evaluate symmetric difference with.
    grid_size : float, optional
        Precision grid size; will use the highest precision of the inputs by default.
    **kwargs
        See :ref:`NumPy ufunc docs <ufuncs.kwargs>` for other keyword arguments.

    See Also
    --------
    symmetric_difference_all
    set_precision

    Examples
    --------
    >>> from shapely import box, LineString, normalize
    >>> line = LineString([(0, 0), (2, 2)])
    >>> symmetric_difference(line, LineString([(1, 1), (3, 3)]))
    <MULTILINESTRING ((0 0, 1 1), (2 2, 3 3))>
    >>> box1 = box(0, 0, 2, 2)
    >>> box2 = box(1, 1, 3, 3)
    >>> normalize(symmetric_difference(box1, box2))
    <MULTIPOLYGON (((1 2, 1 3, 3 3, 3 1, 2 1, 2 2, 1 2)), ((0 0, 0 2, 1 2, 1 1, ...>
    >>> box1 = box(0.1, 0.2, 2.1, 2.1)
    >>> symmetric_difference(box1, box2, grid_size=1)
    <MULTIPOLYGON (((2 0, 0 0, 0 2, 1 2, 1 1, 2 1, 2 0)), ((2 2, 1 2, 1 3, 3 3, ...>

    """
    if grid_size is not None:
        if not np.isscalar(grid_size):
            raise ValueError("grid_size parameter only accepts scalar values")

        return lib.symmetric_difference_prec(a, b, grid_size, **kwargs)

    return lib.symmetric_difference(a, b, **kwargs)


@multithreading_enabled
def symmetric_difference_all(geometries, axis=None, **kwargs):
    """Return the symmetric difference of multiple geometries.

    This function ignores None values when other Geometry elements are present.
    If all elements of the given axis are None an empty GeometryCollection is
    returned.

    Parameters
    ----------
    geometries : array_like
        Geometries to calculate the combined symmetric difference of.
    axis : int, optional
        Axis along which the operation is performed. The default (None)
        performs the operation over all axes, returning a scalar value.
        Axis may be negative, in which case it counts from the last to the
        first axis.
    **kwargs
        See :ref:`NumPy ufunc docs <ufuncs.kwargs>` for other keyword arguments.

    See Also
    --------
    symmetric_difference

    Examples
    --------
    >>> from shapely import LineString
    >>> line1 = LineString([(0, 0), (2, 2)])
    >>> line2 = LineString([(1, 1), (3, 3)])
    >>> symmetric_difference_all([line1, line2])
    <MULTILINESTRING ((0 0, 1 1), (2 2, 3 3))>
    >>> symmetric_difference_all([[line1, line2, None]], axis=1).tolist()
    [<MULTILINESTRING ((0 0, 1 1), (2 2, 3 3))>]
    >>> symmetric_difference_all([line1, None])
    <LINESTRING (0 0, 2 2)>
    >>> symmetric_difference_all([None, None])
    <GEOMETRYCOLLECTION EMPTY>

    """
    geometries = np.asarray(geometries)
    if axis is None:
        geometries = geometries.ravel()
    else:
        geometries = np.rollaxis(geometries, axis=axis, start=geometries.ndim)

    return lib.symmetric_difference_all(geometries, **kwargs)


@multithreading_enabled
def union(a, b, grid_size=None, **kwargs):
    """Merge geometries into one.

    If grid_size is nonzero, input coordinates will be snapped to a precision
    grid of that size and resulting coordinates will be snapped to that same
    grid.  If 0, this operation will use double precision coordinates.  If None,
    the highest precision of the inputs will be used, which may be previously
    set using set_precision.  Note: returned geometry does not have precision
    set unless specified previously by set_precision.

    Parameters
    ----------
    a, b : Geometry or array_like
        Geometry or geometries to merge (union).
    grid_size : float, optional
        Precision grid size; will use the highest precision of the inputs by default.
    **kwargs
        See :ref:`NumPy ufunc docs <ufuncs.kwargs>` for other keyword arguments.

    See Also
    --------
    union_all
    set_precision

    Examples
    --------
    >>> from shapely import box, LineString, normalize
    >>> line = LineString([(0, 0), (2, 2)])
    >>> union(line, LineString([(2, 2), (3, 3)]))
    <MULTILINESTRING ((0 0, 2 2), (2 2, 3 3))>
    >>> union(line, None) is None
    True
    >>> box1 = box(0, 0, 2, 2)
    >>> box2 = box(1, 1, 3, 3)
    >>> normalize(union(box1, box2))
    <POLYGON ((0 0, 0 2, 1 2, 1 3, 3 3, 3 1, 2 1, 2 0, 0 0))>
    >>> box1 = box(0.1, 0.2, 2.1, 2.1)
    >>> union(box1, box2, grid_size=1)
    <POLYGON ((2 0, 0 0, 0 2, 1 2, 1 3, 3 3, 3 1, 2 1, 2 0))>

    """
    if grid_size is not None:
        if not np.isscalar(grid_size):
            raise ValueError("grid_size parameter only accepts scalar values")

        return lib.union_prec(a, b, grid_size, **kwargs)

    return lib.union(a, b, **kwargs)


@multithreading_enabled
def union_all(geometries, grid_size=None, axis=None, **kwargs):
    """Return the union of multiple geometries.

    This function ignores None values when other Geometry elements are present.
    If all elements of the given axis are None an empty GeometryCollection is
    returned.

    If grid_size is nonzero, input coordinates will be snapped to a precision
    grid of that size and resulting coordinates will be snapped to that same
    grid.  If 0, this operation will use double precision coordinates.  If None,
    the highest precision of the inputs will be used, which may be previously
    set using set_precision.  Note: returned geometry does not have precision
    set unless specified previously by set_precision.

    `unary_union` is an alias of `union_all`.

    Parameters
    ----------
    geometries : array_like
        Geometries to merge/union.
    grid_size : float, optional
        Precision grid size; will use the highest precision of the inputs by default.
    axis : int, optional
        Axis along which the operation is performed. The default (None)
        performs the operation over all axes, returning a scalar value.
        Axis may be negative, in which case it counts from the last to the
        first axis.
    **kwargs
        See :ref:`NumPy ufunc docs <ufuncs.kwargs>` for other keyword arguments.

    See Also
    --------
    union
    set_precision

    Examples
    --------
    >>> from shapely import box, LineString, normalize, Point
    >>> line1 = LineString([(0, 0), (2, 2)])
    >>> line2 = LineString([(2, 2), (3, 3)])
    >>> union_all([line1, line2])
    <MULTILINESTRING ((0 0, 2 2), (2 2, 3 3))>
    >>> union_all([[line1, line2, None]], axis=1).tolist()
    [<MULTILINESTRING ((0 0, 2 2), (2 2, 3 3))>]
    >>> box1 = box(0, 0, 2, 2)
    >>> box2 = box(1, 1, 3, 3)
    >>> normalize(union_all([box1, box2]))
    <POLYGON ((0 0, 0 2, 1 2, 1 3, 3 3, 3 1, 2 1, 2 0, 0 0))>
    >>> box1 = box(0.1, 0.2, 2.1, 2.1)
    >>> union_all([box1, box2], grid_size=1)
    <POLYGON ((2 0, 0 0, 0 2, 1 2, 1 3, 3 3, 3 1, 2 1, 2 0))>
    >>> union_all([None, Point(0, 1)])
    <POINT (0 1)>
    >>> union_all([None, None])
    <GEOMETRYCOLLECTION EMPTY>
    >>> union_all([])
    <GEOMETRYCOLLECTION EMPTY>

    """
    # for union_all, GEOS provides an efficient route through first creating
    # GeometryCollections
    # first roll the aggregation axis backwards
    geometries = np.asarray(geometries)
    if axis is None:
        geometries = geometries.ravel()
    else:
        geometries = np.rollaxis(geometries, axis=axis, start=geometries.ndim)

    # create_collection acts on the inner axis
    collections = lib.create_collection(
        geometries, np.intc(GeometryType.GEOMETRYCOLLECTION)
    )

    if grid_size is not None:
        if not np.isscalar(grid_size):
            raise ValueError("grid_size parameter only accepts scalar values")

        return lib.unary_union_prec(collections, grid_size, **kwargs)

    return lib.unary_union(collections, **kwargs)


unary_union = union_all


@multithreading_enabled
def coverage_union(a, b, **kwargs):
    """Merge multiple polygons into one.

    This is an optimized version of union which assumes the polygons to be
    non-overlapping.

    Parameters
    ----------
    a, b : Geometry or array_like
        Geometry or geometries to merge (union).
    **kwargs
        See :ref:`NumPy ufunc docs <ufuncs.kwargs>` for other keyword arguments.

    See Also
    --------
    coverage_union_all

    Examples
    --------
    >>> from shapely import normalize, Polygon
    >>> polygon = Polygon([(0, 0), (0, 1), (1, 1), (1, 0), (0, 0)])
    >>> normalize(coverage_union(polygon, Polygon([(1, 0), (1, 1), (2, 1), (2, 0), (1, 0)])))
    <POLYGON ((0 0, 0 1, 1 1, 2 1, 2 0, 1 0, 0 0))>

    Union with None returns same polygon

    >>> normalize(coverage_union(polygon, None))
    <POLYGON ((0 0, 0 1, 1 1, 1 0, 0 0))>

    """  # noqa: E501
    return coverage_union_all([a, b], **kwargs)


@multithreading_enabled
def coverage_union_all(geometries, axis=None, **kwargs):
    """Return the union of multiple polygons of a geometry collection.

    This is an optimized version of union which assumes the polygons
    to be non-overlapping.

    This function ignores None values when other Geometry elements are present.
    If all elements of the given axis are None, an empty GeometryCollection is
    returned (before GEOS 3.12 this was an empty MultiPolygon).

    Parameters
    ----------
    geometries : array_like
        Geometries to merge/union.
    axis : int, optional
        Axis along which the operation is performed. The default (None)
        performs the operation over all axes, returning a scalar value.
        Axis may be negative, in which case it counts from the last to the
        first axis.
    **kwargs
        See :ref:`NumPy ufunc docs <ufuncs.kwargs>` for other keyword arguments.

    See Also
    --------
    coverage_union

    Examples
    --------
    >>> from shapely import normalize, Polygon
    >>> polygon_1 = Polygon([(0, 0), (0, 1), (1, 1), (1, 0), (0, 0)])
    >>> polygon_2 = Polygon([(1, 0), (1, 1), (2, 1), (2, 0), (1, 0)])
    >>> normalize(coverage_union_all([polygon_1, polygon_2]))
    <POLYGON ((0 0, 0 1, 1 1, 2 1, 2 0, 1 0, 0 0))>
    >>> normalize(coverage_union_all([polygon_1, None]))
    <POLYGON ((0 0, 0 1, 1 1, 1 0, 0 0))>
    >>> normalize(coverage_union_all([None, None]))
    <GEOMETRYCOLLECTION EMPTY>

    """
    # coverage union in GEOS works over GeometryCollections
    # first roll the aggregation axis backwards
    geometries = np.asarray(geometries)
    if axis is None:
        geometries = geometries.ravel()
    else:
        geometries = np.rollaxis(
            np.asarray(geometries), axis=axis, start=geometries.ndim
        )
    # create_collection acts on the inner axis
    collections = lib.create_collection(
        geometries, np.intc(GeometryType.GEOMETRYCOLLECTION)
    )
    return lib.coverage_union(collections, **kwargs)


@requires_geos("3.12.0")
@multithreading_enabled
def disjoint_subset_union(a, b, **kwargs):
    """Merge multiple polygons into one using algorithm optimised for subsets.

    This is an optimized version of
    union which assumes inputs can be divided into subsets that do not intersect.

    If there is only one such subset, performance can be expected to be worse than
    :func:`union`. As such, it is recommeded to use ``disjoint_subset_union`` with
    GeometryCollections rather than individual geometries.

    Requires GEOS >= 3.12.0

    Parameters
    ----------
    a : Geometry or array_like
    b : Geometry or array_like
    **kwargs
        See :ref:`NumPy ufunc docs <ufuncs.kwargs>` for other keyword arguments.

    See Also
    --------
    union
    coverage_union
    disjoint_subset_union_all

    Examples
    --------
    >>> from shapely import normalize, Polygon
    >>> polygon_1 = Polygon([(0, 0), (0, 1), (1, 1), (1, 0), (0, 0)])
    >>> polygon_2 = Polygon([(1, 0), (1, 1), (2, 1), (2, 0), (1, 0)])
    >>> normalize(disjoint_subset_union(polygon_1, polygon_2))
    <POLYGON ((0 0, 0 1, 1 1, 2 1, 2 0, 1 0, 0 0))>

    Union with None returns same polygon:

    >>> normalize(disjoint_subset_union(polygon_1, None))
    <POLYGON ((0 0, 0 1, 1 1, 1 0, 0 0))>
    """
    if (isinstance(a, Geometry) or a is None) and (
        isinstance(b, Geometry) or b is None
    ):
        pass
    elif isinstance(a, Geometry) or a is None:
        a = np.full_like(b, a)
    elif isinstance(b, Geometry) or b is None:
        b = np.full_like(a, b)
    elif len(a) != len(b):
        raise ValueError("Arrays a and b must have the same length")
    return disjoint_subset_union_all([a, b], axis=0, **kwargs)


@requires_geos("3.12.0")
@multithreading_enabled
def disjoint_subset_union_all(geometries, axis=None, **kwargs):
    """Return the union of multiple polygons.

    This is an optimized version of union which assumes inputs can be divided into
    subsets that do not intersect.

    If there is only one such subset, performance can be expected to be worse than
    :func:`union_all`.

    This function ignores None values when other Geometry elements are present.
    If all elements of the given axis are None, an empty GeometryCollection is
    returned.

    Requires GEOS >= 3.12.0

    Parameters
    ----------
    geometries : array_like
    axis : int, optional
        Axis along which the operation is performed. The default (None)
        performs the operation over all axes, returning a scalar value.
        Axis may be negative, in which case it counts from the last to the
        first axis.
    **kwargs
        See :ref:`NumPy ufunc docs <ufuncs.kwargs>` for other keyword arguments.

    See Also
    --------
    coverage_union_all
    union_all
    disjoint_subset_union

    Examples
    --------
    >>> from shapely import normalize, Polygon
    >>> polygon_1 = Polygon([(0, 0), (0, 1), (1, 1), (1, 0), (0, 0)])
    >>> polygon_2 = Polygon([(1, 0), (1, 1), (2, 1), (2, 0), (1, 0)])
    >>> normalize(disjoint_subset_union_all([polygon_1, polygon_2]))
    <POLYGON ((0 0, 0 1, 1 1, 2 1, 2 0, 1 0, 0 0))>
    >>> normalize(disjoint_subset_union_all([polygon_1, None]))
    <POLYGON ((0 0, 0 1, 1 1, 1 0, 0 0))>
    >>> normalize(disjoint_subset_union_all([None, None]))
    <GEOMETRYCOLLECTION EMPTY>
    """
    geometries = np.asarray(geometries)
    if axis is None:
        geometries = geometries.ravel()
    else:
        geometries = np.rollaxis(
            np.asarray(geometries), axis=axis, start=geometries.ndim
        )
    # create_collection acts on the inner axis
    collections = lib.create_collection(
        geometries, np.intc(GeometryType.GEOMETRYCOLLECTION)
    )

    return lib.disjoint_subset_union(collections, **kwargs)<|MERGE_RESOLUTION|>--- conflicted
+++ resolved
@@ -2,14 +2,8 @@
 
 import numpy as np
 
-<<<<<<< HEAD
 from shapely import Geometry, GeometryType, lib
 from shapely.decorators import multithreading_enabled, requires_geos
-from shapely.errors import UnsupportedGEOSVersionError
-=======
-from shapely import GeometryType, lib
-from shapely.decorators import multithreading_enabled
->>>>>>> 06274983
 
 __all__ = [
     "difference",
