--- conflicted
+++ resolved
@@ -435,17 +435,10 @@
 
         return lib.unary_union_prec(collections, grid_size, **kwargs)
 
-<<<<<<< HEAD
-    else:
-        result = lib.unary_union(collections, **kwargs)
-
-    return result
-=======
     return lib.unary_union(collections, **kwargs)
 
 
 unary_union = union_all
->>>>>>> 21bb17a4
 
 
 @requires_geos("3.8.0")
