import pytest
from numpy.testing import assert_allclose

<<<<<<< HEAD
from shapely import (
    box,
    get_coordinates,
    LineString,
    MultiLineString,
    MultiPolygon,
    Point,
)
from shapely.ops import orient
=======
from shapely import LineString, MultiLineString, Point, box, get_coordinates
>>>>>>> b1fb2349
from shapely.plotting import patch_from_polygon, plot_line, plot_points, plot_polygon

pytest.importorskip("matplotlib")


def test_patch_from_polygon():
    poly = box(0, 0, 1, 1)
    artist = patch_from_polygon(poly, facecolor="red", edgecolor="blue", linewidth=3)
    assert equal_color(artist.get_facecolor(), "red")
    assert equal_color(artist.get_edgecolor(), "blue")
    assert artist.get_linewidth() == 3


def test_patch_from_polygon_with_interior():
    poly = box(0, 0, 1, 1).difference(box(0.2, 0.2, 0.5, 0.5))
    artist = patch_from_polygon(poly, facecolor="red", edgecolor="blue", linewidth=3)
    assert equal_color(artist.get_facecolor(), "red")
    assert equal_color(artist.get_edgecolor(), "blue")
    assert artist.get_linewidth() == 3


def test_patch_from_multipolygon():
    poly = box(0, 0, 1, 1).union(box(2, 2, 3, 3))
    artist = patch_from_polygon(poly, facecolor="red", edgecolor="blue", linewidth=3)
    assert equal_color(artist.get_facecolor(), "red")
    assert equal_color(artist.get_edgecolor(), "blue")
    assert artist.get_linewidth() == 3


def test_plot_polygon():
    poly = box(0, 0, 1, 1)
    artist, _ = plot_polygon(poly)
    plot_coords = artist.get_path().vertices
    assert_allclose(plot_coords, get_coordinates(poly))

    # overriding default styling
    artist = plot_polygon(poly, add_points=False, color="red", linewidth=3)
    assert equal_color(artist.get_facecolor(), "red", alpha=0.3)
    assert equal_color(artist.get_edgecolor(), "red", alpha=1.0)
    assert artist.get_linewidth() == 3


def test_plot_polygon_with_interior():
    poly = box(0, 0, 1, 1).difference(box(0.2, 0.2, 0.5, 0.5))
    artist, _ = plot_polygon(poly)
    plot_coords = artist.get_path().vertices
    assert_allclose(plot_coords, get_coordinates(orient(poly)))


def test_plot_multipolygon():
    poly = box(0, 0, 1, 1).union(box(2, 2, 3, 3))
    artist, _ = plot_polygon(poly)
    plot_coords = artist.get_path().vertices
    assert_allclose(plot_coords, get_coordinates(poly))


def test_plot_multipolygon_with_interior():
    poly1 = box(0, 0, 1, 1).difference(box(0.2, 0.2, 0.5, 0.5))
    poly2 = box(3, 3, 6, 6).difference(box(4, 4, 5, 5))
    poly = MultiPolygon([poly1, poly2])

    artist, _ = plot_polygon(poly)
    plot_coords = artist.get_path().vertices
    assert_allclose(plot_coords, get_coordinates(orient(poly)))


def test_plot_line():
    line = LineString([(0, 0), (1, 0), (1, 1)])
    artist, _ = plot_line(line)
    plot_coords = artist.get_path().vertices
    assert_allclose(plot_coords, get_coordinates(line))

    # overriding default styling
    artist = plot_line(line, add_points=False, color="red", linewidth=3)
    assert equal_color(artist.get_edgecolor(), "red")
    assert equal_color(artist.get_facecolor(), "none")
    assert artist.get_linewidth() == 3


def test_plot_multilinestring():
    line = MultiLineString(
        [LineString([(0, 0), (1, 0), (1, 1)]), LineString([(2, 2), (3, 3)])]
    )
    artist, _ = plot_line(line)
    plot_coords = artist.get_path().vertices
    assert_allclose(plot_coords, get_coordinates(line))


def test_plot_points():
    for geom in [Point(0, 0), LineString([(0, 0), (1, 0), (1, 1)]), box(0, 0, 1, 1)]:
        artist = plot_points(geom)
        plot_coords = artist.get_path().vertices
        assert_allclose(plot_coords, get_coordinates(geom))
        assert artist.get_linestyle() == "None"

    # overriding default styling
    geom = Point(0, 0)
    artist = plot_points(geom, color="red", marker="+", fillstyle="top")
    assert artist.get_color() == "red"
    assert artist.get_marker() == "+"
    assert artist.get_fillstyle() == "top"


def equal_color(actual, expected, alpha=None):
    from matplotlib import colors

    conv = colors.colorConverter

    return actual == conv.to_rgba(expected, alpha=alpha)<|MERGE_RESOLUTION|>--- conflicted
+++ resolved
@@ -1,19 +1,15 @@
 import pytest
 from numpy.testing import assert_allclose
 
-<<<<<<< HEAD
 from shapely import (
-    box,
-    get_coordinates,
     LineString,
     MultiLineString,
     MultiPolygon,
     Point,
+    box,
+    get_coordinates,
 )
 from shapely.ops import orient
-=======
-from shapely import LineString, MultiLineString, Point, box, get_coordinates
->>>>>>> b1fb2349
 from shapely.plotting import patch_from_polygon, plot_line, plot_points, plot_polygon
 
 pytest.importorskip("matplotlib")
