import json
import pickle
import struct
from unittest import mock

import numpy as np
import pytest

import shapely
from shapely.testing import assert_geometries_equal

from .common import all_types, empty_point, empty_point_z, point, point_z, shapely20_todo

# fmt: off
POINT11_WKB = b"\x01\x01\x00\x00\x00" + struct.pack("<2d", 1.0, 1.0)
NAN = struct.pack("<d", float("nan"))
POINT_NAN_WKB = b'\x01\x01\x00\x00\x00' + (NAN * 2)
POINTZ_NAN_WKB = b'\x01\x01\x00\x00\x80' + (NAN * 3)
MULTIPOINT_NAN_WKB = b'\x01\x04\x00\x00\x00\x01\x00\x00\x00\x01\x01\x00\x00\x00' + (NAN * 2)
MULTIPOINTZ_NAN_WKB = b'\x01\x04\x00\x00\x80\x01\x00\x00\x00\x01\x01\x00\x00\x80' + (NAN * 3)
GEOMETRYCOLLECTION_NAN_WKB = b'\x01\x07\x00\x00\x00\x01\x00\x00\x00\x01\x01\x00\x00\x00' + (NAN * 2)
GEOMETRYCOLLECTIONZ_NAN_WKB = b'\x01\x07\x00\x00\x80\x01\x00\x00\x00\x01\x01\x00\x00\x80' + (NAN * 3)
NESTED_COLLECTION_NAN_WKB = b'\x01\x07\x00\x00\x00\x01\x00\x00\x00\x01\x04\x00\x00\x00\x01\x00\x00\x00\x01\x01\x00\x00\x00' + (NAN * 2)
NESTED_COLLECTIONZ_NAN_WKB = b'\x01\x07\x00\x00\x80\x01\x00\x00\x00\x01\x04\x00\x00\x80\x01\x00\x00\x00\x01\x01\x00\x00\x80' + (NAN * 3)
INVALID_WKB = "01030000000100000002000000507daec600b1354100de02498e5e3d41306ea321fcb03541a011a53d905e3d41"
# fmt: on


GEOJSON_GEOMETRY = json.dumps({"type": "Point", "coordinates": [125.6, 10.1]}, indent=4)
GEOJSON_FEATURE = json.dumps(
    {
        "type": "Feature",
        "geometry": {"type": "Point", "coordinates": [125.6, 10.1]},
        "properties": {"name": "Dinagat Islands"},
    },
    indent=4,
)
GEOJSON_FEATURECOLECTION = json.dumps(
    {
        "type": "FeatureCollection",
        "features": [
            {
                "type": "Feature",
                "geometry": {"type": "Point", "coordinates": [102.0, 0.6]},
                "properties": {"prop0": "value0"},
            },
            {
                "type": "Feature",
                "geometry": {
                    "type": "LineString",
                    "coordinates": [
                        [102.0, 0.0],
                        [103.0, 1.0],
                        [104.0, 0.0],
                        [105.0, 1.0],
                    ],
                },
                "properties": {"prop1": 0.0, "prop0": "value0"},
            },
            {
                "type": "Feature",
                "geometry": {
                    "type": "Polygon",
                    "coordinates": [
                        [
                            [100.0, 0.0],
                            [101.0, 0.0],
                            [101.0, 1.0],
                            [100.0, 1.0],
                            [100.0, 0.0],
                        ]
                    ],
                },
                "properties": {"prop1": {"this": "that"}, "prop0": "value0"},
            },
        ],
    },
    indent=4,
)

GEOJSON_GEOMETRY_EXPECTED = shapely.points(125.6, 10.1)
GEOJSON_COLLECTION_EXPECTED = [
    shapely.points([102.0, 0.6]),
    shapely.linestrings([[102.0, 0.0], [103.0, 1.0], [104.0, 0.0], [105.0, 1.0]]),
    shapely.polygons(
        [[100.0, 0.0], [101.0, 0.0], [101.0, 1.0], [100.0, 1.0], [100.0, 0.0]]
    ),
]


class ShapelyGeometryMock:
    def __init__(self, g):
        self.g = g
        self.__geom__ = g._ptr if hasattr(g, "_ptr") else g

    @property
    def __array_interface__(self):
        # this should not be called
        # (starting with numpy 1.20 it is called, but not used)
        return np.array([1.0, 2.0]).__array_interface__

    @property
    def wkb(self):
        return shapely.to_wkb(self.g)

    @property
    def geom_type(self):
        idx = shapely.get_type_id(self.g)
        return [
            "None",
            "Point",
            "LineString",
            "LinearRing",
            "Polygon",
            "MultiPoint",
            "MultiLineString",
            "MultiPolygon",
            "GeometryCollection",
        ][idx]

    @property
    def is_empty(self):
        return shapely.is_empty(self.g)


class ShapelyPreparedMock:
    def __init__(self, g):
        self.context = ShapelyGeometryMock(g)


def shapely_wkb_loads_mock(wkb):
    geom = shapely.from_wkb(wkb)
    return ShapelyGeometryMock(geom)


def test_from_wkt():
    expected = shapely.points(1, 1)
    actual = shapely.from_wkt("POINT (1 1)")
    assert_geometries_equal(actual, expected)
    # also accept bytes
    actual = shapely.from_wkt(b"POINT (1 1)")
    assert_geometries_equal(actual, expected)


def test_from_wkt_none():
    # None propagates
    assert shapely.from_wkt(None) is None


def test_from_wkt_exceptions():
    with pytest.raises(TypeError, match="Expected bytes or string, got int"):
        shapely.from_wkt(1)

    with pytest.raises(
        shapely.GEOSException, match="Expected word but encountered end of stream"
    ):
        shapely.from_wkt("")

    with pytest.raises(shapely.GEOSException, match="Unknown type: 'NOT'"):
        shapely.from_wkt("NOT A WKT STRING")


def test_from_wkt_warn_on_invalid():
    with pytest.warns(Warning, match="Invalid WKT"):
        shapely.from_wkt("", on_invalid="warn")

    with pytest.warns(Warning, match="Invalid WKT"):
        shapely.from_wkt("NOT A WKT STRING", on_invalid="warn")


def test_from_wkb_ignore_on_invalid():
    with pytest.warns(None):
        shapely.from_wkt("", on_invalid="ignore")

    with pytest.warns(None):
        shapely.from_wkt("NOT A WKT STRING", on_invalid="ignore")


def test_from_wkt_on_invalid_unsupported_option():
    with pytest.raises(ValueError, match="not a valid option"):
        shapely.from_wkt(b"\x01\x01\x00\x00\x00\x00", on_invalid="unsupported_option")


@pytest.mark.parametrize("geom", all_types)
def test_from_wkt_all_types(geom):
    wkt = shapely.to_wkt(geom)
    actual = shapely.from_wkt(wkt)
    assert_geometries_equal(actual, geom)


@pytest.mark.parametrize(
    "wkt",
    ("POINT EMPTY", "LINESTRING EMPTY", "POLYGON EMPTY", "GEOMETRYCOLLECTION EMPTY"),
)
def test_from_wkt_empty(wkt):
    geom = shapely.from_wkt(wkt)
    assert shapely.is_geometry(geom).all()
    assert shapely.is_empty(geom).all()
    assert shapely.to_wkt(geom) == wkt


def test_from_wkb():
    expected = shapely.points(1, 1)
    actual = shapely.from_wkb(POINT11_WKB)
    assert_geometries_equal(actual, expected)


def test_from_wkb_hex():
    # HEX form
    expected = shapely.points(1, 1)
    actual = shapely.from_wkb("0101000000000000000000F03F000000000000F03F")
    assert_geometries_equal(actual, expected)
    actual = shapely.from_wkb(b"0101000000000000000000F03F000000000000F03F")
    assert_geometries_equal(actual, expected)


def test_from_wkb_none():
    # None propagates
    assert shapely.from_wkb(None) is None


def test_from_wkb_exceptions():
    with pytest.raises(TypeError, match="Expected bytes or string, got int"):
        shapely.from_wkb(1)

    # invalid WKB
    with pytest.raises(shapely.GEOSException, match="Unexpected EOF parsing WKB"):
        result = shapely.from_wkb(b"\x01\x01\x00\x00\x00\x00")
        assert result is None

    # invalid ring in WKB
    with pytest.raises(
        shapely.GEOSException,
        match="Points of LinearRing do not form a closed linestring",
    ):
        result = shapely.from_wkb(INVALID_WKB)
        assert result is None


def test_from_wkb_warn_on_invalid_warn():
    # invalid WKB
    with pytest.warns(Warning, match="Invalid WKB"):
        result = shapely.from_wkb(b"\x01\x01\x00\x00\x00\x00", on_invalid="warn")
        assert result is None

    # invalid ring in WKB
    with pytest.warns(Warning, match="Invalid WKB"):
        result = shapely.from_wkb(INVALID_WKB, on_invalid="warn")
        assert result is None


def test_from_wkb_ignore_on_invalid_ignore():
    # invalid WKB
    with pytest.warns(None) as w:
        result = shapely.from_wkb(b"\x01\x01\x00\x00\x00\x00", on_invalid="ignore")
        assert result is None
        assert len(w) == 0  # no warning

    # invalid ring in WKB
    with pytest.warns(None) as w:
        result = shapely.from_wkb(INVALID_WKB, on_invalid="ignore")
        assert result is None
        assert len(w) == 0  # no warning


def test_from_wkb_on_invalid_unsupported_option():
    with pytest.raises(ValueError, match="not a valid option"):
        shapely.from_wkb(b"\x01\x01\x00\x00\x00\x00", on_invalid="unsupported_option")


@pytest.mark.parametrize("geom", all_types)
@pytest.mark.parametrize("use_hex", [False, True])
@pytest.mark.parametrize("byte_order", [0, 1])
def test_from_wkb_all_types(geom, use_hex, byte_order):
    if shapely.get_type_id(geom) == shapely.GeometryType.LINEARRING:
        pytest.skip("Linearrings are not preserved in WKB")
    wkb = shapely.to_wkb(geom, hex=use_hex, byte_order=byte_order)
    actual = shapely.from_wkb(wkb)
    assert_geometries_equal(actual, geom)


@pytest.mark.parametrize(
    "wkt",
    ("POINT EMPTY", "LINESTRING EMPTY", "POLYGON EMPTY", "GEOMETRYCOLLECTION EMPTY"),
)
def test_from_wkb_empty(wkt):
    wkb = shapely.to_wkb(shapely.Geometry(wkt))
    geom = shapely.from_wkb(wkb)
    assert shapely.is_geometry(geom).all()
    assert shapely.is_empty(geom).all()
    assert shapely.to_wkb(geom) == wkb


def test_to_wkt():
    point = shapely.points(1, 1)
    actual = shapely.to_wkt(point)
    assert actual == "POINT (1 1)"

    actual = shapely.to_wkt(point, trim=False)
    assert actual == "POINT (1.000000 1.000000)"

    actual = shapely.to_wkt(point, rounding_precision=3, trim=False)
    assert actual == "POINT (1.000 1.000)"


def test_to_wkt_3D():
    # 3D points
    point_z = shapely.points(1, 1, 1)
    actual = shapely.to_wkt(point_z)
    assert actual == "POINT Z (1 1 1)"
    actual = shapely.to_wkt(point_z, output_dimension=3)
    assert actual == "POINT Z (1 1 1)"

    actual = shapely.to_wkt(point_z, output_dimension=2)
    assert actual == "POINT (1 1)"

    actual = shapely.to_wkt(point_z, old_3d=True)
    assert actual == "POINT (1 1 1)"


def test_to_wkt_none():
    # None propagates
    assert shapely.to_wkt(None) is None


def test_to_wkt_exceptions():
    with pytest.raises(TypeError):
        shapely.to_wkt(1)

    with pytest.raises(shapely.GEOSException):
        shapely.to_wkt(point, output_dimension=4)


def test_to_wkt_point_empty():
    assert shapely.to_wkt(empty_point) == "POINT EMPTY"


@pytest.mark.skipif(
    shapely.geos_version < (3, 9, 0),
    reason="Empty geometries have no dimensionality on GEOS < 3.9",
)
@pytest.mark.parametrize(
    "wkt",
    [
        "POINT Z EMPTY",
        "LINESTRING Z EMPTY",
        "LINEARRING Z EMPTY",
        "POLYGON Z EMPTY",
    ],
)
def test_to_wkt_empty_z(wkt):
    assert shapely.to_wkt(shapely.Geometry(wkt)) == wkt


def test_to_wkt_geometrycollection_with_point_empty():
    collection = shapely.geometrycollections([empty_point, point])
    # do not check the full value as some GEOS versions give
    # GEOMETRYCOLLECTION Z (...) and others give GEOMETRYCOLLECTION (...)
    assert shapely.to_wkt(collection).endswith("(POINT EMPTY, POINT (2 3))")


@pytest.mark.skipif(
    shapely.geos_version < (3, 9, 0),
    reason="MULTIPOINT (EMPTY, 2 3) only works for GEOS >= 3.9",
)
def test_to_wkt_multipoint_with_point_empty():
    geom = shapely.multipoints([empty_point, point])
    assert shapely.to_wkt(geom) == "MULTIPOINT (EMPTY, 2 3)"


@pytest.mark.skipif(
    shapely.geos_version >= (3, 9, 0),
    reason="MULTIPOINT (EMPTY, 2 3) gives ValueError on GEOS < 3.9",
)
def test_to_wkt_multipoint_with_point_empty_errors():
    # test if segfault is prevented
    geom = shapely.multipoints([empty_point, point])
    with pytest.raises(ValueError):
        shapely.to_wkt(geom)


@shapely20_todo
def test_repr():
    assert repr(point) == "<pygeos.Geometry POINT (2 3)>"


@shapely20_todo
def test_repr_max_length():
    # the repr is limited to 80 characters
    geom = shapely.linestrings(np.arange(1000), np.arange(1000))
    representation = repr(geom)
    assert len(representation) == 80
    assert representation.endswith("...>")


@shapely20_todo
@pytest.mark.skipif(
    shapely.geos_version >= (3, 9, 0),
    reason="MULTIPOINT (EMPTY, 2 3) gives Exception on GEOS < 3.9",
)
def test_repr_multipoint_with_point_empty():
    # Test if segfault is prevented
    geom = shapely.multipoints([point, empty_point])
    assert repr(geom) == "<pygeos.Geometry Exception in WKT writer>"


@shapely20_todo
@pytest.mark.skipif(
    shapely.geos_version < (3, 9, 0),
    reason="Empty geometries have no dimensionality on GEOS < 3.9",
)
def test_repr_point_z_empty():
    assert repr(empty_point_z) == "<pygeos.Geometry POINT Z EMPTY>"


def test_to_wkb():
    point = shapely.points(1, 1)
    actual = shapely.to_wkb(point, byte_order=1)
    assert actual == POINT11_WKB


def test_to_wkb_hex():
    point = shapely.points(1, 1)
    actual = shapely.to_wkb(point, hex=True, byte_order=1)
    le = "01"
    point_type = "01000000"
    coord = "000000000000F03F"  # 1.0 as double (LE)
    assert actual == le + point_type + 2 * coord


def test_to_wkb_3D():
    point_z = shapely.points(1, 1, 1)
    actual = shapely.to_wkb(point_z, byte_order=1)
    # fmt: off
    assert actual == b"\x01\x01\x00\x00\x80\x00\x00\x00\x00\x00\x00\xf0?\x00\x00\x00\x00\x00\x00\xf0?\x00\x00\x00\x00\x00\x00\xf0?"  # noqa
    # fmt: on
    actual = shapely.to_wkb(point_z, output_dimension=2, byte_order=1)
    assert actual == POINT11_WKB


def test_to_wkb_none():
    # None propagates
    assert shapely.to_wkb(None) is None


def test_to_wkb_exceptions():
    with pytest.raises(TypeError):
        shapely.to_wkb(1)

    with pytest.raises(shapely.GEOSException):
        shapely.to_wkb(point, output_dimension=4)


def test_to_wkb_byte_order():
    point = shapely.points(1.0, 1.0)
    be = b"\x00"
    le = b"\x01"
    point_type = b"\x01\x00\x00\x00"  # 1 as 32-bit uint (LE)
    coord = b"\x00\x00\x00\x00\x00\x00\xf0?"  # 1.0 as double (LE)

    assert shapely.to_wkb(point, byte_order=1) == le + point_type + 2 * coord
    assert shapely.to_wkb(point, byte_order=0) == be + point_type[::-1] + 2 * coord[::-1]


def test_to_wkb_srid():
    # hex representation of POINT (0 0) with SRID=4
    ewkb = "01010000200400000000000000000000000000000000000000"
    wkb = "010100000000000000000000000000000000000000"

    actual = shapely.from_wkb(ewkb)
    assert shapely.to_wkt(actual, trim=True) == "POINT (0 0)"

    assert shapely.to_wkb(actual, hex=True, byte_order=1) == wkb
    assert shapely.to_wkb(actual, hex=True, include_srid=True, byte_order=1) == ewkb

    point = shapely.points(1, 1)
    point_with_srid = shapely.set_srid(point, np.int32(4326))
    result = shapely.to_wkb(point_with_srid, include_srid=True, byte_order=1)
    assert np.frombuffer(result[5:9], "<u4").item() == 4326


@pytest.mark.parametrize(
    "geom,expected",
    [
        (empty_point, POINT_NAN_WKB),
        (empty_point_z, POINT_NAN_WKB),
        (shapely.multipoints([empty_point]), MULTIPOINT_NAN_WKB),
        (shapely.multipoints([empty_point_z]), MULTIPOINT_NAN_WKB),
        (shapely.geometrycollections([empty_point]), GEOMETRYCOLLECTION_NAN_WKB),
        (shapely.geometrycollections([empty_point_z]), GEOMETRYCOLLECTION_NAN_WKB),
        (
            shapely.geometrycollections([shapely.multipoints([empty_point])]),
            NESTED_COLLECTION_NAN_WKB,
        ),
        (
            shapely.geometrycollections([shapely.multipoints([empty_point_z])]),
            NESTED_COLLECTION_NAN_WKB,
        ),
    ],
)
def test_to_wkb_point_empty_2d(geom, expected):
    actual = shapely.to_wkb(geom, output_dimension=2, byte_order=1)
    # Split 'actual' into header and coordinates
    coordinate_length = 16
    header_length = len(expected) - coordinate_length
    # Check the total length (this checks the correct dimensionality)
    assert len(actual) == header_length + coordinate_length
    # Check the header
    assert actual[:header_length] == expected[:header_length]
    # Check the coordinates (using numpy.isnan; there are many byte representations for NaN)
    assert np.isnan(struct.unpack("<2d", actual[header_length:])).all()


@pytest.mark.xfail(
    shapely.geos_version[:2] == (3, 8), reason="GEOS==3.8 never outputs 3D empty points"
)
@pytest.mark.parametrize(
    "geom,expected",
    [
        (empty_point_z, POINTZ_NAN_WKB),
        (shapely.multipoints([empty_point_z]), MULTIPOINTZ_NAN_WKB),
        (shapely.geometrycollections([empty_point_z]), GEOMETRYCOLLECTIONZ_NAN_WKB),
        (
            shapely.geometrycollections([shapely.multipoints([empty_point_z])]),
            NESTED_COLLECTIONZ_NAN_WKB,
        ),
    ],
)
def test_to_wkb_point_empty_3d(geom, expected):
    actual = shapely.to_wkb(geom, output_dimension=3, byte_order=1)
    # Split 'actual' into header and coordinates
    coordinate_length = 24
    header_length = len(expected) - coordinate_length
    # Check the total length (this checks the correct dimensionality)
    assert len(actual) == header_length + coordinate_length
    # Check the header
    assert actual[:header_length] == expected[:header_length]
    # Check the coordinates (using numpy.isnan; there are many byte representations for NaN)
    assert np.isnan(struct.unpack("<3d", actual[header_length:])).all()


@pytest.mark.xfail(
    shapely.geos_version < (3, 8, 0),
    reason="GEOS<3.8 always outputs 3D empty points if output_dimension=3",
)
@pytest.mark.parametrize(
    "geom,expected",
    [
        (empty_point, POINT_NAN_WKB),
        (shapely.multipoints([empty_point]), MULTIPOINT_NAN_WKB),
        (shapely.geometrycollections([empty_point]), GEOMETRYCOLLECTION_NAN_WKB),
        (
            shapely.geometrycollections([shapely.multipoints([empty_point])]),
            NESTED_COLLECTION_NAN_WKB,
        ),
    ],
)
def test_to_wkb_point_empty_2d_output_dim_3(geom, expected):
    actual = shapely.to_wkb(geom, output_dimension=3, byte_order=1)
    # Split 'actual' into header and coordinates
    coordinate_length = 16
    header_length = len(expected) - coordinate_length
    # Check the total length (this checks the correct dimensionality)
    assert len(actual) == header_length + coordinate_length
    # Check the header
    assert actual[:header_length] == expected[:header_length]
    # Check the coordinates (using numpy.isnan; there are many byte representations for NaN)
    assert np.isnan(struct.unpack("<2d", actual[header_length:])).all()


@pytest.mark.parametrize(
    "wkb,expected_type,expected_dim",
    [
        (POINT_NAN_WKB, 0, 2),
        (POINTZ_NAN_WKB, 0, 3),
        (MULTIPOINT_NAN_WKB, 4, 2),
        (MULTIPOINTZ_NAN_WKB, 4, 3),
        (GEOMETRYCOLLECTION_NAN_WKB, 7, 2),
        (GEOMETRYCOLLECTIONZ_NAN_WKB, 7, 3),
        (NESTED_COLLECTION_NAN_WKB, 7, 2),
        (NESTED_COLLECTIONZ_NAN_WKB, 7, 3),
    ],
)
def test_from_wkb_point_empty(wkb, expected_type, expected_dim):
    geom = shapely.from_wkb(wkb)
    # POINT (nan nan) transforms to an empty point
    assert shapely.is_empty(geom)
    assert shapely.get_type_id(geom) == expected_type
    # The dimensionality (2D/3D) is only read correctly for GEOS >= 3.9.0
    if shapely.geos_version >= (3, 9, 0):
        assert shapely.get_coordinate_dimension(geom) == expected_dim


def test_to_wkb_point_empty_srid():
    expected = shapely.set_srid(empty_point, 4236)
    wkb = shapely.to_wkb(expected, include_srid=True)
    actual = shapely.from_wkb(wkb)
    assert shapely.get_srid(actual) == 4236


@shapely20_todo
@pytest.mark.parametrize("geom", all_types + (point_z, empty_point))
def test_pickle(geom):
    pickled = pickle.dumps(geom)
    assert_geometries_equal(pickle.loads(pickled), geom, tolerance=0)


<<<<<<< HEAD
@pytest.mark.parametrize("geom", all_types + (point_z, empty_point))
def test_pickle_with_srid(geom):
    geom = shapely.set_srid(geom, 4326)
=======
@shapely20_todo
def test_pickle_with_srid():
    geom = shapely.set_srid(point, 4326)
>>>>>>> a0f8a31a
    pickled = pickle.dumps(geom)
    assert shapely.get_srid(pickle.loads(pickled)) == 4326


@pytest.mark.skipif(shapely.geos_version < (3, 10, 1), reason="GEOS < 3.10.1")
@pytest.mark.parametrize(
    "geojson,expected",
    [
        (GEOJSON_GEOMETRY, GEOJSON_GEOMETRY_EXPECTED),
        (GEOJSON_FEATURE, GEOJSON_GEOMETRY_EXPECTED),
        (
            GEOJSON_FEATURECOLECTION,
            shapely.geometrycollections(GEOJSON_COLLECTION_EXPECTED),
        ),
        ([GEOJSON_GEOMETRY] * 2, [GEOJSON_GEOMETRY_EXPECTED] * 2),
        (None, None),
        ([GEOJSON_GEOMETRY, None], [GEOJSON_GEOMETRY_EXPECTED, None]),
    ],
)
def test_from_geojson(geojson, expected):
    actual = shapely.from_geojson(geojson)
    assert_geometries_equal(actual, expected)


@pytest.mark.skipif(shapely.geos_version < (3, 10, 1), reason="GEOS < 3.10.1")
def test_from_geojson_exceptions():
    with pytest.raises(TypeError, match="Expected bytes or string, got int"):
        shapely.from_geojson(1)

    with pytest.raises(shapely.GEOSException, match="Error parsing JSON"):
        shapely.from_geojson("")

    with pytest.raises(shapely.GEOSException, match="Unknown geometry type"):
        shapely.from_geojson('{"type": "NoGeometry", "coordinates": []}')

    with pytest.raises(shapely.GEOSException, match="type must be array, but is null"):
        shapely.from_geojson('{"type": "LineString", "coordinates": null}')

    # Note: The two below tests are the reason that from_geojson is disabled for
    # GEOS 3.10.0 See https://trac.osgeo.org/geos/ticket/1138
    with pytest.raises(shapely.GEOSException, match="key 'type' not found"):
        shapely.from_geojson('{"geometry": null, "properties": []}')

    with pytest.raises(shapely.GEOSException, match="key 'type' not found"):
        shapely.from_geojson('{"no": "geojson"}')


@pytest.mark.skipif(shapely.geos_version < (3, 10, 1), reason="GEOS < 3.10.1")
def test_from_geojson_warn_on_invalid():
    with pytest.warns(Warning, match="Invalid GeoJSON"):
        assert shapely.from_geojson("", on_invalid="warn") is None


@pytest.mark.skipif(shapely.geos_version < (3, 10, 1), reason="GEOS < 3.10.1")
def test_from_geojson_ignore_on_invalid():
    with pytest.warns(None):
        assert shapely.from_geojson("", on_invalid="ignore") is None


@pytest.mark.skipif(shapely.geos_version < (3, 10, 1), reason="GEOS < 3.10.1")
def test_from_geojson_on_invalid_unsupported_option():
    with pytest.raises(ValueError, match="not a valid option"):
        shapely.from_geojson(GEOJSON_GEOMETRY, on_invalid="unsupported_option")


@pytest.mark.skipif(shapely.geos_version < (3, 10, 0), reason="GEOS < 3.10")
@pytest.mark.parametrize(
    "expected,geometry",
    [
        (GEOJSON_GEOMETRY, GEOJSON_GEOMETRY_EXPECTED),
        ([GEOJSON_GEOMETRY] * 2, [GEOJSON_GEOMETRY_EXPECTED] * 2),
        (None, None),
        ([GEOJSON_GEOMETRY, None], [GEOJSON_GEOMETRY_EXPECTED, None]),
    ],
)
def test_to_geojson(geometry, expected):
    actual = shapely.to_geojson(geometry, indent=4)
    assert np.all(actual == np.asarray(expected))


@pytest.mark.skipif(shapely.geos_version < (3, 10, 0), reason="GEOS < 3.10")
@pytest.mark.parametrize("indent", [None, 0, 4])
def test_to_geojson_indent(indent):
    separators = (",", ":") if indent is None else (",", ": ")
    expected = json.dumps(
        json.loads(GEOJSON_GEOMETRY), indent=indent, separators=separators
    )
    actual = shapely.to_geojson(GEOJSON_GEOMETRY_EXPECTED, indent=indent)
    assert actual == expected


@pytest.mark.skipif(shapely.geos_version < (3, 10, 0), reason="GEOS < 3.10")
def test_to_geojson_exceptions():
    with pytest.raises(TypeError):
        shapely.to_geojson(1)


@pytest.mark.skipif(shapely.geos_version < (3, 10, 0), reason="GEOS < 3.10")
@pytest.mark.parametrize(
    "geom",
    [
        empty_point,
        shapely.multipoints([empty_point, point]),
        shapely.geometrycollections([empty_point, point]),
        shapely.geometrycollections([shapely.geometrycollections([empty_point]), point]),
    ],
)
def test_to_geojson_point_empty(geom):
    # Pending GEOS ticket: https://trac.osgeo.org/geos/ticket/1139
    with pytest.raises(ValueError):
        assert shapely.to_geojson(geom)


@pytest.mark.skipif(shapely.geos_version < (3, 10, 1), reason="GEOS < 3.10.1")
@pytest.mark.parametrize("geom", all_types)
def test_geojson_all_types(geom):
    if shapely.get_type_id(geom) == shapely.GeometryType.LINEARRING:
        pytest.skip("Linearrings are not preserved in GeoJSON")
    geojson = shapely.to_geojson(geom)
    actual = shapely.from_geojson(geojson)
    assert_geometries_equal(actual, geom)<|MERGE_RESOLUTION|>--- conflicted
+++ resolved
@@ -598,22 +598,15 @@
     assert shapely.get_srid(actual) == 4236
 
 
-@shapely20_todo
 @pytest.mark.parametrize("geom", all_types + (point_z, empty_point))
 def test_pickle(geom):
     pickled = pickle.dumps(geom)
     assert_geometries_equal(pickle.loads(pickled), geom, tolerance=0)
 
 
-<<<<<<< HEAD
 @pytest.mark.parametrize("geom", all_types + (point_z, empty_point))
 def test_pickle_with_srid(geom):
     geom = shapely.set_srid(geom, 4326)
-=======
-@shapely20_todo
-def test_pickle_with_srid():
-    geom = shapely.set_srid(point, 4326)
->>>>>>> a0f8a31a
     pickled = pickle.dumps(geom)
     assert shapely.get_srid(pickle.loads(pickled)) == 4326
 
