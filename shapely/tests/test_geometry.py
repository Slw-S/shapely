import warnings

import numpy as np
import pytest

import shapely
from shapely import LinearRing, LineString, MultiPolygon, Point, Polygon
from shapely.testing import assert_geometries_equal
from shapely.tests.common import all_types
from shapely.tests.common import empty as empty_geometry_collection
from shapely.tests.common import (
    empty_line_string,
    empty_line_string_z,
    empty_point,
    empty_point_z,
    empty_polygon,
    equal_geometries_abnormally_yield_unequal,
    geometry_collection,
    geometry_collection_z,
    ignore_invalid,
    ignore_warnings,
    line_string,
    line_string_nan,
    line_string_z,
    linear_ring,
    multi_line_string,
    multi_line_string_z,
    multi_point,
    multi_point_z,
    multi_polygon,
    multi_polygon_z,
    point,
    point_z,
    polygon,
    polygon_with_hole,
    polygon_with_hole_z,
    polygon_z,
)


def test_get_num_points():
    actual = shapely.get_num_points(all_types + (None,)).tolist()
    assert actual == [0, 3, 5, 0, 0, 0, 0, 0, 0, 0, 0, 0, 0, 0, 0, 0, 0, 0, 0, 0, 0]


def test_get_num_interior_rings():
    actual = shapely.get_num_interior_rings(all_types + (None,)).tolist()
    assert actual == [0, 0, 0, 0, 1, 0, 0, 0, 0, 0, 0, 0, 0, 0, 0, 0, 0, 0, 0, 0, 0]


def test_get_num_geometries():
    actual = shapely.get_num_geometries(all_types + (None,)).tolist()
    assert actual == [1, 1, 1, 1, 1, 2, 1, 2, 2, 0, 1, 1, 1, 0, 0, 0, 1, 1, 1, 1, 0]


@pytest.mark.parametrize(
    "geom",
    [
        point,
        polygon,
        multi_point,
        multi_line_string,
        multi_polygon,
        geometry_collection,
    ],
)
def test_get_point_non_linestring(geom):
    actual = shapely.get_point(geom, [0, 2, -1])
    assert shapely.is_missing(actual).all()


@pytest.mark.parametrize("geom", [line_string, linear_ring])
def test_get_point(geom):
    n = shapely.get_num_points(geom)
    actual = shapely.get_point(geom, [0, -n, n, -(n + 1)])
    assert_geometries_equal(actual[0], actual[1])
    assert shapely.is_missing(actual[2:4]).all()


@pytest.mark.parametrize(
    "geom",
    [
        point,
        line_string,
        linear_ring,
        multi_point,
        multi_line_string,
        multi_polygon,
        geometry_collection,
    ],
)
def test_get_exterior_ring_non_polygon(geom):
    actual = shapely.get_exterior_ring(geom)
    assert shapely.is_missing(actual).all()


def test_get_exterior_ring():
    actual = shapely.get_exterior_ring([polygon, polygon_with_hole])
    assert (shapely.get_type_id(actual) == shapely.GeometryType.LINEARRING).all()


@pytest.mark.parametrize(
    "geom",
    [
        point,
        line_string,
        linear_ring,
        multi_point,
        multi_line_string,
        multi_polygon,
        geometry_collection,
    ],
)
def test_get_interior_ring_non_polygon(geom):
    actual = shapely.get_interior_ring(geom, [0, 2, -1])
    assert shapely.is_missing(actual).all()


def test_get_interior_ring():
    actual = shapely.get_interior_ring(polygon_with_hole, [0, -1, 1, -2])
    assert_geometries_equal(actual[0], actual[1])
    assert shapely.is_missing(actual[2:4]).all()


@pytest.mark.parametrize("geom", [point, line_string, linear_ring, polygon])
def test_get_geometry_simple(geom):
    actual = shapely.get_geometry(geom, [0, -1, 1, -2])
    assert_geometries_equal(actual[0], actual[1])
    assert shapely.is_missing(actual[2:4]).all()


@pytest.mark.parametrize(
    "geom", [multi_point, multi_line_string, multi_polygon, geometry_collection]
)
def test_get_geometry_collection(geom):
    n = shapely.get_num_geometries(geom)
    actual = shapely.get_geometry(geom, [0, -n, n, -(n + 1)])
    assert_geometries_equal(actual[0], actual[1])
    assert shapely.is_missing(actual[2:4]).all()


def test_get_type_id():
    actual = shapely.get_type_id(all_types + (None,)).tolist()
    assert actual == [0, 1, 2, 3, 3, 4, 5, 6, 7, 7, 0, 1, 3, 4, 5, 6, 4, 5, 6, 7, -1]


def test_get_dimensions():
    actual = shapely.get_dimensions(all_types + (None,)).tolist()
    assert actual == [0, 1, 1, 2, 2, 0, 1, 2, 1, -1, 0, 1, 2, 0, 1, 2, 0, 1, 2, 1, -1]


def test_get_coordinate_dimension():
    actual = shapely.get_coordinate_dimension([point, point_z, None]).tolist()
    assert actual == [2, 3, -1]


def test_get_num_coordinates():
    actual = shapely.get_num_coordinates(all_types + (None,)).tolist()
    assert actual == [1, 3, 5, 5, 10, 2, 2, 10, 3, 0, 0, 0, 0, 0, 0, 0, 0, 0, 0, 0, 0]


def test_get_srid():
    """All geometry types have no SRID by default; None returns -1"""
    actual = shapely.get_srid(all_types + (None,)).tolist()
    assert actual == [0, 0, 0, 0, 0, 0, 0, 0, 0, 0, 0, 0, 0, 0, 0, 0, 0, 0, 0, 0, -1]


def test_get_set_srid():
    actual = shapely.set_srid(point, 4326)
    assert shapely.get_srid(point) == 0
    assert shapely.get_srid(actual) == 4326


@pytest.mark.parametrize(
    "func",
    [
        shapely.get_x,
        shapely.get_y,
        shapely.get_z,
    ],
)
@pytest.mark.parametrize(
    "geom",
    np.array(all_types)[shapely.get_type_id(all_types) != shapely.GeometryType.POINT],
)
def test_get_xyz_no_point(func, geom):
    assert np.isnan(func(geom))


def test_get_x():
    assert shapely.get_x([point, point_z]).tolist() == [2.0, 2.0]


def test_get_y():
    assert shapely.get_y([point, point_z]).tolist() == [3.0, 3.0]


def test_get_z():
    assert shapely.get_z([point_z]).tolist() == [4.0]


def test_get_z_2d():
    assert np.isnan(shapely.get_z(point))


@pytest.mark.parametrize("geom", all_types)
def test_new_from_wkt(geom):
    if geom.is_empty and shapely.get_num_geometries(geom) > 0:
        # Older GEOS versions have various issues
        if shapely.geos_version < (3, 9, 0) and geom.geom_type == "MultiPoint":
            with pytest.raises(ValueError):
                str(geom)
            pytest.skip(
                "GEOS < 3.9.0 does not support WKT of multipoint with empty points"
            )

    actual = shapely.from_wkt(str(geom))
    if equal_geometries_abnormally_yield_unequal(geom):
        # abnormal test
        with pytest.raises(AssertionError):
            assert_geometries_equal(actual, geom)
    else:
        # normal test
        assert_geometries_equal(actual, geom)


def test_adapt_ptr_raises():
    point = Point(2, 2)
    with pytest.raises(AttributeError):
        point._geom += 1


<<<<<<< HEAD
@pytest.mark.parametrize(
    "geom", all_types + (shapely.points(np.nan, np.nan), empty_point)
)
def test_hash_same_equal(geom):
    hash1 = hash(geom)
    hash2 = hash(shapely.transform(geom, lambda x: x))
    if (
        geom.is_empty
        and shapely.get_num_geometries(geom) > 0
        and geom.geom_type not in {"MultiPoint", "Point"}
        and shapely.geos_version < (3, 9, 0)
    ):
        # abnormal test for older GEOS version
        assert hash1 != hash2, geom
    else:
        # normal test
        assert hash1 == hash2, geom


@pytest.mark.parametrize("geom", all_non_empty_types)
def test_hash_same_not_equal(geom):
    assert hash(geom) != hash(shapely.transform(geom, lambda x: x + 1))


@pytest.mark.parametrize("geom", all_types)
def test_eq(geom):
    transformed = shapely.transform(geom, lambda x: x, include_z=True)
    if (
        shapely.geos_version < (3, 9, 0)
        and isinstance(geom, Point)
        and geom.is_empty
        and not geom.has_z
    ):
        # the transformed empty 2D Point has become 3D on GEOS 3.8
        transformed = shapely.force_2d(transformed)
    assert geom == transformed


@pytest.mark.parametrize("geom", all_non_empty_types)
def test_neq(geom):
    assert geom != shapely.transform(geom, lambda x: x + 1)


=======
>>>>>>> 07729793
@pytest.mark.parametrize("geom", all_types)
def test_set_unique(geom):
    a = {geom, shapely.transform(geom, lambda x: x)}
    if (
        geom.is_empty
        and shapely.get_num_geometries(geom) > 0
        and geom.geom_type not in {"Point", "MultiPoint"}
        and shapely.geos_version < (3, 9, 0)
    ):
        # unknown issue with older versions of GEOS
        assert len(a) == 2
    else:
        # normal
        assert len(a) == 1


def test_set_nan():
    # Although NaN != NaN, you cannot have multiple "NaN" points in a set
    # This is because "NaN" coordinates in a geometry are considered as equal.
    with ignore_invalid():
        a = set(shapely.linestrings([[[np.nan, np.nan], [np.nan, np.nan]]] * 10))
    assert len(a) == 1  # same objects: NaN == NaN (as geometry coordinates)


def test_set_nan_same_objects():
    # You can't put identical objects in a set.
    # x = float("nan"); set([x, x]) also retuns a set with 1 element
    a = set([line_string_nan] * 10)
    assert len(a) == 1


@pytest.mark.parametrize(
    "geom",
    [
        point,
        multi_point,
        line_string,
        multi_line_string,
        polygon,
        multi_polygon,
        geometry_collection,
        empty_point,
        empty_line_string,
        empty_polygon,
        empty_geometry_collection,
        np.array([None]),
        np.empty_like(np.array([None])),
    ],
)
def test_get_parts(geom):
    expected_num_parts = shapely.get_num_geometries(geom)
    if expected_num_parts == 0:
        expected_parts = []
    else:
        expected_parts = shapely.get_geometry(geom, range(0, expected_num_parts))

    parts = shapely.get_parts(geom)
    assert len(parts) == expected_num_parts
    assert_geometries_equal(parts, expected_parts)


def test_get_parts_array():
    # note: this also verifies that None is handled correctly
    # in the mix; internally it returns -1 for count of geometries
    geom = np.array([None, empty_line_string, multi_point, point, multi_polygon])
    expected_parts = []
    for g in geom:
        for i in range(0, shapely.get_num_geometries(g)):
            expected_parts.append(shapely.get_geometry(g, i))

    parts = shapely.get_parts(geom)
    assert len(parts) == len(expected_parts)
    assert_geometries_equal(parts, expected_parts)


def test_get_parts_geometry_collection_multi():
    """On the first pass, the individual Multi* geometry objects are returned
    from the collection.  On the second pass, the individual singular geometry
    objects within those are returned.
    """
    geom = shapely.geometrycollections([multi_point, multi_line_string, multi_polygon])
    expected_num_parts = shapely.get_num_geometries(geom)
    expected_parts = shapely.get_geometry(geom, range(0, expected_num_parts))

    parts = shapely.get_parts(geom)
    assert len(parts) == expected_num_parts
    assert_geometries_equal(parts, expected_parts)

    expected_subparts = []
    for g in np.asarray(expected_parts):
        for i in range(0, shapely.get_num_geometries(g)):
            expected_subparts.append(shapely.get_geometry(g, i))

    subparts = shapely.get_parts(parts)
    assert len(subparts) == len(expected_subparts)
    assert_geometries_equal(subparts, expected_subparts)


def test_get_parts_return_index():
    geom = np.array([multi_point, point, multi_polygon])
    expected_parts = []
    expected_index = []
    for i, g in enumerate(geom):
        for j in range(0, shapely.get_num_geometries(g)):
            expected_parts.append(shapely.get_geometry(g, j))
            expected_index.append(i)

    parts, index = shapely.get_parts(geom, return_index=True)
    assert len(parts) == len(expected_parts)
    assert_geometries_equal(parts, expected_parts)
    assert np.array_equal(index, expected_index)


@pytest.mark.parametrize(
    "geom",
    ([[None]], [[empty_point]], [[multi_point]], [[multi_point, multi_line_string]]),
)
def test_get_parts_invalid_dimensions(geom):
    """Only 1D inputs are supported"""
    with pytest.raises(ValueError, match="Array should be one dimensional"):
        shapely.get_parts(geom)


@pytest.mark.parametrize("geom", [point, line_string, polygon])
def test_get_parts_non_multi(geom):
    """Non-multipart geometries should be returned identical to inputs"""
    assert_geometries_equal(geom, shapely.get_parts(geom))


@pytest.mark.parametrize("geom", [None, [None], []])
def test_get_parts_None(geom):
    assert len(shapely.get_parts(geom)) == 0


@pytest.mark.parametrize("geom", ["foo", ["foo"], 42])
def test_get_parts_invalid_geometry(geom):
    with pytest.raises(TypeError, match="One of the arguments is of incorrect type."):
        shapely.get_parts(geom)


@pytest.mark.parametrize(
    "geom",
    [
        point,
        multi_point,
        line_string,
        multi_line_string,
        polygon,
        multi_polygon,
        geometry_collection,
        empty_point,
        empty_line_string,
        empty_polygon,
        empty_geometry_collection,
        None,
    ],
)
def test_get_rings(geom):
    if (shapely.get_type_id(geom) != shapely.GeometryType.POLYGON) or shapely.is_empty(
        geom
    ):
        rings = shapely.get_rings(geom)
        assert len(rings) == 0
    else:
        rings = shapely.get_rings(geom)
        assert len(rings) == 1
        assert rings[0] == shapely.get_exterior_ring(geom)


def test_get_rings_holes():
    rings = shapely.get_rings(polygon_with_hole)
    assert len(rings) == 2
    assert rings[0] == shapely.get_exterior_ring(polygon_with_hole)
    assert rings[1] == shapely.get_interior_ring(polygon_with_hole, 0)


def test_get_rings_return_index():
    geom = np.array([polygon, None, empty_polygon, polygon_with_hole])
    expected_parts = []
    expected_index = []
    for i, g in enumerate(geom):
        if g is None or shapely.is_empty(g):
            continue
        expected_parts.append(shapely.get_exterior_ring(g))
        expected_index.append(i)
        for j in range(0, shapely.get_num_interior_rings(g)):
            expected_parts.append(shapely.get_interior_ring(g, j))
            expected_index.append(i)

    parts, index = shapely.get_rings(geom, return_index=True)
    assert len(parts) == len(expected_parts)
    assert_geometries_equal(parts, expected_parts)
    assert np.array_equal(index, expected_index)


@pytest.mark.parametrize("geom", [[[None]], [[polygon]]])
def test_get_rings_invalid_dimensions(geom):
    """Only 1D inputs are supported"""
    with pytest.raises(ValueError, match="Array should be one dimensional"):
        shapely.get_parts(geom)


def test_get_precision():
    geometries = all_types + (point_z, empty_point, empty_line_string, empty_polygon)
    # default is 0
    actual = shapely.get_precision(geometries).tolist()
    assert actual == [0] * len(geometries)

    geometry = shapely.set_precision(geometries, 1)
    actual = shapely.get_precision(geometry).tolist()
    assert actual == [1] * len(geometries)


def test_get_precision_none():
    assert np.all(np.isnan(shapely.get_precision([None])))


@pytest.mark.parametrize("mode", ("valid_output", "pointwise", "keep_collapsed"))
def test_set_precision(mode):
    initial_geometry = Point(0.9, 0.9)
    assert shapely.get_precision(initial_geometry) == 0

    with ignore_warnings((3, 10, 0), UserWarning):
        # GEOS < 3.10 emits warning for 'pointwise'
        geometry = shapely.set_precision(initial_geometry, 0, mode=mode)
    assert shapely.get_precision(geometry) == 0
    assert_geometries_equal(geometry, initial_geometry)

    with ignore_warnings((3, 10, 0), UserWarning):
        geometry = shapely.set_precision(initial_geometry, 1, mode=mode)
    assert shapely.get_precision(geometry) == 1
    assert_geometries_equal(geometry, Point(1, 1))
    # original should remain unchanged
    assert_geometries_equal(initial_geometry, Point(0.9, 0.9))


def test_set_precision_drop_coords():
    # setting precision of 0 will not drop duplicated points in original
    geometry = shapely.set_precision(LineString([(0, 0), (0, 0), (0, 1), (1, 1)]), 0)
    assert_geometries_equal(geometry, LineString([(0, 0), (0, 0), (0, 1), (1, 1)]))

    # setting precision will remove duplicated points
    geometry = shapely.set_precision(geometry, 1)
    assert_geometries_equal(geometry, LineString([(0, 0), (0, 1), (1, 1)]))


@pytest.mark.parametrize("mode", ("valid_output", "pointwise", "keep_collapsed"))
def test_set_precision_z(mode):
    with ignore_warnings((3, 10, 0), UserWarning):
        # GEOS < 3.10 emits warning for 'pointwise'
        geometry = shapely.set_precision(Point(0.9, 0.9, 0.9), 1, mode=mode)
    assert shapely.get_precision(geometry) == 1
    assert_geometries_equal(geometry, Point(1, 1, 0.9))


@pytest.mark.parametrize("mode", ("valid_output", "pointwise", "keep_collapsed"))
def test_set_precision_nan(mode):
    with warnings.catch_warnings():
        warnings.simplefilter("ignore")  # GEOS <= 3.9 emits warning for 'pointwise'
        actual = shapely.set_precision(line_string_nan, 1, mode=mode)
        assert_geometries_equal(actual, line_string_nan)


def test_set_precision_none():
    assert shapely.set_precision(None, 0) is None


def test_set_precision_grid_size_nan():
    assert shapely.set_precision(Point(0.9, 0.9), np.nan) is None


@pytest.mark.parametrize(
    "geometry,mode,expected",
    [
        (
            Polygon([(2, 2), (4, 2), (3.2, 3), (4, 4), (2, 4), (2.8, 3), (2, 2)]),
            "valid_output",
            MultiPolygon(
                [
                    Polygon([(4, 2), (2, 2), (3, 3), (4, 2)]),
                    Polygon([(2, 4), (4, 4), (3, 3), (2, 4)]),
                ]
            ),
        ),
        pytest.param(
            Polygon([(2, 2), (4, 2), (3.2, 3), (4, 4), (2, 4), (2.8, 3), (2, 2)]),
            "pointwise",
            Polygon([(2, 2), (4, 2), (3, 3), (4, 4), (2, 4), (3, 3), (2, 2)]),
            marks=pytest.mark.skipif(
                shapely.geos_version < (3, 10, 0),
                reason="pointwise does not work pre-GEOS 3.10",
            ),
        ),
        (
            Polygon([(2, 2), (4, 2), (3.2, 3), (4, 4), (2, 4), (2.8, 3), (2, 2)]),
            "keep_collapsed",
            MultiPolygon(
                [
                    Polygon([(4, 2), (2, 2), (3, 3), (4, 2)]),
                    Polygon([(2, 4), (4, 4), (3, 3), (2, 4)]),
                ]
            ),
        ),
        (LineString([(0, 0), (0.1, 0.1)]), "valid_output", LineString()),
        pytest.param(
            LineString([(0, 0), (0.1, 0.1)]),
            "pointwise",
            LineString([(0, 0), (0, 0)]),
            marks=pytest.mark.skipif(
                shapely.geos_version < (3, 10, 0),
                reason="pointwise does not work pre-GEOS 3.10",
            ),
        ),
        (
            LineString([(0, 0), (0.1, 0.1)]),
            "keep_collapsed",
            LineString([(0, 0), (0, 0)]),
        ),
        pytest.param(
            LinearRing([(0, 0), (0.1, 0), (0.1, 0.1), (0, 0.1), (0, 0)]),
            "valid_output",
            LinearRing(),
            marks=pytest.mark.skipif(
                shapely.geos_version == (3, 10, 0), reason="Segfaults on GEOS 3.10.0"
            ),
        ),
        pytest.param(
            LinearRing([(0, 0), (0.1, 0), (0.1, 0.1), (0, 0.1), (0, 0)]),
            "pointwise",
            LinearRing([(0, 0), (0, 0), (0, 0), (0, 0), (0, 0)]),
            marks=pytest.mark.skipif(
                shapely.geos_version < (3, 10, 0),
                reason="pointwise does not work pre-GEOS 3.10",
            ),
        ),
        pytest.param(
            LinearRing([(0, 0), (0.1, 0), (0.1, 0.1), (0, 0.1), (0, 0)]),
            "keep_collapsed",
            # See https://trac.osgeo.org/geos/ticket/1135#comment:5
            LineString([(0, 0), (0, 0), (0, 0)]),
            marks=pytest.mark.skipif(
                shapely.geos_version < (3, 10, 0),
                reason="this collapsed into an invalid linearring pre-GEOS 3.10",
            ),
        ),
        (
            Polygon([(0, 0), (0.1, 0), (0.1, 0.1), (0, 0.1), (0, 0)]),
            "valid_output",
            Polygon(),
        ),
        pytest.param(
            Polygon([(0, 0), (0.1, 0), (0.1, 0.1), (0, 0.1), (0, 0)]),
            "pointwise",
            Polygon([(0, 0), (0, 0), (0, 0), (0, 0), (0, 0)]),
            marks=pytest.mark.skipif(
                shapely.geos_version < (3, 10, 0),
                reason="pointwise does not work pre-GEOS 3.10",
            ),
        ),
        (
            Polygon([(0, 0), (0.1, 0), (0.1, 0.1), (0, 0.1), (0, 0)]),
            "keep_collapsed",
            Polygon(),
        ),
    ],
)
def test_set_precision_collapse(geometry, mode, expected):
    """Lines and polygons collapse to empty geometries if vertices are too close"""
    actual = shapely.set_precision(geometry, 1, mode=mode)
    if shapely.geos_version < (3, 9, 0):
        # pre GEOS 3.9 has difficulty comparing empty geometries exactly
        # normalize and compare by WKT instead
        assert shapely.to_wkt(shapely.normalize(actual)) == shapely.to_wkt(
            shapely.normalize(expected)
        )
    else:
        # force to 2D because GEOS 3.10 yields 3D geometries when they are empty.
        assert_geometries_equal(shapely.force_2d(actual), expected)


def test_set_precision_intersection():
    """Operations should use the most precise presision grid size of the inputs"""

    box1 = shapely.normalize(shapely.box(0, 0, 0.9, 0.9))
    box2 = shapely.normalize(shapely.box(0.75, 0, 1.75, 0.75))

    assert shapely.get_precision(shapely.intersection(box1, box2)) == 0

    # GEOS will use and keep the most precise precision grid size
    box1 = shapely.set_precision(box1, 0.5)
    box2 = shapely.set_precision(box2, 1)
    out = shapely.intersection(box1, box2)
    assert shapely.get_precision(out) == 0.5
    assert_geometries_equal(out, LineString([(1, 1), (1, 0)]))


@pytest.mark.parametrize("preserve_topology", [False, True])
def set_precision_preserve_topology(preserve_topology):
    # the preserve_topology kwarg is deprecated (ignored)
    with pytest.warns(UserWarning):
        actual = shapely.set_precision(
            LineString([(0, 0), (0.1, 0.1)]),
            1.0,
            preserve_topology=preserve_topology,
        )
    assert_geometries_equal(shapely.force_2d(actual), LineString())


@pytest.mark.skipif(shapely.geos_version >= (3, 10, 0), reason="GEOS >= 3.10")
def set_precision_pointwise_pre_310():
    # using 'pointwise' emits a warning
    with pytest.warns(UserWarning):
        actual = shapely.set_precision(
            LineString([(0, 0), (0.1, 0.1)]),
            1.0,
            mode="pointwise",
        )
    assert_geometries_equal(shapely.force_2d(actual), LineString())


@pytest.mark.parametrize("flags", [np.array([0, 1]), 4, "foo"])
def set_precision_illegal_flags(flags):
    # the preserve_topology kwarg is deprecated (ignored)
    with pytest.raises((ValueError, TypeError)):
        shapely.lib.set_precision(line_string, 1.0, flags)


def test_empty():
    """Compatibility with empty_like, see GH373"""
    g = np.empty_like(np.array([None, None]))
    assert shapely.is_missing(g).all()


# corresponding to geometry_collection_z:
geometry_collection_2 = shapely.geometrycollections([point, line_string])
empty_geom_mark = pytest.mark.skipif(
    shapely.geos_version < (3, 9, 0),
    reason="Empty points don't have a dimensionality before GEOS 3.9",
)


@pytest.mark.parametrize(
    "geom,expected",
    [
        (point, point),
        (point_z, point),
        pytest.param(empty_point, empty_point, marks=empty_geom_mark),
        pytest.param(empty_point_z, empty_point, marks=empty_geom_mark),
        (line_string, line_string),
        (line_string_z, line_string),
        pytest.param(empty_line_string, empty_line_string, marks=empty_geom_mark),
        pytest.param(empty_line_string_z, empty_line_string, marks=empty_geom_mark),
        (polygon, polygon),
        (polygon_z, polygon),
        (polygon_with_hole, polygon_with_hole),
        (polygon_with_hole_z, polygon_with_hole),
        (multi_point, multi_point),
        (multi_point_z, multi_point),
        (multi_line_string, multi_line_string),
        (multi_line_string_z, multi_line_string),
        (multi_polygon, multi_polygon),
        (multi_polygon_z, multi_polygon),
        (geometry_collection_2, geometry_collection_2),
        (geometry_collection_z, geometry_collection_2),
    ],
)
def test_force_2d(geom, expected):
    actual = shapely.force_2d(geom)
    assert shapely.get_coordinate_dimension(actual) == 2
    assert_geometries_equal(actual, expected)


@pytest.mark.parametrize(
    "geom,expected",
    [
        (point, point_z),
        (point_z, point_z),
        pytest.param(empty_point, empty_point_z, marks=empty_geom_mark),
        pytest.param(empty_point_z, empty_point_z, marks=empty_geom_mark),
        (line_string, line_string_z),
        (line_string_z, line_string_z),
        pytest.param(empty_line_string, empty_line_string_z, marks=empty_geom_mark),
        pytest.param(empty_line_string_z, empty_line_string_z, marks=empty_geom_mark),
        (polygon, polygon_z),
        (polygon_z, polygon_z),
        (polygon_with_hole, polygon_with_hole_z),
        (polygon_with_hole_z, polygon_with_hole_z),
        (multi_point, multi_point_z),
        (multi_point_z, multi_point_z),
        (multi_line_string, multi_line_string_z),
        (multi_line_string_z, multi_line_string_z),
        (multi_polygon, multi_polygon_z),
        (multi_polygon_z, multi_polygon_z),
        (geometry_collection_2, geometry_collection_z),
        (geometry_collection_z, geometry_collection_z),
    ],
)
def test_force_3d(geom, expected):
    actual = shapely.force_3d(geom, z=4)
    assert shapely.get_coordinate_dimension(actual) == 3
    assert_geometries_equal(actual, expected)<|MERGE_RESOLUTION|>--- conflicted
+++ resolved
@@ -230,52 +230,6 @@
         point._geom += 1
 
 
-<<<<<<< HEAD
-@pytest.mark.parametrize(
-    "geom", all_types + (shapely.points(np.nan, np.nan), empty_point)
-)
-def test_hash_same_equal(geom):
-    hash1 = hash(geom)
-    hash2 = hash(shapely.transform(geom, lambda x: x))
-    if (
-        geom.is_empty
-        and shapely.get_num_geometries(geom) > 0
-        and geom.geom_type not in {"MultiPoint", "Point"}
-        and shapely.geos_version < (3, 9, 0)
-    ):
-        # abnormal test for older GEOS version
-        assert hash1 != hash2, geom
-    else:
-        # normal test
-        assert hash1 == hash2, geom
-
-
-@pytest.mark.parametrize("geom", all_non_empty_types)
-def test_hash_same_not_equal(geom):
-    assert hash(geom) != hash(shapely.transform(geom, lambda x: x + 1))
-
-
-@pytest.mark.parametrize("geom", all_types)
-def test_eq(geom):
-    transformed = shapely.transform(geom, lambda x: x, include_z=True)
-    if (
-        shapely.geos_version < (3, 9, 0)
-        and isinstance(geom, Point)
-        and geom.is_empty
-        and not geom.has_z
-    ):
-        # the transformed empty 2D Point has become 3D on GEOS 3.8
-        transformed = shapely.force_2d(transformed)
-    assert geom == transformed
-
-
-@pytest.mark.parametrize("geom", all_non_empty_types)
-def test_neq(geom):
-    assert geom != shapely.transform(geom, lambda x: x + 1)
-
-
-=======
->>>>>>> 07729793
 @pytest.mark.parametrize("geom", all_types)
 def test_set_unique(geom):
     a = {geom, shapely.transform(geom, lambda x: x)}
