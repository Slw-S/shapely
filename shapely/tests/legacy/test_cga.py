import unittest

import pytest

<<<<<<< HEAD
import shapely
from shapely.geometry.polygon import LinearRing, orient, Polygon, signed_area
=======
from shapely.geometry.polygon import LinearRing, Polygon, orient, signed_area
>>>>>>> b1fb2349


class SignedAreaTestCase(unittest.TestCase):
    def test_triangle(self):
        tri = LinearRing([(0, 0), (2, 5), (7, 0)])
        assert signed_area(tri) == pytest.approx(-7 * 5 / 2)

    def test_square(self):
        xmin, xmax = (-1, 1)
        ymin, ymax = (-2, 3)
        rect = LinearRing(
            [(xmin, ymin), (xmax, ymin), (xmax, ymax), (xmin, ymax), (xmin, ymin)]
        )
        assert signed_area(rect) == pytest.approx(10.0)


class RingOrientationTestCase(unittest.TestCase):
    def test_ccw(self):
        ring = LinearRing([(1, 0), (0, 1), (0, 0)])
        assert ring.is_ccw

    def test_cw(self):
        ring = LinearRing([(0, 0), (0, 1), (1, 0)])
        assert not ring.is_ccw


@pytest.mark.skipif(shapely.geos_version < (3, 7, 0), reason="GEOS < 3.7")
class PolygonOrienterTestCase(unittest.TestCase):
    def test_no_holes(self):
        ring = LinearRing([(0, 0), (0, 1), (1, 0)])
        polygon = Polygon(ring)
        assert not polygon.exterior.is_ccw
        polygon = orient(polygon, 1)
        assert polygon.exterior.is_ccw

    def test_holes(self):
        # fmt: off
        polygon = Polygon(
            [(0, 0), (0, 1), (1, 0)],
            [[(0.5, 0.25), (0.25, 0.5), (0.25, 0.25)]]
        )
        # fmt: on
        assert not polygon.exterior.is_ccw
        assert polygon.interiors[0].is_ccw
        polygon = orient(polygon, 1)
        assert polygon.exterior.is_ccw
        assert not polygon.interiors[0].is_ccw<|MERGE_RESOLUTION|>--- conflicted
+++ resolved
@@ -2,12 +2,7 @@
 
 import pytest
 
-<<<<<<< HEAD
-import shapely
-from shapely.geometry.polygon import LinearRing, orient, Polygon, signed_area
-=======
 from shapely.geometry.polygon import LinearRing, Polygon, orient, signed_area
->>>>>>> b1fb2349
 
 
 class SignedAreaTestCase(unittest.TestCase):
@@ -34,7 +29,6 @@
         assert not ring.is_ccw
 
 
-@pytest.mark.skipif(shapely.geos_version < (3, 7, 0), reason="GEOS < 3.7")
 class PolygonOrienterTestCase(unittest.TestCase):
     def test_no_holes(self):
         ring = LinearRing([(0, 0), (0, 1), (1, 0)])
