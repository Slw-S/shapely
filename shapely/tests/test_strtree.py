--- conflicted
+++ resolved
@@ -1013,13 +1013,8 @@
 
 @pytest.mark.skipif(shapely.geos_version >= (3, 10, 0), reason="GEOS >= 3.10")
 def test_query_dwithin_geos_version(tree):
-<<<<<<< HEAD
-    with pytest.raises(UnsupportedGEOSOperation, match="requires GEOS >= 3.10"):
+    with pytest.raises(UnsupportedGEOSVersionError, match="requires GEOS >= 3.10"):
         tree.query_items(shapely.points(0, 0), predicate="dwithin", distance=1)
-=======
-    with pytest.raises(UnsupportedGEOSVersionError, match="requires GEOS >= 3.10"):
-        tree.query(shapely.points(0, 0), predicate="dwithin", distance=1)
->>>>>>> 0c416b86
 
 
 @pytest.mark.skipif(shapely.geos_version < (3, 10, 0), reason="GEOS < 3.10")
