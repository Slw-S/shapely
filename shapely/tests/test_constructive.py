--- conflicted
+++ resolved
@@ -1120,28 +1120,6 @@
         shapely.voronoi_polygons(mp, ordered=True)
 
 
-<<<<<<< HEAD
-def test_orient_polygons():
-    # polygon with both shell and hole having clockwise orientation
-    polygon = Polygon(
-        [(0, 0), (0, 10), (10, 10), (10, 0), (0, 0)],
-        holes=[[(2, 2), (2, 4), (4, 4), (4, 2), (2, 2)]],
-    )
-
-    result = shapely.orient_polygons(polygon)
-    assert result.exterior.is_ccw
-    assert not result.interiors[0].is_ccw
-
-    result = shapely.orient_polygons(polygon, exterior_cw=True)
-    assert not result.exterior.is_ccw
-    assert result.interiors[0].is_ccw
-
-
-def test_orient_polygons_non_polygonal_input():
-    arr = np.array([Point(0, 0), LineString([(0, 0), (1, 1)]), None])
-    result = shapely.orient_polygons(arr)
-    assert_geometries_equal(result, arr)
-=======
 @pytest.mark.parametrize("geometry", all_types)
 def test_maximum_inscribed_circle_all_types(geometry):
     if shapely.get_type_id(geometry) not in [3, 6]:
@@ -1202,4 +1180,25 @@
     geometry = shapely.from_wkt("POLYGON ((0 5, 5 10, 10 5, 5 0, 0 5))")
     with pytest.raises(ValueError, match="'tolerance' should be positive"):
         shapely.maximum_inscribed_circle(geometry, tolerance=-1)
->>>>>>> 3a5b9dcc
+
+
+def test_orient_polygons():
+    # polygon with both shell and hole having clockwise orientation
+    polygon = Polygon(
+        [(0, 0), (0, 10), (10, 10), (10, 0), (0, 0)],
+        holes=[[(2, 2), (2, 4), (4, 4), (4, 2), (2, 2)]],
+    )
+
+    result = shapely.orient_polygons(polygon)
+    assert result.exterior.is_ccw
+    assert not result.interiors[0].is_ccw
+
+    result = shapely.orient_polygons(polygon, exterior_cw=True)
+    assert not result.exterior.is_ccw
+    assert result.interiors[0].is_ccw
+
+
+def test_orient_polygons_non_polygonal_input():
+    arr = np.array([Point(0, 0), LineString([(0, 0), (1, 1)]), None])
+    result = shapely.orient_polygons(arr)
+    assert_geometries_equal(result, arr)