--- conflicted
+++ resolved
@@ -1098,7 +1098,6 @@
 
 
 @pytest.mark.skipif(shapely.geos_version < (3, 12, 0), reason="GEOS < 3.12")
-<<<<<<< HEAD
 @pytest.mark.parametrize("geometry", all_types)
 def test_coverage_simplify_geom_types(geometry):
     actual = shapely.coverage_simplify([geometry, geometry], 0.0)
@@ -1159,7 +1158,9 @@
             "POLYGON ((20 10, 0 10, 0 20, 20 20, 20 10)))"
         )
     )
-=======
+
+
+@pytest.mark.skipif(shapely.geos_version < (3, 12, 0), reason="GEOS < 3.12")
 def test_voronoi_polygons_ordered():
     mp = MultiPoint([(3.0, 1.0), (3.0, 2.0), (1.0, 2.0), (1.0, 1.0)])
     result = shapely.voronoi_polygons(mp, ordered=False)
@@ -1179,5 +1180,4 @@
     with pytest.raises(
         UnsupportedGEOSVersionError, match="Ordered Voronoi polygons require GEOS"
     ):
-        shapely.voronoi_polygons(mp, ordered=True)
->>>>>>> 24253899
+        shapely.voronoi_polygons(mp, ordered=True)