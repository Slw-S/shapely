import numpy as np
import pytest

import shapely
from shapely import (
    Geometry,
    GeometryCollection,
    GEOSException,
    LinearRing,
    LineString,
    MultiLineString,
    MultiPoint,
    MultiPolygon,
    Point,
    Polygon,
)
from shapely.errors import UnsupportedGEOSVersionError
from shapely.testing import assert_geometries_equal
from shapely.tests.common import (
    all_types,
    ArrayLike,
    empty,
    empty_line_string,
    empty_point,
    empty_polygon,
    ignore_invalid,
    line_string,
    multi_point,
    point,
    point_z,
)

CONSTRUCTIVE_NO_ARGS = (
    shapely.boundary,
    shapely.centroid,
    shapely.convex_hull,
    pytest.param(
        shapely.concave_hull,
        marks=pytest.mark.skipif(
            shapely.geos_version < (3, 11, 0), reason="GEOS < 3.11"
        ),
    ),
    shapely.envelope,
    shapely.extract_unique_points,
    shapely.node,
    shapely.normalize,
    shapely.point_on_surface,
)

CONSTRUCTIVE_FLOAT_ARG = (
    shapely.buffer,
    shapely.offset_curve,
    shapely.delaunay_triangles,
    shapely.simplify,
    shapely.voronoi_polygons,
)


@pytest.mark.parametrize("geometry", all_types)
@pytest.mark.parametrize("func", CONSTRUCTIVE_NO_ARGS)
def test_no_args_array(geometry, func):
    if (
        geometry.is_empty
        and shapely.get_num_geometries(geometry) > 0
        and func is shapely.node
        and shapely.geos_version < (3, 8, 3)
    ):
        pytest.xfail("GEOS < 3.8.3 crashes with empty geometries")  # GEOS GH-601
    actual = func([geometry, geometry])
    assert actual.shape == (2,)
    assert actual[0] is None or isinstance(actual[0], Geometry)


@pytest.mark.parametrize("geometry", all_types)
@pytest.mark.parametrize("func", CONSTRUCTIVE_FLOAT_ARG)
def test_float_arg_array(geometry, func):
    if (
        geometry.is_empty
        and shapely.get_num_geometries(geometry) > 0
        and (func is shapely.delaunay_triangles or func is shapely.voronoi_polygons)
        and shapely.geos_version < (3, 8, 1)
    ):
        pytest.xfail("GEOS < 3.8.1 crashes with empty geometries")
    if (
        func is shapely.offset_curve
        and shapely.get_type_id(geometry) not in [1, 2]
        and shapely.geos_version < (3, 11, 0)
    ):
        with pytest.raises(GEOSException, match="only accept linestrings"):
            func([geometry, geometry], 0.0)
        return
    # voronoi_polygons emits an "invalid" warning when supplied with an empty
    # point (see https://github.com/libgeos/geos/issues/515)
    with ignore_invalid(
        func is shapely.voronoi_polygons
        and shapely.get_type_id(geometry) == 0
        and shapely.geos_version < (3, 12, 0)
    ):
        actual = func([geometry, geometry], 0.0)
    assert actual.shape == (2,)
    assert isinstance(actual[0], Geometry)


@pytest.mark.parametrize("geometry", all_types)
@pytest.mark.parametrize("reference", all_types)
def test_snap_array(geometry, reference):
    actual = shapely.snap([geometry, geometry], [reference, reference], tolerance=1.0)
    assert actual.shape == (2,)
    assert isinstance(actual[0], Geometry)


@pytest.mark.parametrize("func", CONSTRUCTIVE_NO_ARGS)
def test_no_args_missing(func):
    actual = func(None)
    assert actual is None


@pytest.mark.parametrize("func", CONSTRUCTIVE_FLOAT_ARG)
def test_float_arg_missing(func):
    actual = func(None, 1.0)
    assert actual is None


@pytest.mark.parametrize("geometry", all_types)
@pytest.mark.parametrize("func", CONSTRUCTIVE_FLOAT_ARG)
def test_float_arg_nan(geometry, func):
    actual = func(geometry, float("nan"))
    assert actual is None


def test_buffer_cap_style_invalid():
    with pytest.raises(ValueError, match="'invalid' is not a valid option"):
        shapely.buffer(point, 1, cap_style="invalid")


def test_buffer_join_style_invalid():
    with pytest.raises(ValueError, match="'invalid' is not a valid option"):
        shapely.buffer(point, 1, join_style="invalid")


def test_snap_none():
    actual = shapely.snap(None, point, tolerance=1.0)
    assert actual is None


@pytest.mark.parametrize("geometry", all_types)
def test_snap_nan_float(geometry):
    actual = shapely.snap(geometry, point, tolerance=np.nan)
    assert actual is None


def test_build_area_none():
    actual = shapely.build_area(None)
    assert actual is None


@pytest.mark.parametrize(
    "geom,expected",
    [
        (point, empty),  # a point has no area
        (line_string, empty),  # a line string has no area
        # geometry collection of two polygons are combined into one
        (
            GeometryCollection(
                [
                    Polygon([(0, 0), (0, 3), (3, 3), (3, 0), (0, 0)]),
                    Polygon([(1, 1), (2, 2), (1, 2), (1, 1)]),
                ]
            ),
            Polygon(
                [(0, 0), (0, 3), (3, 3), (3, 0), (0, 0)],
                holes=[[(1, 1), (2, 2), (1, 2), (1, 1)]],
            ),
        ),
        (empty, empty),
        ([empty], [empty]),
    ],
)
def test_build_area(geom, expected):
    actual = shapely.build_area(geom)
    assert actual is not expected
    assert actual == expected


def test_make_valid_none():
    actual = shapely.make_valid(None)
    assert actual is None


@pytest.mark.parametrize(
    "geom,expected",
    [
        (point, point),  # a valid geometry stays the same (but is copied)
        # an L shaped polygon without area is converted to a multilinestring
        (
            Polygon([(0, 0), (1, 1), (1, 2), (1, 1), (0, 0)]),
            MultiLineString([((1, 1), (1, 2)), ((0, 0), (1, 1))]),
        ),
        # a polygon with self-intersection (bowtie) is converted into polygons
        (
            Polygon([(0, 0), (2, 2), (2, 0), (0, 2), (0, 0)]),
            MultiPolygon(
                [
                    Polygon([(1, 1), (2, 2), (2, 0), (1, 1)]),
                    Polygon([(0, 0), (0, 2), (1, 1), (0, 0)]),
                ]
            ),
        ),
        (empty, empty),
        ([empty], [empty]),
    ],
)
def test_make_valid(geom, expected):
    actual = shapely.make_valid(geom)
    assert actual is not expected
    # normalize needed to handle variation in output across GEOS versions
    assert shapely.normalize(actual) == expected


@pytest.mark.parametrize(
    "geom,expected",
    [
        (all_types, all_types),
        # first polygon is valid, second polygon has self-intersection
        (
            [
                Polygon([(0, 0), (2, 2), (0, 2), (0, 0)]),
                Polygon([(0, 0), (2, 2), (2, 0), (0, 2), (0, 0)]),
            ],
            [
                Polygon([(0, 0), (2, 2), (0, 2), (0, 0)]),
                MultiPolygon(
                    [
                        Polygon([(1, 1), (0, 0), (0, 2), (1, 1)]),
                        Polygon([(1, 1), (2, 2), (2, 0), (1, 1)]),
                    ]
                ),
            ],
        ),
        ([point, None, empty], [point, None, empty]),
    ],
)
def test_make_valid_1d(geom, expected):
    actual = shapely.make_valid(geom)
    # normalize needed to handle variation in output across GEOS versions
    assert np.all(shapely.normalize(actual) == shapely.normalize(expected))


@pytest.mark.skipif(shapely.geos_version < (3, 10, 0), reason="GEOS < 3.10")
@pytest.mark.parametrize(
    "geom,expected",
    [
        (point, point),  # a valid geometry stays the same (but is copied)
        # an L shaped polygon without area is converted to a linestring
        (
            Polygon([(0, 0), (1, 1), (1, 2), (1, 1), (0, 0)]),
            LineString([(0, 0), (1, 1), (1, 2), (1, 1), (0, 0)]),
        ),
        # a polygon with self-intersection (bowtie) is converted into polygons
        (
            Polygon([(0, 0), (2, 2), (2, 0), (0, 2), (0, 0)]),
            MultiPolygon(
                [
                    Polygon([(1, 1), (2, 2), (2, 0), (1, 1)]),
                    Polygon([(0, 0), (0, 2), (1, 1), (0, 0)]),
                ]
            ),
        ),
        (empty, empty),
        ([empty], [empty]),
    ],
)
def test_make_valid_structure(geom, expected):
    actual = shapely.make_valid(geom, method="structure")
    assert actual is not expected
    # normalize needed to handle variation in output across GEOS versions
    assert shapely.normalize(actual) == expected


@pytest.mark.skipif(shapely.geos_version < (3, 10, 0), reason="GEOS < 3.10")
@pytest.mark.parametrize(
    "geom,expected",
    [
        (point, point),  # a valid geometry stays the same (but is copied)
        # an L shaped polygon without area is converted to Empty Polygon
        (
            Polygon([(0, 0), (1, 1), (1, 2), (1, 1), (0, 0)]),
            Polygon(),
        ),
        # a polygon with self-intersection (bowtie) is converted into polygons
        (
            Polygon([(0, 0), (2, 2), (2, 0), (0, 2), (0, 0)]),
            MultiPolygon(
                [
                    Polygon([(1, 1), (2, 2), (2, 0), (1, 1)]),
                    Polygon([(0, 0), (0, 2), (1, 1), (0, 0)]),
                ]
            ),
        ),
        (empty, empty),
        ([empty], [empty]),
    ],
)
def test_make_valid_structure_keep_collapsed_false(geom, expected):
    actual = shapely.make_valid(geom, method="structure", keep_collapsed=False)
    assert actual is not expected
    # normalize needed to handle variation in output across GEOS versions
    assert shapely.normalize(actual) == expected


@pytest.mark.skipif(shapely.geos_version >= (3, 10, 0), reason="GEOS >= 3.10")
def test_make_valid_structure_unsupported_geos():
    with pytest.raises(
        ValueError, match="The 'structure' method is only available in GEOS >= 3.10.0"
    ):
        _ = shapely.make_valid(Point(), method="structure")


@pytest.mark.skipif(shapely.geos_version < (3, 10, 0), reason="GEOS < 3.10")
@pytest.mark.parametrize(
    "method, keep_collapsed, error_type, error",
    [
        (
            np.array(["linework", "structure"]),
            True,
            TypeError,
            "method only accepts scalar values",
        ),
        (
            "linework",
            [True, False],
            TypeError,
            "keep_collapsed only accepts scalar values",
        ),
        ("unknown", True, ValueError, "Unknown method: unknown"),
        (
            "linework",
            False,
            ValueError,
            "The 'linework' method does not support 'keep_collapsed=False'",
        ),
    ],
)
def test_make_valid_invalid_params(method, keep_collapsed, error_type, error):
    with pytest.raises(error_type, match=error):
        _ = shapely.make_valid(Point(), method=method, keep_collapsed=keep_collapsed)


@pytest.mark.parametrize(
    "geom,expected",
    [
        (point, point),  # a point is always in normalized form
        # order coordinates of linestrings and parts of multi-linestring
        (
            MultiLineString([((1, 1), (0, 0)), ((1, 1), (1, 2))]),
            MultiLineString([((1, 1), (1, 2)), ((0, 0), (1, 1))]),
        ),
    ],
)
def test_normalize(geom, expected):
    actual = shapely.normalize(geom)
    assert actual == expected


def test_offset_curve_empty():
    with ignore_invalid(shapely.geos_version < (3, 12, 0)):
        # Empty geometries emit an "invalid" warning
        # (see https://github.com/libgeos/geos/issues/515)
        actual = shapely.offset_curve(empty_line_string, 2.0)
    assert shapely.is_empty(actual)


def test_offset_curve_distance_array():
    # check that kwargs are passed through
    result = shapely.offset_curve([line_string, line_string], [-2.0, -3.0])
    assert result[0] == shapely.offset_curve(line_string, -2.0)
    assert result[1] == shapely.offset_curve(line_string, -3.0)


def test_offset_curve_kwargs():
    # check that kwargs are passed through
    result1 = shapely.offset_curve(
        line_string, -2.0, quad_segs=2, join_style="mitre", mitre_limit=2.0
    )
    result2 = shapely.offset_curve(line_string, -2.0)
    assert result1 != result2


def test_offset_curve_non_scalar_kwargs():
    msg = "only accepts scalar values"
    with pytest.raises(TypeError, match=msg):
        shapely.offset_curve([line_string, line_string], 1, quad_segs=np.array([8, 9]))

    with pytest.raises(TypeError, match=msg):
        shapely.offset_curve(
            [line_string, line_string], 1, join_style=["round", "bevel"]
        )

    with pytest.raises(TypeError, match=msg):
        shapely.offset_curve([line_string, line_string], 1, mitre_limit=[5.0, 6.0])


def test_offset_curve_join_style_invalid():
    with pytest.raises(ValueError, match="'invalid' is not a valid option"):
        shapely.offset_curve(line_string, 1.0, join_style="invalid")


@pytest.mark.skipif(shapely.geos_version < (3, 11, 0), reason="GEOS < 3.11")
@pytest.mark.parametrize(
    "geom,expected",
    [
        (LineString([(0, 0), (0, 0), (1, 0)]), LineString([(0, 0), (1, 0)])),
        (
            LinearRing([(0, 0), (1, 2), (1, 2), (1, 3), (0, 0)]),
            LinearRing([(0, 0), (1, 2), (1, 3), (0, 0)]),
        ),
        (
            Polygon([(0, 0), (0, 0), (1, 0), (1, 1), (1, 0), (0, 0)]),
            Polygon([(0, 0), (1, 0), (1, 1), (1, 0), (0, 0)]),
        ),
        (
            Polygon(
                [(0, 0), (10, 0), (10, 10), (0, 10), (0, 0)],
                holes=[[(2, 2), (2, 2), (2, 4), (4, 4), (4, 2), (2, 2)]],
            ),
            Polygon(
                [(0, 0), (10, 0), (10, 10), (0, 10), (0, 0)],
                holes=[[(2, 2), (2, 4), (4, 4), (4, 2), (2, 2)]],
            ),
        ),
        (
            MultiPolygon(
                [
                    Polygon([(0, 0), (0, 0), (1, 0), (1, 1), (0, 1), (0, 0)]),
                    Polygon([(2, 2), (2, 2), (2, 3), (3, 3), (3, 2), (2, 2)]),
                ]
            ),
            MultiPolygon(
                [
                    Polygon([(0, 0), (1, 0), (1, 1), (0, 1), (0, 0)]),
                    Polygon([(2, 2), (2, 3), (3, 3), (3, 2), (2, 2)]),
                ]
            ),
        ),
        # points are unchanged
        (point, point),
        (point_z, point_z),
        (multi_point, multi_point),
        # empty geometries are unchanged
        (empty_point, empty_point),
        (empty_line_string, empty_line_string),
        (empty, empty),
        (empty_polygon, empty_polygon),
    ],
)
def test_remove_repeated_points(geom, expected):
    assert_geometries_equal(shapely.remove_repeated_points(geom, 0), expected)


@pytest.mark.skipif(shapely.geos_version < (3, 12, 0), reason="GEOS < 3.12")
@pytest.mark.parametrize(
    "geom, tolerance", [[Polygon([(0, 0), (1, 0), (1, 1), (0, 1), (0, 0)]), 2]]
)
def test_remove_repeated_points_invalid_result(geom, tolerance):
    # Requiring GEOS 3.12 instead of 3.11
    # (GEOS 3.11 had a bug causing this to intermittently not fail)
    with pytest.raises(shapely.GEOSException, match="Invalid number of points"):
        shapely.remove_repeated_points(geom, tolerance)


@pytest.mark.skipif(shapely.geos_version < (3, 11, 0), reason="GEOS < 3.11")
def test_remove_repeated_points_none():
    assert shapely.remove_repeated_points(None, 1) is None
    assert shapely.remove_repeated_points([None], 1).tolist() == [None]

    geometry = LineString([(0, 0), (0, 0), (1, 1)])
    expected = LineString([(0, 0), (1, 1)])
    result = shapely.remove_repeated_points([None, geometry], 1)
    assert result[0] is None
    assert_geometries_equal(result[1], expected)


@pytest.mark.skipif(shapely.geos_version < (3, 11, 0), reason="GEOS < 3.11")
@pytest.mark.parametrize("geom, tolerance", [("Not a geometry", 1), (1, 1)])
def test_remove_repeated_points_invalid_type(geom, tolerance):
    with pytest.raises(TypeError, match="One of the arguments is of incorrect type"):
        shapely.remove_repeated_points(geom, tolerance)


@pytest.mark.parametrize(
    "geom,expected",
    [
        (LineString([(0, 0), (1, 2)]), LineString([(1, 2), (0, 0)])),
        (
            LinearRing([(0, 0), (1, 2), (1, 3), (0, 0)]),
            LinearRing([(0, 0), (1, 3), (1, 2), (0, 0)]),
        ),
        (
            Polygon([(0, 0), (1, 0), (1, 1), (0, 1), (0, 0)]),
            Polygon([(0, 0), (0, 1), (1, 1), (1, 0), (0, 0)]),
        ),
        (
            Polygon(
                [(0, 0), (10, 0), (10, 10), (0, 10), (0, 0)],
                holes=[[(2, 2), (2, 4), (4, 4), (4, 2), (2, 2)]],
            ),
            Polygon(
                [(0, 0), (0, 10), (10, 10), (10, 0), (0, 0)],
                holes=[[(2, 2), (4, 2), (4, 4), (2, 4), (2, 2)]],
            ),
        ),
        pytest.param(
            MultiLineString([[(0, 0), (1, 2)], [(3, 3), (4, 4)]]),
            MultiLineString([[(1, 2), (0, 0)], [(4, 4), (3, 3)]]),
            marks=pytest.mark.skipif(
                shapely.geos_version < (3, 8, 1), reason="GEOS < 3.8.1"
            ),
        ),
        (
            MultiPolygon(
                [
                    Polygon([(0, 0), (1, 0), (1, 1), (0, 1), (0, 0)]),
                    Polygon([(2, 2), (2, 3), (3, 3), (3, 2), (2, 2)]),
                ]
            ),
            MultiPolygon(
                [
                    Polygon([(0, 0), (0, 1), (1, 1), (1, 0), (0, 0)]),
                    Polygon([(2, 2), (3, 2), (3, 3), (2, 3), (2, 2)]),
                ]
            ),
        ),
        # points are unchanged
        (point, point),
        (point_z, point_z),
        (multi_point, multi_point),
        # empty geometries are unchanged
        (empty_point, empty_point),
        (empty_line_string, empty_line_string),
        (empty, empty),
        (empty_polygon, empty_polygon),
    ],
)
def test_reverse(geom, expected):
    assert_geometries_equal(shapely.reverse(geom), expected)


def test_reverse_none():
    assert shapely.reverse(None) is None
    assert shapely.reverse([None]).tolist() == [None]

    geometry = Polygon([(0, 0), (1, 0), (1, 1), (0, 1), (0, 0)])
    expected = Polygon([(0, 0), (0, 1), (1, 1), (1, 0), (0, 0)])
    result = shapely.reverse([None, geometry])
    assert result[0] is None
    assert_geometries_equal(result[1], expected)


@pytest.mark.parametrize("geom", ["Not a geometry", 1])
def test_reverse_invalid_type(geom):
    with pytest.raises(TypeError, match="One of the arguments is of incorrect type"):
        shapely.reverse(geom)


@pytest.mark.parametrize(
    "geom,expected",
    [
        # Point outside
        (Point(0, 0), GeometryCollection()),
        # Point inside
        (Point(15, 15), Point(15, 15)),
        # Point on boundary
        (Point(15, 10), GeometryCollection()),
        # Line outside
        (LineString([(0, 0), (-5, 5)]), GeometryCollection()),
        # Line inside
        (LineString([(15, 15), (16, 15)]), LineString([(15, 15), (16, 15)])),
        # Line on boundary
        (LineString([(10, 15), (10, 10), (15, 10)]), GeometryCollection()),
        # Line splitting rectangle
        (LineString([(10, 5), (25, 20)]), LineString([(15, 10), (20, 15)])),
    ],
)
def test_clip_by_rect(geom, expected):
    actual = shapely.clip_by_rect(geom, 10, 10, 20, 20)
    assert_geometries_equal(actual, expected)


@pytest.mark.parametrize(
    "geom, rect, expected",
    [
        # Polygon hole (CCW) fully on rectangle boundary"""
        (
            Polygon(
                ((0, 0), (0, 30), (30, 30), (30, 0), (0, 0)),
                holes=[((10, 10), (20, 10), (20, 20), (10, 20), (10, 10))],
            ),
            (10, 10, 20, 20),
            GeometryCollection(),
        ),
        # Polygon hole (CW) fully on rectangle boundary"""
        (
            Polygon(
                ((0, 0), (0, 30), (30, 30), (30, 0), (0, 0)),
                holes=[((10, 10), (10, 20), (20, 20), (20, 10), (10, 10))],
            ),
            (10, 10, 20, 20),
            GeometryCollection(),
        ),
        # Polygon fully within rectangle"""
        (
            Polygon(
                ((1, 1), (1, 30), (30, 30), (30, 1), (1, 1)),
                holes=[((10, 10), (20, 10), (20, 20), (10, 20), (10, 10))],
            ),
            (0, 0, 40, 40),
            Polygon(
                ((1, 1), (1, 30), (30, 30), (30, 1), (1, 1)),
                holes=[((10, 10), (20, 10), (20, 20), (10, 20), (10, 10))],
            ),
        ),
        # Polygon overlapping rectanglez
        (
            Polygon(
                [(0, 0), (0, 30), (30, 30), (30, 0), (0, 0)],
                holes=[[(10, 10), (20, 10), (20, 20), (10, 20), (10, 10)]],
            ),
            (5, 5, 15, 15),
            Polygon([(5, 5), (5, 15), (10, 15), (10, 10), (15, 10), (15, 5), (5, 5)]),
        ),
    ],
)
def test_clip_by_rect_polygon(geom, rect, expected):
    actual = shapely.clip_by_rect(geom, *rect)
    assert_geometries_equal(actual, expected)


@pytest.mark.parametrize("geometry", all_types)
def test_clip_by_rect_array(geometry):
    actual = shapely.clip_by_rect([geometry, geometry], 0.0, 0.0, 1.0, 1.0)
    assert actual.shape == (2,)
    assert actual[0] is None or isinstance(actual[0], Geometry)


def test_clip_by_rect_missing():
    actual = shapely.clip_by_rect(None, 0, 0, 1, 1)
    assert actual is None


@pytest.mark.parametrize("geom", [empty, empty_line_string, empty_polygon])
def test_clip_by_rect_empty(geom):
    # TODO empty point
    actual = shapely.clip_by_rect(geom, 0, 0, 1, 1)
    assert actual == GeometryCollection()


def test_clip_by_rect_non_scalar_kwargs():
    msg = "only accepts scalar values"
    with pytest.raises(TypeError, match=msg):
        shapely.clip_by_rect([line_string, line_string], 0, 0, 1, np.array([0, 1]))


def test_polygonize():
    lines = [
        LineString([(0, 0), (1, 1)]),
        LineString([(0, 0), (0, 1)]),
        LineString([(0, 1), (1, 1)]),
        LineString([(1, 1), (1, 0)]),
        LineString([(1, 0), (0, 0)]),
        LineString([(5, 5), (6, 6)]),
        Point(0, 0),
        None,
    ]
    result = shapely.polygonize(lines)
    assert shapely.get_type_id(result) == 7  # GeometryCollection
    expected = GeometryCollection(
        [
            Polygon([(0, 0), (1, 1), (1, 0), (0, 0)]),
            Polygon([(1, 1), (0, 0), (0, 1), (1, 1)]),
        ]
    )
    assert result == expected


def test_polygonize_array():
    lines = [
        LineString([(0, 0), (1, 1)]),
        LineString([(0, 0), (0, 1)]),
        LineString([(0, 1), (1, 1)]),
    ]
    expected = GeometryCollection([Polygon([(1, 1), (0, 0), (0, 1), (1, 1)])])
    result = shapely.polygonize(np.array(lines))
    assert isinstance(result, shapely.Geometry)
    assert result == expected

    result = shapely.polygonize(np.array([lines]))
    assert isinstance(result, np.ndarray)
    assert result.shape == (1,)
    assert result[0] == expected

    arr = np.array([lines, lines])
    assert arr.shape == (2, 3)
    result = shapely.polygonize(arr)
    assert isinstance(result, np.ndarray)
    assert result.shape == (2,)
    assert result[0] == expected
    assert result[1] == expected

    arr = np.array([[lines, lines], [lines, lines], [lines, lines]])
    assert arr.shape == (3, 2, 3)
    result = shapely.polygonize(arr)
    assert isinstance(result, np.ndarray)
    assert result.shape == (3, 2)
    for res in result.flatten():
        assert res == expected


def test_polygonize_array_axis():
    lines = [
        LineString([(0, 0), (1, 1)]),
        LineString([(0, 0), (0, 1)]),
        LineString([(0, 1), (1, 1)]),
    ]
    arr = np.array([lines, lines])  # shape (2, 3)
    result = shapely.polygonize(arr, axis=1)
    assert result.shape == (2,)
    result = shapely.polygonize(arr, axis=0)
    assert result.shape == (3,)


def test_polygonize_missing():
    # set of geometries that is all missing
    result = shapely.polygonize([None, None])
    assert result == GeometryCollection()


def test_polygonize_full():
    lines = [
        None,
        LineString([(0, 0), (1, 1)]),
        LineString([(0, 0), (0, 1)]),
        LineString([(0, 1), (1, 1)]),
        LineString([(1, 1), (1, 0)]),
        None,
        LineString([(1, 0), (0, 0)]),
        LineString([(5, 5), (6, 6)]),
        LineString([(1, 1), (100, 100)]),
        Point(0, 0),
        None,
    ]
    result = shapely.polygonize_full(lines)
    assert len(result) == 4
    assert all(shapely.get_type_id(geom) == 7 for geom in result)  # GeometryCollection
    polygons, cuts, dangles, invalid = result
    expected_polygons = GeometryCollection(
        [
            Polygon([(0, 0), (1, 1), (1, 0), (0, 0)]),
            Polygon([(1, 1), (0, 0), (0, 1), (1, 1)]),
        ]
    )
    assert polygons == expected_polygons
    assert cuts == GeometryCollection()
    expected_dangles = GeometryCollection(
        [LineString([(1, 1), (100, 100)]), LineString([(5, 5), (6, 6)])]
    )
    assert dangles == expected_dangles
    assert invalid == GeometryCollection()


def test_polygonize_full_array():
    lines = [
        LineString([(0, 0), (1, 1)]),
        LineString([(0, 0), (0, 1)]),
        LineString([(0, 1), (1, 1)]),
    ]
    expected = GeometryCollection([Polygon([(1, 1), (0, 0), (0, 1), (1, 1)])])
    result = shapely.polygonize_full(np.array(lines))
    assert len(result) == 4
    assert all(isinstance(geom, shapely.Geometry) for geom in result)
    assert result[0] == expected
    assert all(geom == GeometryCollection() for geom in result[1:])

    result = shapely.polygonize_full(np.array([lines]))
    assert len(result) == 4
    assert all(isinstance(geom, np.ndarray) for geom in result)
    assert all(geom.shape == (1,) for geom in result)
    assert result[0][0] == expected
    assert all(geom[0] == GeometryCollection() for geom in result[1:])

    arr = np.array([lines, lines])
    assert arr.shape == (2, 3)
    result = shapely.polygonize_full(arr)
    assert len(result) == 4
    assert all(isinstance(arr, np.ndarray) for arr in result)
    assert all(arr.shape == (2,) for arr in result)
    assert result[0][0] == expected
    assert result[0][1] == expected
    assert all(g == GeometryCollection() for geom in result[1:] for g in geom)

    arr = np.array([[lines, lines], [lines, lines], [lines, lines]])
    assert arr.shape == (3, 2, 3)
    result = shapely.polygonize_full(arr)
    assert len(result) == 4
    assert all(isinstance(arr, np.ndarray) for arr in result)
    assert all(arr.shape == (3, 2) for arr in result)
    for res in result[0].flatten():
        assert res == expected
    for arr in result[1:]:
        for res in arr.flatten():
            assert res == GeometryCollection()


def test_polygonize_full_array_axis():
    lines = [
        LineString([(0, 0), (1, 1)]),
        LineString([(0, 0), (0, 1)]),
        LineString([(0, 1), (1, 1)]),
    ]
    arr = np.array([lines, lines])  # shape (2, 3)
    result = shapely.polygonize_full(arr, axis=1)
    assert len(result) == 4
    assert all(arr.shape == (2,) for arr in result)
    result = shapely.polygonize_full(arr, axis=0)
    assert len(result) == 4
    assert all(arr.shape == (3,) for arr in result)


def test_polygonize_full_missing():
    # set of geometries that is all missing
    result = shapely.polygonize_full([None, None])
    assert len(result) == 4
    assert all(geom == GeometryCollection() for geom in result)


@pytest.mark.skipif(shapely.geos_version < (3, 10, 0), reason="GEOS < 3.10")
@pytest.mark.parametrize("geometry", all_types)
@pytest.mark.parametrize("max_segment_length", [-1, 0])
def test_segmentize_invalid_max_segment_length(geometry, max_segment_length):
    with pytest.raises(GEOSException, match="IllegalArgumentException"):
        shapely.segmentize(geometry, max_segment_length=max_segment_length)


@pytest.mark.skipif(shapely.geos_version < (3, 10, 0), reason="GEOS < 3.10")
@pytest.mark.parametrize("geometry", all_types)
def test_segmentize_max_segment_length_nan(geometry):
    actual = shapely.segmentize(geometry, max_segment_length=np.nan)
    assert actual is None


@pytest.mark.skipif(shapely.geos_version < (3, 10, 0), reason="GEOS < 3.10")
@pytest.mark.parametrize(
    "geometry", [empty, empty_point, empty_line_string, empty_polygon]
)
def test_segmentize_empty(geometry):
    actual = shapely.segmentize(geometry, max_segment_length=5)
    assert_geometries_equal(actual, geometry)


@pytest.mark.skipif(shapely.geos_version < (3, 10, 0), reason="GEOS < 3.10")
@pytest.mark.parametrize("geometry", [point, point_z, multi_point])
def test_segmentize_no_change(geometry):
    actual = shapely.segmentize(geometry, max_segment_length=5)
    assert_geometries_equal(actual, geometry)


@pytest.mark.skipif(shapely.geos_version < (3, 10, 0), reason="GEOS < 3.10")
def test_segmentize_none():
    assert shapely.segmentize(None, max_segment_length=5) is None


@pytest.mark.skipif(shapely.geos_version < (3, 10, 0), reason="GEOS < 3.10")
@pytest.mark.parametrize(
    "geometry,tolerance, expected",
    [
        # tolerance greater than max edge length, no change
        (
            LineString([(0, 0), (0, 10)]),
            20,
            LineString([(0, 0), (0, 10)]),
        ),
        (
            Polygon([(0, 0), (10, 0), (10, 10), (0, 10), (0, 0)]),
            20,
            Polygon([(0, 0), (10, 0), (10, 10), (0, 10), (0, 0)]),
        ),
        # tolerance causes one vertex per segment
        (
            LineString([(0, 0), (0, 10)]),
            5,
            LineString([(0, 0), (0, 5), (0, 10)]),
        ),
        (
            Polygon([(0, 0), (10, 0), (10, 10), (0, 10), (0, 0)]),
            5,
            Polygon(
                [
                    (0, 0),
                    (5, 0),
                    (10, 0),
                    (10, 5),
                    (10, 10),
                    (5, 10),
                    (0, 10),
                    (0, 5),
                    (0, 0),
                ]
            ),
        ),
        # ensure input arrays are broadcast correctly
        (
            [
                LineString([(0, 0), (0, 10)]),
                LineString([(0, 0), (0, 2)]),
            ],
            5,
            [
                LineString([(0, 0), (0, 5), (0, 10)]),
                LineString([(0, 0), (0, 2)]),
            ],
        ),
        (
            [
                LineString([(0, 0), (0, 10)]),
                LineString([(0, 0), (0, 2)]),
            ],
            [5],
            [
                LineString([(0, 0), (0, 5), (0, 10)]),
                LineString([(0, 0), (0, 2)]),
            ],
        ),
        (
            [
                LineString([(0, 0), (0, 10)]),
                LineString([(0, 0), (0, 2)]),
            ],
            [5, 1.5],
            [
                LineString([(0, 0), (0, 5), (0, 10)]),
                LineString([(0, 0), (0, 1), (0, 2)]),
            ],
        ),
    ],
)
def test_segmentize(geometry, tolerance, expected):
    actual = shapely.segmentize(geometry, tolerance)
    assert_geometries_equal(actual, expected)


@pytest.mark.parametrize("geometry", all_types)
def test_minimum_bounding_circle_all_types(geometry):
    actual = shapely.minimum_bounding_circle([geometry, geometry])
    assert actual.shape == (2,)
    assert actual[0] is None or isinstance(actual[0], Geometry)

    actual = shapely.minimum_bounding_circle(None)
    assert actual is None


@pytest.mark.parametrize(
    "geometry, expected",
    [
        (
            Polygon([(0, 5), (5, 10), (10, 5), (5, 0), (0, 5)]),
            shapely.buffer(Point(5, 5), 5),
        ),
        (
            LineString([(1, 0), (1, 10)]),
            shapely.buffer(Point(1, 5), 5),
        ),
        (
            MultiPoint([(2, 2), (4, 2)]),
            shapely.buffer(Point(3, 2), 1),
        ),
        (
            Point(2, 2),
            Point(2, 2),
        ),
        (
            GeometryCollection(),
            Polygon(),
        ),
    ],
)
def test_minimum_bounding_circle(geometry, expected):
    actual = shapely.minimum_bounding_circle(geometry)
    assert_geometries_equal(actual, expected)


@pytest.mark.parametrize("geometry", all_types)
def test_oriented_envelope_all_types(geometry):
    actual = shapely.oriented_envelope([geometry, geometry])
    assert actual.shape == (2,)
    assert actual[0] is None or isinstance(actual[0], Geometry)

    actual = shapely.oriented_envelope(None)
    assert actual is None


@pytest.mark.parametrize(
    "func", [shapely.oriented_envelope, shapely.minimum_rotated_rectangle]
)
@pytest.mark.parametrize(
    "geometry, expected",
    [
        (
            MultiPoint([(1.0, 1.0), (1.0, 5.0), (3.0, 6.0), (4.0, 2.0), (5.0, 5.0)]),
            Polygon([(1.0, 1.0), (1.0, 6.0), (5.0, 6.0), (5.0, 1.0), (1.0, 1.0)]),
        ),
        (
            LineString([(1, 1), (5, 1), (10, 10)]),
            Polygon([(1, 1), (3, -1), (12, 8), (10, 10), (1, 1)]),
        ),
        (
            Polygon([(1, 1), (15, 1), (5, 9), (1, 1)]),
            Polygon([(1.0, 1.0), (5.0, 9.0), (16.2, 3.4), (12.2, -4.6), (1.0, 1.0)]),
        ),
        (
            LineString([(1, 1), (10, 1)]),
            LineString([(1, 1), (10, 1)]),
        ),
        (
            Point(2, 2),
            Point(2, 2),
        ),
        (
            GeometryCollection(),
            Polygon(),
        ),
    ],
)
def test_oriented_envelope(geometry, expected, func):
    actual = func(geometry)
    assert_geometries_equal(actual, expected, normalize=True, tolerance=1e-3)


@pytest.mark.skipif(shapely.geos_version >= (3, 12, 0), reason="GEOS >= 3.12")
@pytest.mark.parametrize(
    "geometry, expected",
    [
        (
            MultiPoint([(1.0, 1.0), (1.0, 5.0), (3.0, 6.0), (4.0, 2.0), (5.0, 5.0)]),
            Polygon([(-0.2, 1.4), (1.5, 6.5), (5.1, 5.3), (3.4, 0.2), (-0.2, 1.4)]),
        ),
        (
            LineString([(1, 1), (5, 1), (10, 10)]),
            Polygon([(1, 1), (3, -1), (12, 8), (10, 10), (1, 1)]),
        ),
        (
            Polygon([(1, 1), (15, 1), (5, 9), (1, 1)]),
            Polygon([(1.0, 1.0), (1.0, 9.0), (15.0, 9.0), (15.0, 1.0), (1.0, 1.0)]),
        ),
        (
            LineString([(1, 1), (10, 1)]),
            LineString([(1, 1), (10, 1)]),
        ),
        (
            Point(2, 2),
            Point(2, 2),
        ),
        (
            GeometryCollection(),
            Polygon(),
        ),
    ],
)
def test_oriented_envelope_pre_geos_312(geometry, expected):
    # use private method (similar as direct shapely.lib.oriented_envelope)
    # to cover the C code for older GEOS versions
    actual = shapely.constructive._oriented_envelope_geos(geometry)
    assert_geometries_equal(actual, expected, normalize=True, tolerance=1e-3)


<<<<<<< HEAD
@pytest.mark.skipif(shapely.geos_version < (3, 9, 0), reason="GEOS < 3.9")
@pytest.mark.parametrize("geometry", all_types)
def test_maximum_inscribed_circle_all_types(geometry):

    if shapely.get_type_id(geometry) not in [3, 6]:
        # Maximum Inscribed Circle is only supported for (Multi)Polygon input
        with pytest.raises(
            GEOSException,
            match="Input geometry must be a Polygon or MultiPolygon|Operation not supported by GeometryCollection",
        ):
            shapely.maximum_inscribed_circle(geometry)
        return

    if geometry.is_empty:
        with pytest.raises(
            GEOSException, match="Empty input geometry is not supported"
        ):
            shapely.maximum_inscribed_circle(geometry)
        return

    actual = shapely.maximum_inscribed_circle([geometry, geometry])
    assert actual.shape == (2,)
    assert actual[0] is None or isinstance(actual[0], Geometry)

    actual = shapely.maximum_inscribed_circle(None)
    assert actual is None


@pytest.mark.skipif(shapely.geos_version < (3, 9, 0), reason="GEOS < 3.9")
@pytest.mark.parametrize(
    "geometry, expected",
    [
        (
            "POLYGON ((0 5, 5 10, 10 5, 5 0, 0 5))",
            "LINESTRING (5 5, 2.5 7.5)",
        ),
    ],
)
def test_maximum_inscribed_circle(geometry, expected):
    geometry, expected = shapely.from_wkt(geometry), shapely.from_wkt(expected)
    actual = shapely.maximum_inscribed_circle(geometry)
    assert_geometries_equal(actual, expected)


@pytest.mark.skipif(shapely.geos_version < (3, 9, 0), reason="GEOS < 3.9")
def test_maximum_inscribed_circle_empty():
    geometry = shapely.from_wkt("POINT EMPTY")
    with pytest.raises(
        GEOSException, match="Input geometry must be a Polygon or MultiPolygon"
    ):
        shapely.maximum_inscribed_circle(geometry)

    geometry = shapely.from_wkt("POLYGON EMPTY")
    with pytest.raises(GEOSException, match="Empty input geometry is not supported"):
        shapely.maximum_inscribed_circle(geometry)


# TODO: test for:
#     - negative tolerance
=======
def test_oriented_evelope_array_like():
    # https://github.com/shapely/shapely/issues/1929
    # because we have a custom python implementation, need to ensure this has
    # the same capabilities as numpy ufuncs to work with array-likes
    geometries = [Point(1, 1).buffer(1), Point(2, 2).buffer(1)]
    actual = shapely.oriented_envelope(ArrayLike(geometries))
    assert isinstance(actual, ArrayLike)
    expected = shapely.oriented_envelope(geometries)
    assert_geometries_equal(np.asarray(actual), expected)
>>>>>>> 07729793


@pytest.mark.skipif(shapely.geos_version < (3, 11, 0), reason="GEOS < 3.11")
def test_concave_hull_kwargs():
    p = Point(10, 10)
    mp = MultiPoint(p.buffer(5).exterior.coords[:] + p.buffer(4).exterior.coords[:])

    result1 = shapely.concave_hull(mp, ratio=0.5)
    assert len(result1.interiors) == 0
    result2 = shapely.concave_hull(mp, ratio=0.5, allow_holes=True)
    assert len(result2.interiors) == 1

    result3 = shapely.concave_hull(mp, ratio=0)
    result4 = shapely.concave_hull(mp, ratio=1)
    assert shapely.get_num_coordinates(result4) < shapely.get_num_coordinates(result3)


@pytest.mark.skipif(shapely.geos_version < (3, 12, 0), reason="GEOS < 3.12")
def test_voronoi_polygons_ordered():
    mp = MultiPoint([(3.0, 1.0), (3.0, 2.0), (1.0, 2.0), (1.0, 1.0)])
    result = shapely.voronoi_polygons(mp, ordered=False)
    assert result.geoms[0].equals(
        Polygon([(-1, -1), (-1, 1.5), (2, 1.5), (2, -1), (-1, -1)])
    )

    result_ordered = shapely.voronoi_polygons(mp, ordered=True)
    assert result_ordered.geoms[0].equals(
        Polygon([(5, -1), (2, -1), (2, 1.5), (5, 1.5), (5, -1)])
    )


@pytest.mark.skipif(shapely.geos_version >= (3, 12, 0), reason="GEOS >= 3.12")
def test_voronoi_polygons_ordered_raise():
    mp = MultiPoint([(3.0, 1.0), (3.0, 2.0), (1.0, 2.0), (1.0, 1.0)])
    with pytest.raises(
        UnsupportedGEOSVersionError, match="Ordered Voronoi polygons require GEOS"
    ):
        shapely.voronoi_polygons(mp, ordered=True)<|MERGE_RESOLUTION|>--- conflicted
+++ resolved
@@ -1071,67 +1071,6 @@
     assert_geometries_equal(actual, expected, normalize=True, tolerance=1e-3)
 
 
-<<<<<<< HEAD
-@pytest.mark.skipif(shapely.geos_version < (3, 9, 0), reason="GEOS < 3.9")
-@pytest.mark.parametrize("geometry", all_types)
-def test_maximum_inscribed_circle_all_types(geometry):
-
-    if shapely.get_type_id(geometry) not in [3, 6]:
-        # Maximum Inscribed Circle is only supported for (Multi)Polygon input
-        with pytest.raises(
-            GEOSException,
-            match="Input geometry must be a Polygon or MultiPolygon|Operation not supported by GeometryCollection",
-        ):
-            shapely.maximum_inscribed_circle(geometry)
-        return
-
-    if geometry.is_empty:
-        with pytest.raises(
-            GEOSException, match="Empty input geometry is not supported"
-        ):
-            shapely.maximum_inscribed_circle(geometry)
-        return
-
-    actual = shapely.maximum_inscribed_circle([geometry, geometry])
-    assert actual.shape == (2,)
-    assert actual[0] is None or isinstance(actual[0], Geometry)
-
-    actual = shapely.maximum_inscribed_circle(None)
-    assert actual is None
-
-
-@pytest.mark.skipif(shapely.geos_version < (3, 9, 0), reason="GEOS < 3.9")
-@pytest.mark.parametrize(
-    "geometry, expected",
-    [
-        (
-            "POLYGON ((0 5, 5 10, 10 5, 5 0, 0 5))",
-            "LINESTRING (5 5, 2.5 7.5)",
-        ),
-    ],
-)
-def test_maximum_inscribed_circle(geometry, expected):
-    geometry, expected = shapely.from_wkt(geometry), shapely.from_wkt(expected)
-    actual = shapely.maximum_inscribed_circle(geometry)
-    assert_geometries_equal(actual, expected)
-
-
-@pytest.mark.skipif(shapely.geos_version < (3, 9, 0), reason="GEOS < 3.9")
-def test_maximum_inscribed_circle_empty():
-    geometry = shapely.from_wkt("POINT EMPTY")
-    with pytest.raises(
-        GEOSException, match="Input geometry must be a Polygon or MultiPolygon"
-    ):
-        shapely.maximum_inscribed_circle(geometry)
-
-    geometry = shapely.from_wkt("POLYGON EMPTY")
-    with pytest.raises(GEOSException, match="Empty input geometry is not supported"):
-        shapely.maximum_inscribed_circle(geometry)
-
-
-# TODO: test for:
-#     - negative tolerance
-=======
 def test_oriented_evelope_array_like():
     # https://github.com/shapely/shapely/issues/1929
     # because we have a custom python implementation, need to ensure this has
@@ -1141,7 +1080,6 @@
     assert isinstance(actual, ArrayLike)
     expected = shapely.oriented_envelope(geometries)
     assert_geometries_equal(np.asarray(actual), expected)
->>>>>>> 07729793
 
 
 @pytest.mark.skipif(shapely.geos_version < (3, 11, 0), reason="GEOS < 3.11")
@@ -1179,4 +1117,65 @@
     with pytest.raises(
         UnsupportedGEOSVersionError, match="Ordered Voronoi polygons require GEOS"
     ):
-        shapely.voronoi_polygons(mp, ordered=True)+        shapely.voronoi_polygons(mp, ordered=True)
+
+
+@pytest.mark.skipif(shapely.geos_version < (3, 9, 0), reason="GEOS < 3.9")
+@pytest.mark.parametrize("geometry", all_types)
+def test_maximum_inscribed_circle_all_types(geometry):
+
+    if shapely.get_type_id(geometry) not in [3, 6]:
+        # Maximum Inscribed Circle is only supported for (Multi)Polygon input
+        with pytest.raises(
+            GEOSException,
+            match="Input geometry must be a Polygon or MultiPolygon|Operation not supported by GeometryCollection",
+        ):
+            shapely.maximum_inscribed_circle(geometry)
+        return
+
+    if geometry.is_empty:
+        with pytest.raises(
+            GEOSException, match="Empty input geometry is not supported"
+        ):
+            shapely.maximum_inscribed_circle(geometry)
+        return
+
+    actual = shapely.maximum_inscribed_circle([geometry, geometry])
+    assert actual.shape == (2,)
+    assert actual[0] is None or isinstance(actual[0], Geometry)
+
+    actual = shapely.maximum_inscribed_circle(None)
+    assert actual is None
+
+
+@pytest.mark.skipif(shapely.geos_version < (3, 9, 0), reason="GEOS < 3.9")
+@pytest.mark.parametrize(
+    "geometry, expected",
+    [
+        (
+            "POLYGON ((0 5, 5 10, 10 5, 5 0, 0 5))",
+            "LINESTRING (5 5, 2.5 7.5)",
+        ),
+    ],
+)
+def test_maximum_inscribed_circle(geometry, expected):
+    geometry, expected = shapely.from_wkt(geometry), shapely.from_wkt(expected)
+    actual = shapely.maximum_inscribed_circle(geometry)
+    assert_geometries_equal(actual, expected)
+
+
+@pytest.mark.skipif(shapely.geos_version < (3, 9, 0), reason="GEOS < 3.9")
+def test_maximum_inscribed_circle_empty():
+    geometry = shapely.from_wkt("POINT EMPTY")
+    with pytest.raises(
+        GEOSException, match="Input geometry must be a Polygon or MultiPolygon"
+    ):
+        shapely.maximum_inscribed_circle(geometry)
+
+    geometry = shapely.from_wkt("POLYGON EMPTY")
+    with pytest.raises(GEOSException, match="Empty input geometry is not supported"):
+        shapely.maximum_inscribed_circle(geometry)
+
+
+# TODO: test for:
+#     - negative tolerance