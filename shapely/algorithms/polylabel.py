--- conflicted
+++ resolved
@@ -82,11 +82,7 @@
 
     Example
     -------
-<<<<<<< HEAD
     >>> from shapely import wkt, LineString
-=======
-    >>> from shapely import LineString
->>>>>>> fc611de5
     >>> polygon = LineString([(0, 0), (50, 200), (100, 100), (20, 50),
     ... (-100, -20), (-150, -200)]).buffer(100)
     >>> polylabel(polygon, tolerance=10).wkt
