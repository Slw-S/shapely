--- conflicted
+++ resolved
@@ -111,14 +111,9 @@
     >>> from shapely import LineString
     >>> polygon = LineString([(0, 0), (50, 200), (100, 100), (20, 50),
     ... (-100, -20), (-150, -200)]).buffer(100)
-<<<<<<< HEAD
     >>> polylabel(polygon, tolerance=0.001)
     <POINT (59.733 111.33)>
-=======
-    >>> polylabel(polygon, tolerance=10).wkt
-    'POINT (59.35615556364569 121.83919629746435)'
 
->>>>>>> a90b9e4c
     """
     if lib.geos_version >= (3, 9, 0):
         line = maximum_inscribed_circle(polygon, tolerance)
