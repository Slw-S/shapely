#define PY_SSIZE_T_CLEAN
#define NPY_NO_DEPRECATED_API NPY_1_7_API_VERSION

#include "geos.h"

#include <Python.h>
#include <numpy/ndarraytypes.h>
#include <numpy/npy_math.h>
#include <structmember.h>

/* This initializes a globally accessible GEOS Context, only to be used when holding the
 * GIL */
void* geos_context[1] = {NULL};

/* This initializes a globally accessible GEOSException object */
PyObject* geos_exception[1] = {NULL};

int init_geos(PyObject* m) {
  PyObject* base_class = PyErr_NewException("shapely.errors.ShapelyError", NULL, NULL);
  PyModule_AddObject(m, "ShapelyError", base_class);
  geos_exception[0] =
      PyErr_NewException("shapely.errors.GEOSException", base_class, NULL);
  PyModule_AddObject(m, "GEOSException", geos_exception[0]);

  void* context_handle = GEOS_init_r();
  // TODO: the error handling is not yet set up for the global context (it is right now
  // only used where error handling is not used)
  // GEOSContext_setErrorMessageHandler_r(context_handle, geos_error_handler, last_error);
  geos_context[0] = context_handle;
<<<<<<< HEAD
=======

  return 0;
>>>>>>> bc62f989
}

void destroy_geom_arr(void* context, GEOSGeometry** array, int length) {
  int i;
  for (i = 0; i < length; i++) {
    if (array[i] != NULL) {
      GEOSGeom_destroy_r(context, array[i]);
    }
  }
}

/* These functions are used to workaround two GEOS issues (in WKB writer for
 * GEOS < 3.9, in WKT writer for GEOS < 3.9 and in GeoJSON writer for GEOS 3.10.0):
 * - POINT EMPTY was not handled correctly (we do it ourselves)
 * - MULTIPOINT (EMPTY) resulted in segfault (we check for it and raise)
 */

/* Returns 1 if a multipoint has an empty point, 0 otherwise, 2 on error.
 */
char multipoint_has_point_empty(GEOSContextHandle_t ctx, GEOSGeometry* geom) {
  int n, i;
  char is_empty;
  const GEOSGeometry* sub_geom;

  n = GEOSGetNumGeometries_r(ctx, geom);
  if (n == -1) {
    return 2;
  }
  for (i = 0; i < n; i++) {
    sub_geom = GEOSGetGeometryN_r(ctx, geom, i);
    if (sub_geom == NULL) {
      return 2;
    }
    is_empty = GEOSisEmpty_r(ctx, sub_geom);
    if (is_empty != 0) {
      // If empty encountered, or on exception, return:
      return is_empty;
    }
  }
  return 0;
}

/* Returns 1 if geometry is an empty point, 0 otherwise, 2 on error.
 */
char is_point_empty(GEOSContextHandle_t ctx, GEOSGeometry* geom) {
  int geom_type;

  geom_type = GEOSGeomTypeId_r(ctx, geom);
  if (geom_type == GEOS_POINT) {
    return GEOSisEmpty_r(ctx, geom);
  } else if (geom_type == -1) {
    return 2;  // GEOS exception
  } else {
    return 0;  // No empty point
  }
}

/* Returns 1 if a geometrycollection has an empty point, 0 otherwise, 2 on error.
Checks recursively (geometrycollections may contain multipoints / geometrycollections)
*/
char geometrycollection_has_point_empty(GEOSContextHandle_t ctx, GEOSGeometry* geom) {
  int n, i;
  char has_empty;
  const GEOSGeometry* sub_geom;

  n = GEOSGetNumGeometries_r(ctx, geom);
  if (n == -1) {
    return 2;
  }
  for (i = 0; i < n; i++) {
    sub_geom = GEOSGetGeometryN_r(ctx, geom, i);
    if (sub_geom == NULL) {
      return 2;
    }
    has_empty = has_point_empty(ctx, (GEOSGeometry*)sub_geom);
    if (has_empty != 0) {
      // If empty encountered, or on exception, return:
      return has_empty;
    }
  }
  return 0;
}

/* Returns 1 if geometry is / has an empty point, 0 otherwise, 2 on error.
 */
char has_point_empty(GEOSContextHandle_t ctx, GEOSGeometry* geom) {
  int geom_type;

  geom_type = GEOSGeomTypeId_r(ctx, geom);
  if (geom_type == GEOS_POINT) {
    return GEOSisEmpty_r(ctx, geom);
  } else if (geom_type == GEOS_MULTIPOINT) {
    return multipoint_has_point_empty(ctx, geom);
  } else if (geom_type == GEOS_GEOMETRYCOLLECTION) {
    return geometrycollection_has_point_empty(ctx, geom);
  } else if (geom_type == -1) {
    return 2;  // GEOS exception
  } else {
    return 0;  // No empty point
  }
}

/* Creates a POINT (nan, nan[, nan)] from a POINT EMPTY template

   Returns NULL on error
*/
GEOSGeometry* point_empty_to_nan(GEOSContextHandle_t ctx, GEOSGeometry* geom) {
  int j, ndim;
  GEOSCoordSequence* coord_seq;
  GEOSGeometry* result;

  ndim = GEOSGeom_getCoordinateDimension_r(ctx, geom);
  if (ndim == 0) {
    return NULL;
  }

  coord_seq = GEOSCoordSeq_create_r(ctx, 1, ndim);
  if (coord_seq == NULL) {
    return NULL;
  }
  for (j = 0; j < ndim; j++) {
    if (!GEOSCoordSeq_setOrdinate_r(ctx, coord_seq, 0, j, Py_NAN)) {
      GEOSCoordSeq_destroy_r(ctx, coord_seq);
      return NULL;
    }
  }
  result = GEOSGeom_createPoint_r(ctx, coord_seq);
  if (result == NULL) {
    GEOSCoordSeq_destroy_r(ctx, coord_seq);
    return NULL;
  }
  GEOSSetSRID_r(ctx, result, GEOSGetSRID_r(ctx, geom));
  return result;
}

/* Creates a new multipoint, replacing empty points with POINT (nan, nan[, nan)]

   Returns NULL on error
*/
GEOSGeometry* multipoint_empty_to_nan(GEOSContextHandle_t ctx, GEOSGeometry* geom) {
  int n, i;
  GEOSGeometry* result;
  const GEOSGeometry* sub_geom;

  n = GEOSGetNumGeometries_r(ctx, geom);
  if (n == -1) {
    return NULL;
  }

  GEOSGeometry** geoms = malloc(sizeof(void*) * n);
  for (i = 0; i < n; i++) {
    sub_geom = GEOSGetGeometryN_r(ctx, geom, i);
    if (GEOSisEmpty_r(ctx, sub_geom)) {
      geoms[i] = point_empty_to_nan(ctx, (GEOSGeometry*)sub_geom);
    } else {
      geoms[i] = GEOSGeom_clone_r(ctx, (GEOSGeometry*)sub_geom);
    }
    // If the function errored: cleanup and return
    if (geoms[i] == NULL) {
      destroy_geom_arr(ctx, geoms, i);
      free(geoms);
      return NULL;
    }
  }

  result = GEOSGeom_createCollection_r(ctx, GEOS_MULTIPOINT, geoms, n);
  // If the function errored: cleanup and return
  if (result == NULL) {
    destroy_geom_arr(ctx, geoms, i);
    free(geoms);
    return NULL;
  }

  free(geoms);
  GEOSSetSRID_r(ctx, result, GEOSGetSRID_r(ctx, geom));
  return result;
}

/* Creates a new geometrycollection, replacing all empty points with POINT (nan, nan[,
   nan)]

   Returns NULL on error
*/
GEOSGeometry* geometrycollection_empty_to_nan(GEOSContextHandle_t ctx,
                                              GEOSGeometry* geom) {
  int n, i;
  GEOSGeometry* result = NULL;
  const GEOSGeometry* sub_geom;

  n = GEOSGetNumGeometries_r(ctx, geom);
  if (n == -1) {
    return NULL;
  }

  GEOSGeometry** geoms = malloc(sizeof(void*) * n);
  for (i = 0; i < n; i++) {
    sub_geom = GEOSGetGeometryN_r(ctx, geom, i);
    geoms[i] = point_empty_to_nan_all_geoms(ctx, (GEOSGeometry*)sub_geom);
    // If the function errored: cleanup and return
    if (geoms[i] == NULL) {
      goto finish;
    }
  }

  result = GEOSGeom_createCollection_r(ctx, GEOS_GEOMETRYCOLLECTION, geoms, n);

finish:

  // If the function errored: cleanup, else set SRID
  if (result == NULL) {
    destroy_geom_arr(ctx, geoms, i);
  } else {
    GEOSSetSRID_r(ctx, result, GEOSGetSRID_r(ctx, geom));
  }
  free(geoms);
  return result;
}

/* Creates a new geometry, replacing empty points with POINT (nan, nan[, nan)]

   Returns NULL on error.
*/
GEOSGeometry* point_empty_to_nan_all_geoms(GEOSContextHandle_t ctx, GEOSGeometry* geom) {
  int geom_type;
  GEOSGeometry* result;

  geom_type = GEOSGeomTypeId_r(ctx, geom);
  if (geom_type == -1) {
    result = NULL;
  } else if (is_point_empty(ctx, geom)) {
    result = point_empty_to_nan(ctx, geom);
  } else if (geom_type == GEOS_MULTIPOINT) {
    result = multipoint_empty_to_nan(ctx, geom);
  } else if (geom_type == GEOS_GEOMETRYCOLLECTION) {
    result = geometrycollection_empty_to_nan(ctx, geom);
  } else {
    result = GEOSGeom_clone_r(ctx, geom);
  }

  GEOSSetSRID_r(ctx, result, GEOSGetSRID_r(ctx, geom));
  return result;
}

/* Checks whether the geometry is a multipoint with an empty point in it
 *
 * According to https://github.com/libgeos/geos/issues/305, this check is not
 * necessary for GEOS 3.7.3, 3.8.2, or 3.9. When these versions are out, we
 * should add version conditionals and test.
 *
 * The return value is one of:
 * - PGERR_SUCCESS
 * - PGERR_MULTIPOINT_WITH_POINT_EMPTY
 * - PGERR_GEOS_EXCEPTION
 */
char check_to_wkt_compatible(GEOSContextHandle_t ctx, GEOSGeometry* geom) {
  char geom_type, is_empty;

  geom_type = GEOSGeomTypeId_r(ctx, geom);
  if (geom_type == -1) {
    return PGERR_GEOS_EXCEPTION;
  }
  if (geom_type != GEOS_MULTIPOINT) {
    return PGERR_SUCCESS;
  }

  is_empty = multipoint_has_point_empty(ctx, geom);
  if (is_empty == 0) {
    return PGERR_SUCCESS;
  } else if (is_empty == 1) {
    return PGERR_MULTIPOINT_WITH_POINT_EMPTY;
  } else {
    return PGERR_GEOS_EXCEPTION;
  }
}

#if GEOS_SINCE_3_9_0

/* Checks whether the geometry is a 3D empty geometry and, if so, create the WKT string
 *
 * GEOS 3.9.* is able to distiguish 2D and 3D simple geometries (non-collections). But the
 * but the WKT serialization never writes a 3D empty geometry. This function fixes that.
 * It only makes sense to use this for GEOS versions >= 3.9.
 *
 * Pending GEOS ticket: https://trac.osgeo.org/geos/ticket/1129
 *
 * If the geometry is a 3D empty, then the (char**) wkt argument is filled with the
 * correct WKT string. Else, wkt becomes NULL and the GEOS WKT writer should be used.
 *
 * The return value is one of:
 * - PGERR_SUCCESS
 * - PGERR_GEOS_EXCEPTION
 */
char wkt_empty_3d_geometry(GEOSContextHandle_t ctx, GEOSGeometry* geom, char** wkt) {
  char is_empty;
  int geom_type;

  is_empty = GEOSisEmpty_r(ctx, geom);
  if (is_empty == 2) {
    return PGERR_GEOS_EXCEPTION;
  } else if (is_empty == 0) {
    *wkt = NULL;
    return PGERR_SUCCESS;
  }
  if (GEOSGeom_getCoordinateDimension_r(ctx, geom) == 2) {
    *wkt = NULL;
    return PGERR_SUCCESS;
  }
  geom_type = GEOSGeomTypeId_r(ctx, geom);
  switch (geom_type) {
    case GEOS_POINT:
      *wkt = "POINT Z EMPTY";
      return PGERR_SUCCESS;
    case GEOS_LINESTRING:
      *wkt = "LINESTRING Z EMPTY";
      break;
    case GEOS_LINEARRING:
      *wkt = "LINEARRING Z EMPTY";
      break;
    case GEOS_POLYGON:
      *wkt = "POLYGON Z EMPTY";
      break;
    // Note: Empty collections cannot be 3D in GEOS.
    // We do include the options in case of future support.
    case GEOS_MULTIPOINT:
      *wkt = "MULTIPOINT Z EMPTY";
      break;
    case GEOS_MULTILINESTRING:
      *wkt = "MULTILINESTRING Z EMPTY";
      break;
    case GEOS_MULTIPOLYGON:
      *wkt = "MULTIPOLYGON Z EMPTY";
      break;
    case GEOS_GEOMETRYCOLLECTION:
      *wkt = "GEOMETRYCOLLECTION Z EMPTY";
      break;
    default:
      return PGERR_GEOS_EXCEPTION;
  }
  return PGERR_SUCCESS;
}

#endif  // GEOS_SINCE_3_9_0

/* GEOSInterpolate_r and GEOSInterpolateNormalized_r segfault on empty
 * geometries and also on collections with the first geometry empty.
 *
 * This function returns:
 * - PGERR_GEOMETRY_TYPE on non-linear geometries
 * - PGERR_EMPTY_GEOMETRY on empty linear geometries
 * - PGERR_EXCEPTIONS on GEOS exceptions
 * - PGERR_SUCCESS on a non-empty and linear geometry
 *
 * Note that GEOS 3.8 fixed this situation for empty LINESTRING/LINEARRING,
 * but it still segfaults on other empty geometries.
 */
char geos_interpolate_checker(GEOSContextHandle_t ctx, GEOSGeometry* geom) {
  char type;
  char is_empty;
  const GEOSGeometry* sub_geom;

  // Check if the geometry is linear
  type = GEOSGeomTypeId_r(ctx, geom);
  if (type == -1) {
    return PGERR_GEOS_EXCEPTION;
  } else if ((type == GEOS_POINT) || (type == GEOS_POLYGON) ||
             (type == GEOS_MULTIPOINT) || (type == GEOS_MULTIPOLYGON)) {
    return PGERR_GEOMETRY_TYPE;
  }

  // Check if the geometry is empty
  is_empty = GEOSisEmpty_r(ctx, geom);
  if (is_empty == 1) {
    return PGERR_EMPTY_GEOMETRY;
  } else if (is_empty == 2) {
    return PGERR_GEOS_EXCEPTION;
  }

  // For collections: also check the type and emptyness of the first geometry
  if ((type == GEOS_MULTILINESTRING) || (type == GEOS_GEOMETRYCOLLECTION)) {
    sub_geom = GEOSGetGeometryN_r(ctx, geom, 0);
    if (sub_geom == NULL) {
      return PGERR_GEOS_EXCEPTION;  // GEOSException
    }
    type = GEOSGeomTypeId_r(ctx, sub_geom);
    if (type == -1) {
      return PGERR_GEOS_EXCEPTION;
    } else if ((type != GEOS_LINESTRING) && (type != GEOS_LINEARRING)) {
      return PGERR_GEOMETRY_TYPE;
    }
    is_empty = GEOSisEmpty_r(ctx, sub_geom);
    if (is_empty == 1) {
      return PGERR_EMPTY_GEOMETRY;
    } else if (is_empty == 2) {
      return PGERR_GEOS_EXCEPTION;
    }
  }
  return PGERR_SUCCESS;
}

/* Define the GEOS error handler. See GEOS_INIT / GEOS_FINISH macros in geos.h*/
void geos_error_handler(const char* message, void* userdata) {
  snprintf(userdata, 1024, "%s", message);
}

/* Extract bounds from geometry.
 *
 * Bounds coordinates will be set to NPY_NAN if geom is NULL, empty, or does not have an
 * envelope.
 *
 * Parameters
 * ----------
 * ctx: GEOS context handle
 * geom: pointer to GEOSGeometry; can be NULL
 * xmin: pointer to xmin value
 * ymin: pointer to ymin value
 * xmax: pointer to xmax value
 * ymax: pointer to ymax value
 *
 * Must be called from within a GEOS_INIT_THREADS / GEOS_FINISH_THREADS
 * or GEOS_INIT / GEOS_FINISH block.
 *
 * Returns
 * -------
 * 1 on success; 0 on error
 */
int get_bounds(GEOSContextHandle_t ctx, GEOSGeometry* geom, double* xmin, double* ymin,
               double* xmax, double* ymax) {
  int retval = 1;

  if (geom == NULL || GEOSisEmpty_r(ctx, geom)) {
    *xmin = *ymin = *xmax = *ymax = NPY_NAN;
    return 1;
  }

#if GEOS_SINCE_3_7_0
  // use min / max coordinates

  if (!(GEOSGeom_getXMin_r(ctx, geom, xmin) && GEOSGeom_getYMin_r(ctx, geom, ymin) &&
        GEOSGeom_getXMax_r(ctx, geom, xmax) && GEOSGeom_getYMax_r(ctx, geom, ymax))) {
    return 0;
  }

#else
  // extract coordinates from envelope

  GEOSGeometry* envelope = NULL;
  const GEOSGeometry* ring = NULL;
  const GEOSCoordSequence* coord_seq = NULL;
  int size;

  /* construct the envelope */
  envelope = GEOSEnvelope_r(ctx, geom);
  if (envelope == NULL) {
    return 0;
  }

  size = GEOSGetNumCoordinates_r(ctx, envelope);

  /* get the bbox depending on the number of coordinates in the envelope */
  if (size == 0) { /* Envelope is empty */
    *xmin = *ymin = *xmax = *ymax = NPY_NAN;
  } else if (size == 1) { /* Envelope is a point */
    if (!GEOSGeomGetX_r(ctx, envelope, xmin)) {
      retval = 0;
      goto finish;
    }
    if (!GEOSGeomGetY_r(ctx, envelope, ymin)) {
      retval = 0;
      goto finish;
    }
    *xmax = *xmin;
    *ymax = *ymin;
  } else if (size == 5) { /* Envelope is a box */
    ring = GEOSGetExteriorRing_r(ctx, envelope);
    if (ring == NULL) {
      retval = 0;
      goto finish;
    }
    coord_seq = GEOSGeom_getCoordSeq_r(ctx, ring);
    if (coord_seq == NULL) {
      retval = 0;
      goto finish;
    }
    if (!GEOSCoordSeq_getX_r(ctx, coord_seq, 0, xmin)) {
      retval = 0;
      goto finish;
    }
    if (!GEOSCoordSeq_getY_r(ctx, coord_seq, 0, ymin)) {
      retval = 0;
      goto finish;
    }
    if (!GEOSCoordSeq_getX_r(ctx, coord_seq, 2, xmax)) {
      retval = 0;
      goto finish;
    }
    if (!GEOSCoordSeq_getY_r(ctx, coord_seq, 2, ymax)) {
      retval = 0;
      goto finish;
    }
  }

finish:
  if (envelope != NULL) {
    GEOSGeom_destroy_r(ctx, envelope);
  }

#endif

  return retval;
}

/* Create a Polygon from bounding coordinates.
 *
 * Must be called from within a GEOS_INIT_THREADS / GEOS_FINISH_THREADS
 * or GEOS_INIT / GEOS_FINISH block.
 *
 * Parameters
 * ----------
 * ctx: GEOS context handle
 * xmin: minimum X value
 * ymin: minimum Y value
 * xmax: maximum X value
 * ymax: maximum Y value
 * ccw: if 1, box will be created in counterclockwise direction from bottom right;
 *  otherwise will be created in clockwise direction from bottom left.
 *
 * Returns
 * -------
 * GEOSGeometry* on success (owned by caller) or
 * NULL on failure or NPY_NAN coordinates
 */
GEOSGeometry* create_box(GEOSContextHandle_t ctx, double xmin, double ymin, double xmax,
                         double ymax, char ccw) {
  if (npy_isnan(xmin) || npy_isnan(ymin) || npy_isnan(xmax) || npy_isnan(ymax)) {
    return NULL;
  }

  GEOSCoordSequence* coords = NULL;
  GEOSGeometry* geom = NULL;
  GEOSGeometry* ring = NULL;

  // Construct coordinate sequence and set vertices
  coords = GEOSCoordSeq_create_r(ctx, 5, 2);
  if (coords == NULL) {
    return NULL;
  }

  if (ccw) {
    // Start from bottom right (xmax, ymin) to match shapely
    if (!(GEOSCoordSeq_setX_r(ctx, coords, 0, xmax) &&
          GEOSCoordSeq_setY_r(ctx, coords, 0, ymin) &&
          GEOSCoordSeq_setX_r(ctx, coords, 1, xmax) &&
          GEOSCoordSeq_setY_r(ctx, coords, 1, ymax) &&
          GEOSCoordSeq_setX_r(ctx, coords, 2, xmin) &&
          GEOSCoordSeq_setY_r(ctx, coords, 2, ymax) &&
          GEOSCoordSeq_setX_r(ctx, coords, 3, xmin) &&
          GEOSCoordSeq_setY_r(ctx, coords, 3, ymin) &&
          GEOSCoordSeq_setX_r(ctx, coords, 4, xmax) &&
          GEOSCoordSeq_setY_r(ctx, coords, 4, ymin))) {
      if (coords != NULL) {
        GEOSCoordSeq_destroy_r(ctx, coords);
      }

      return NULL;
    }
  } else {
    // Start from bottom left (min, ymin) to match shapely
    if (!(GEOSCoordSeq_setX_r(ctx, coords, 0, xmin) &&
          GEOSCoordSeq_setY_r(ctx, coords, 0, ymin) &&
          GEOSCoordSeq_setX_r(ctx, coords, 1, xmin) &&
          GEOSCoordSeq_setY_r(ctx, coords, 1, ymax) &&
          GEOSCoordSeq_setX_r(ctx, coords, 2, xmax) &&
          GEOSCoordSeq_setY_r(ctx, coords, 2, ymax) &&
          GEOSCoordSeq_setX_r(ctx, coords, 3, xmax) &&
          GEOSCoordSeq_setY_r(ctx, coords, 3, ymin) &&
          GEOSCoordSeq_setX_r(ctx, coords, 4, xmin) &&
          GEOSCoordSeq_setY_r(ctx, coords, 4, ymin))) {
      if (coords != NULL) {
        GEOSCoordSeq_destroy_r(ctx, coords);
      }

      return NULL;
    }
  }

  // Construct linear ring then use to construct polygon
  // Note: coords are owned by ring; if ring fails to construct, it will
  // automatically clean up the coords
  ring = GEOSGeom_createLinearRing_r(ctx, coords);
  if (ring == NULL) {
    return NULL;
  }

  // Note: ring is owned by polygon; if polygon fails to construct, it will
  // automatically clean up the ring
  geom = GEOSGeom_createPolygon_r(ctx, ring, NULL, 0);
  if (geom == NULL) {
    return NULL;
  }

  return geom;
}

/* Create a Point from x and y coordinates.
 *
 * Must be called from within a GEOS_INIT_THREADS / GEOS_FINISH_THREADS
 * or GEOS_INIT / GEOS_FINISH block.
 *
 * Helper function for quickly creating a Point for older GEOS versions.
 *
 * Parameters
 * ----------
 * ctx: GEOS context handle
 * x: X value
 * y: Y value
 *
 * Returns
 * -------
 * GEOSGeometry* on success (owned by caller) or NULL on failure
 */
GEOSGeometry* create_point(GEOSContextHandle_t ctx, double x, double y) {
#if GEOS_SINCE_3_8_0
  return GEOSGeom_createPointFromXY_r(ctx, x, y);
#else
  GEOSCoordSequence* coord_seq = NULL;
  GEOSGeometry* geom = NULL;

  coord_seq = GEOSCoordSeq_create_r(ctx, 1, 2);
  if (coord_seq == NULL) {
    return NULL;
  }
  if (!GEOSCoordSeq_setX_r(ctx, coord_seq, 0, x)) {
    GEOSCoordSeq_destroy_r(ctx, coord_seq);
    return NULL;
  }
  if (!GEOSCoordSeq_setY_r(ctx, coord_seq, 0, y)) {
    GEOSCoordSeq_destroy_r(ctx, coord_seq);
    return NULL;
  }
  geom = GEOSGeom_createPoint_r(ctx, coord_seq);
  if (geom == NULL) {
    GEOSCoordSeq_destroy_r(ctx, coord_seq);
    return NULL;
  }
  return geom;
#endif
}

/* Create a 3D empty Point
 *
 * Works around a limitation of the GEOS C API by constructing the point
 * from its WKT representation (POINT Z EMPTY).
 *
 * Returns
 * -------
 * GEOSGeometry* on success (owned by caller) or NULL on failure
 */
GEOSGeometry* PyGEOS_create3DEmptyPoint(GEOSContextHandle_t ctx) {
  const char* wkt = "POINT Z EMPTY";
  GEOSGeometry* geom;
  GEOSWKTReader* reader;

  reader = GEOSWKTReader_create_r(ctx);
  if (reader == NULL) {
    return NULL;
  }
  geom = GEOSWKTReader_read_r(ctx, reader, wkt);
  GEOSWKTReader_destroy_r(ctx, reader);
  return geom;
}

/* Force the coordinate dimensionality (2D / 3D) of any geometry
 *
 * Parameters
 * ----------
 * ctx: GEOS context handle
 * geom: geometry
 * dims: dimensions to force (2 or 3)
 * z: Z coordinate (ignored if dims==2)
 *
 * Returns
 * -------
 * GEOSGeometry* on success (owned by caller) or NULL on failure
 */
GEOSGeometry* force_dims(GEOSContextHandle_t, GEOSGeometry*, unsigned int, double);

GEOSGeometry* force_dims_simple(GEOSContextHandle_t ctx, GEOSGeometry* geom, int type,
                                unsigned int dims, double z) {
  unsigned int actual_dims, n, i, j;
  double coord;
  const GEOSCoordSequence* seq = GEOSGeom_getCoordSeq_r(ctx, geom);

  /* Special case for POINT EMPTY (Point coordinate list cannot be 0-length) */
  if ((type == 0) && (GEOSisEmpty_r(ctx, geom) == 1)) {
    if (dims == 2) {
      return GEOSGeom_createEmptyPoint_r(ctx);
    } else if (dims == 3) {
      return PyGEOS_create3DEmptyPoint(ctx);
    } else {
      return NULL;
    }
  }

  /* Investigate the coordinate sequence, return when already of correct dimensionality */
  if (GEOSCoordSeq_getDimensions_r(ctx, seq, &actual_dims) == 0) {
    return NULL;
  }
  if (actual_dims == dims) {
    return GEOSGeom_clone_r(ctx, geom);
  }
  if (GEOSCoordSeq_getSize_r(ctx, seq, &n) == 0) {
    return NULL;
  }

  /* Create a new one to fill with the new coordinates */
  GEOSCoordSequence* seq_new = GEOSCoordSeq_create_r(ctx, n, dims);
  if (seq_new == NULL) {
    return NULL;
  }

  for (i = 0; i < n; i++) {
    for (j = 0; j < 2; j++) {
      if (!GEOSCoordSeq_getOrdinate_r(ctx, seq, i, j, &coord)) {
        GEOSCoordSeq_destroy_r(ctx, seq_new);
        return NULL;
      }
      if (!GEOSCoordSeq_setOrdinate_r(ctx, seq_new, i, j, coord)) {
        GEOSCoordSeq_destroy_r(ctx, seq_new);
        return NULL;
      }
    }
    if (dims == 3) {
      if (!GEOSCoordSeq_setZ_r(ctx, seq_new, i, z)) {
        GEOSCoordSeq_destroy_r(ctx, seq_new);
        return NULL;
      }
    }
  }

  /* Construct a new geometry */
  if (type == 0) {
    return GEOSGeom_createPoint_r(ctx, seq_new);
  } else if (type == 1) {
    return GEOSGeom_createLineString_r(ctx, seq_new);
  } else if (type == 2) {
    return GEOSGeom_createLinearRing_r(ctx, seq_new);
  } else {
    return NULL;
  }
}

GEOSGeometry* force_dims_polygon(GEOSContextHandle_t ctx, GEOSGeometry* geom,
                                 unsigned int dims, double z) {
  int i, n;
  const GEOSGeometry *shell, *hole;
  GEOSGeometry *new_shell, *new_hole, *result = NULL;
  GEOSGeometry** new_holes;

  n = GEOSGetNumInteriorRings_r(ctx, geom);
  if (n == -1) {
    return NULL;
  }

  /* create the exterior ring */
  shell = GEOSGetExteriorRing_r(ctx, geom);
  if (shell == NULL) {
    return NULL;
  }
  new_shell = force_dims_simple(ctx, (GEOSGeometry*)shell, 2, dims, z);
  if (new_shell == NULL) {
    return NULL;
  }

  new_holes = malloc(sizeof(void*) * n);
  if (new_holes == NULL) {
    GEOSGeom_destroy_r(ctx, new_shell);
    return NULL;
  }

  for (i = 0; i < n; i++) {
    hole = GEOSGetInteriorRingN_r(ctx, geom, i);
    if (hole == NULL) {
      GEOSGeom_destroy_r(ctx, new_shell);
      destroy_geom_arr(ctx, new_holes, i - 1);
      goto finish;
    }
    new_hole = force_dims_simple(ctx, (GEOSGeometry*)hole, 2, dims, z);
    if (hole == NULL) {
      GEOSGeom_destroy_r(ctx, new_shell);
      destroy_geom_arr(ctx, new_holes, i - 1);
      goto finish;
    }
    new_holes[i] = new_hole;
  }

  result = GEOSGeom_createPolygon_r(ctx, new_shell, new_holes, n);

finish:
  if (new_holes != NULL) {
    free(new_holes);
  }
  return result;
}

GEOSGeometry* force_dims_collection(GEOSContextHandle_t ctx, GEOSGeometry* geom, int type,
                                    unsigned int dims, double z) {
  int i, n;
  const GEOSGeometry* sub_geom;
  GEOSGeometry *new_sub_geom, *result = NULL;
  GEOSGeometry** geoms;

  n = GEOSGetNumGeometries_r(ctx, geom);
  if (n == -1) {
    return NULL;
  }

  geoms = malloc(sizeof(void*) * n);
  if (geoms == NULL) {
    return NULL;
  }

  for (i = 0; i < n; i++) {
    sub_geom = GEOSGetGeometryN_r(ctx, geom, i);
    if (sub_geom == NULL) {
      destroy_geom_arr(ctx, geoms, i - i);
      goto finish;
    }
    new_sub_geom = force_dims(ctx, (GEOSGeometry*)sub_geom, dims, z);
    if (new_sub_geom == NULL) {
      destroy_geom_arr(ctx, geoms, i - i);
      goto finish;
    }
    geoms[i] = new_sub_geom;
  }

  result = GEOSGeom_createCollection_r(ctx, type, geoms, n);
finish:
  if (geoms != NULL) {
    free(geoms);
  }
  return result;
}

GEOSGeometry* force_dims(GEOSContextHandle_t ctx, GEOSGeometry* geom, unsigned int dims,
                         double z) {
  int type = GEOSGeomTypeId_r(ctx, geom);
  if ((type == 0) || (type == 1) || (type == 2)) {
    return force_dims_simple(ctx, geom, type, dims, z);
  } else if (type == 3) {
    return force_dims_polygon(ctx, geom, dims, z);
  } else if ((type >= 4) && (type <= 7)) {
    return force_dims_collection(ctx, geom, type, dims, z);
  } else {
    return NULL;
  }
}

GEOSGeometry* PyGEOSForce2D(GEOSContextHandle_t ctx, GEOSGeometry* geom) {
  return force_dims(ctx, geom, 2, 0.0);
}

GEOSGeometry* PyGEOSForce3D(GEOSContextHandle_t ctx, GEOSGeometry* geom, double z) {
  return force_dims(ctx, geom, 3, z);
}


/* Count the number of finite coordinates in a buffer
 *
 * A coordinate is finite if x, y and optionally z are all not NaN or Inf.
 */
unsigned int count_finite(const double* buf, unsigned int size, unsigned int dims,
                          npy_intp cs1, npy_intp cs2) {
  char *cp1, *cp2;
  unsigned int result = 0;
  char has_non_finite = 0;
  unsigned int i, j;

  cp1 = (char*)buf;
  for (i = 0; i < size; i++, cp1 += cs1) {
    cp2 = cp1;
    has_non_finite = 0;
    for (j = 0; j < dims; j++, cp2 += cs2) {
      if (!(npy_isfinite(*(double*)cp2))) {
        has_non_finite = 1;
        break;
      }
    }
    if (!has_non_finite) {
      result++;
    }
  }
  return result;
}

/* Create a GEOSCoordSequence from an array
 *
 * Note: this function assumes that the dimension of the buffer is already
 * checked before calling this function, so the buffer and the dims argument
 * is only 2D or 3D.
 *
 * handle_nans: 0 means 'raise', 1 means 'allow', 2 means 'ignore'
 */
GEOSCoordSequence* coordseq_from_buffer(GEOSContextHandle_t ctx, const double* buf,
                                        unsigned int size, unsigned int dims,
                                        char ring_closure, int handle_nans, npy_intp cs1,
                                        npy_intp cs2) {
  GEOSCoordSequence* coord_seq;
  char *cp1, *cp2;
  unsigned int i, j, current, first, actual_size;
  double coord;
  char all_finite;

  switch (handle_nans)
  {
      case PYGEOS_HANDLE_NANS_ALLOW:
        actual_size = size;
        break;
      case PYGEOS_HANDLE_NANS_IGNORE:
        actual_size = count_finite(buf, size, dims, cs1, cs2);
        break;
      case PYGEOS_HANDLE_NANS_RAISE:
        actual_size = count_finite(buf, size, dims, cs1, cs2);
        if (actual_size != size) {
          return NULL;  // TODO better error msg
        }
        break;
      default:
        return NULL;
  }

#if GEOS_SINCE_3_10_0

  if ((!ring_closure) && (actual_size == size)) {
    if ((cs1 == dims * 8) && (cs2 == 8)) {
      /* C-contiguous memory */
      int hasZ = dims == 3;
      coord_seq = GEOSCoordSeq_copyFromBuffer_r(ctx, buf, size, hasZ, 0);
      return coord_seq;
    } else if ((cs1 == 8) && (cs2 == size * 8)) {
      /* F-contiguous memory (note: this for the subset, so we don't necessarily
      end up here if the full array is F-contiguous) */
      const double* x = buf;
      const double* y = (double*)((char*)buf + cs2);
      const double* z = (dims == 3) ? (double*)((char*)buf + 2 * cs2) : NULL;
      coord_seq = GEOSCoordSeq_copyFromArrays_r(ctx, x, y, z, NULL, size);
      return coord_seq;
    }
  }

#endif

  coord_seq = GEOSCoordSeq_create_r(ctx, actual_size + ring_closure, dims);
  if (coord_seq == NULL) {
    return NULL;
  }
  current = 0;
  first = size + 1;
  cp1 = (char*)buf;
  for (i = 0; i < size; i++, cp1 += cs1) {
    cp2 = cp1;
    all_finite = 1;
    for (j = 0; j < dims; j++, cp2 += cs2) {
      coord = *(double*)cp2;
      if ((size != actual_size) && !npy_isfinite(coord)) {
        all_finite = 0;
        break;
      }
      if (!GEOSCoordSeq_setOrdinate_r(ctx, coord_seq, current, j, coord)) {
        GEOSCoordSeq_destroy_r(ctx, coord_seq);
        return NULL;
      }
    }
    if (all_finite) {
      current++;
      if (first == size + 1) {
        first = i;
      }
    }
  }
  /* add the closing coordinate if necessary */
  if (ring_closure) {
    for (j = 0; j < dims; j++) {
      coord = *(double*)((char*)buf + first * cs1 + j * cs2);
      if (!GEOSCoordSeq_setOrdinate_r(ctx, coord_seq, actual_size, j, coord)) {
        GEOSCoordSeq_destroy_r(ctx, coord_seq);
        return NULL;
      }
    }
  }
  return coord_seq;
}

/* Copy coordinates of a GEOSCoordSequence to an array
 *
 * Note: this function assumes that the buffer is from a C-contiguous array,
 * and that the dimension of the buffer is only 2D or 3D.
 *
 * Returns 0 on error, 1 on success.
 */
int coordseq_to_buffer(GEOSContextHandle_t ctx, const GEOSCoordSequence* coord_seq,
                       double* buf, unsigned int size, unsigned int dims) {
#if GEOS_SINCE_3_10_0

  int hasZ = dims == 3;
  return GEOSCoordSeq_copyToBuffer_r(ctx, coord_seq, buf, hasZ, 0);

#else

  char *cp1, *cp2;
  unsigned int i, j;

  cp1 = (char*)buf;
  for (i = 0; i < size; i++, cp1 += 8 * dims) {
    cp2 = cp1;
    for (j = 0; j < dims; j++, cp2 += 8) {
      if (!GEOSCoordSeq_getOrdinate_r(ctx, coord_seq, i, j, (double*)cp2)) {
        return 0;
      }
    }
  }
  return 1;

#endif
}<|MERGE_RESOLUTION|>--- conflicted
+++ resolved
@@ -27,11 +27,8 @@
   // only used where error handling is not used)
   // GEOSContext_setErrorMessageHandler_r(context_handle, geos_error_handler, last_error);
   geos_context[0] = context_handle;
-<<<<<<< HEAD
-=======
 
   return 0;
->>>>>>> bc62f989
 }
 
 void destroy_geom_arr(void* context, GEOSGeometry** array, int length) {
@@ -932,7 +929,7 @@
  * checked before calling this function, so the buffer and the dims argument
  * is only 2D or 3D.
  *
- * handle_nans: 0 means 'raise', 1 means 'allow', 2 means 'ignore'
+ * handle_nans: 0 means 'allow', 1 means 'ignore', 2 means 'raise'
  */
 GEOSCoordSequence* coordseq_from_buffer(GEOSContextHandle_t ctx, const double* buf,
                                         unsigned int size, unsigned int dims,
