--- conflicted
+++ resolved
@@ -1093,12 +1093,8 @@
  * Returns 0 on error, 1 on success.
  */
 int coordseq_to_buffer(GEOSContextHandle_t ctx, const GEOSCoordSequence* coord_seq,
-<<<<<<< HEAD
                        double* buf, unsigned int size, int hasZ, int hasM) {
 
-=======
-                       double* buf, unsigned int size, unsigned int dims) {
->>>>>>> 42392bb5
 #if GEOS_SINCE_3_10_0
 
   return GEOSCoordSeq_copyToBuffer_r(ctx, coord_seq, buf, hasZ, hasM);
