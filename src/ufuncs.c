--- conflicted
+++ resolved
@@ -697,7 +697,7 @@
 static void* force_3d_data[1] = {PyGEOSForce3D};
 
 static void* unary_union_prec_data[1] = {GEOSUnaryUnionPrec_r};
-<<<<<<< HEAD
+
 static void* GEOSMaximumInscribedCircleWithDefaultTolerance(void* context, void* a, double b) {
   double tolerance;
   if (b == 0.0 && !GEOSisEmpty_r(context, a)) {
@@ -732,9 +732,6 @@
   return GEOSMaximumInscribedCircle_r(context, a, tolerance);
 }
 static void* maximum_inscribed_circle_data[1] = {GEOSMaximumInscribedCircleWithDefaultTolerance};
-#endif
-=======
->>>>>>> a90b9e4c
 
 #if GEOS_SINCE_3_10_0
 static void* segmentize_data[1] = {GEOSDensify_r};
@@ -3762,6 +3759,7 @@
   DEFINE_Yd_Y(simplify_preserve_topology);
   DEFINE_Yd_Y(force_3d);
   DEFINE_Yd_Y(unary_union_prec);
+  DEFINE_Yd_Y(maximum_inscribed_circle);
 
   DEFINE_YY_Y(intersection);
   DEFINE_YY_Y(difference);
@@ -3832,12 +3830,6 @@
   DEFINE_YYd_Y(intersection_prec);
   DEFINE_YYd_Y(symmetric_difference_prec);
   DEFINE_YYd_Y(union_prec);
-<<<<<<< HEAD
-  DEFINE_Yd_Y(unary_union_prec);
-  DEFINE_Yd_Y(maximum_inscribed_circle);
-#endif
-=======
->>>>>>> a90b9e4c
 
 #if GEOS_SINCE_3_10_0
   DEFINE_CUSTOM(make_valid_with_params, 3);
