--- conflicted
+++ resolved
@@ -3949,11 +3949,8 @@
   DEFINE_Y_Y(disjoint_subset_union);
   DEFINE_Y_b(has_m);
   DEFINE_Y_d(get_m);
-<<<<<<< HEAD
   DEFINE_GENERALIZED(is_valid_coverage, 1, "(d)->()");
-=======
   DEFINE_Yi_Y(orient_polygons);
->>>>>>> 6fc6f1ea
 #endif
 
   Py_DECREF(ufunc);
