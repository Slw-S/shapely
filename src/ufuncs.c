#define PY_SSIZE_T_CLEAN
#define NPY_NO_DEPRECATED_API NPY_1_7_API_VERSION

#include <Python.h>
#include <math.h>

#define NO_IMPORT_ARRAY
#define NO_IMPORT_UFUNC
#define PY_ARRAY_UNIQUE_SYMBOL shapely_ARRAY_API
#define PY_UFUNC_UNIQUE_SYMBOL shapely_UFUNC_API
#include <numpy/ndarraytypes.h>
#include <numpy/npy_3kcompat.h>
#include <numpy/ufuncobject.h>

#include "fast_loop_macros.h"
#include "geos.h"
#include "pygeom.h"

/* This initializes a global value for interrupt checking */
int check_signals_interval[1] = {10000};
unsigned long main_thread_id[1] = {0};

PyObject* PySetupSignalChecks(PyObject* self, PyObject* args) {

  if (!PyArg_ParseTuple(args, "ik", check_signals_interval, main_thread_id)) {
    return NULL;
  }

  Py_INCREF(Py_None);
  return Py_None;
}

#define OUTPUT_Y                                         \
  PyObject* ret = GeometryObject_FromGEOS(ret_ptr, ctx); \
  PyObject** out = (PyObject**)op1;                      \
  Py_XDECREF(*out);                                      \
  *out = ret

#define OUTPUT_Y_I(I, RET_PTR)                              \
  PyObject* ret##I = GeometryObject_FromGEOS(RET_PTR, ctx); \
  PyObject** out##I = (PyObject**)op##I;                    \
  Py_XDECREF(*out##I);                                      \
  *out##I = ret##I

// Fail if inputs output multiple times on the same place in memory. That would
// lead to segfaults as the same GEOSGeometry would be 'owned' by multiple PyObjects.
#define CHECK_NO_INPLACE_OUTPUT(N)                                             \
  if ((steps[N] == 0) && (dimensions[0] > 1)) {                                \
    PyErr_Format(PyExc_NotImplementedError,                                    \
                 "Zero-strided output detected. Ufunc mode with args[0]=%p, "  \
                 "args[N]=%p, steps[0]=%ld, steps[N]=%ld, dimensions[0]=%ld.", \
                 args[0], args[N], steps[0], steps[N], dimensions[0]);         \
    return;                                                                    \
  }

#define CHECK_ALLOC(ARR)                                             \
  if (ARR == NULL) {                                                 \
    PyErr_SetString(PyExc_MemoryError, "Could not allocate memory"); \
    return;                                                          \
  }

/* PyErr_CheckSignals calls python signal handler at iteration 10000, 20000, and
 * so forth. If a signal handler raises an exception (by default, SIGINT raises
 * a KeyboardIterrupt), it returns -1.
 * The caller needs to check 'errstate' and cleanup & exit if it equals PGERR_PYSIGNAL.
 */
#define CHECK_SIGNALS(I)                            \
  if (((I + 1) % check_signals_interval[0]) == 0) { \
    if (PyErr_CheckSignals() == -1) {               \
      errstate = PGERR_PYSIGNAL;                    \
    };                                              \
  }

/* This version of CHECK_SIGNALS is to be used in a context without GIL
 * the GIL is only acquired if the current thread is the main thread (else,
 * signals won't be set anyway)
 */

#define CHECK_SIGNALS_THREADS(I)                            \
  if (((I + 1) % check_signals_interval[0]) == 0) {         \
    if (PyThread_get_thread_ident() == main_thread_id[0]) { \
      Py_BLOCK_THREADS;                                     \
      if (PyErr_CheckSignals() == -1) {                     \
        errstate = PGERR_PYSIGNAL;                          \
      }                                                     \
      Py_UNBLOCK_THREADS;                                   \
    }                                                       \
  }

static void geom_arr_to_npy(GEOSGeometry** array, char* ptr, npy_intp stride,
                            npy_intp count) {
  npy_intp i;
  PyObject* ret;
  PyObject** out;

  GEOS_INIT;

  for (i = 0; i < count; i++, ptr += stride) {
    ret = GeometryObject_FromGEOS(array[i], ctx);
    out = (PyObject**)ptr;
    Py_XDECREF(*out);
    *out = ret;
  }

  GEOS_FINISH;
}

/* Define the geom -> bool functions (Y_b) */
static void* is_empty_data[1] = {GEOSisEmpty_r};
/* the GEOSisSimple_r function fails on geometrycollections */
static char GEOSisSimpleAllTypes_r(void* context, void* geom) {
  int type = GEOSGeomTypeId_r(context, geom);
  if (type == -1) {
    return 2;  // Predicates use a return value of 2 for errors
  } else if (type == 7) {
    return 0;
  } else {
    return GEOSisSimple_r(context, geom);
  }
}
static void* is_simple_data[1] = {GEOSisSimpleAllTypes_r};
static void* is_ring_data[1] = {GEOSisRing_r};
static void* has_z_data[1] = {GEOSHasZ_r};
#if GEOS_SINCE_3_12_0
static void* has_m_data[1] = {GEOSHasM_r};
#endif
/* the GEOSisClosed_r function fails on non-linestrings */
static char GEOSisClosedAllTypes_r(void* context, void* geom) {
  int type = GEOSGeomTypeId_r(context, geom);
  if (type == -1) {
    return 2;  // Predicates use a return value of 2 for errors
  } else if ((type == 1) || (type == 2) || (type == 5)) {
    return GEOSisClosed_r(context, geom);
  } else {
    return 0;
  }
}
static void* is_closed_data[1] = {GEOSisClosedAllTypes_r};
static void* is_valid_data[1] = {GEOSisValid_r};

static char GEOSGeom_isCCW_r(void* context, void* geom) {
  const GEOSCoordSequence* coord_seq;
  char is_ccw = 2;  // return value of 2 means GEOSException
  int i;

  // Return False for non-linear geometries
  i = GEOSGeomTypeId_r(context, geom);
  if (i == -1) {
    return 2;
  }
  if ((i != GEOS_LINEARRING) && (i != GEOS_LINESTRING)) {
    return 0;
  }

  // Return False for lines with fewer than 4 points
  i = GEOSGeomGetNumPoints_r(context, geom);
  if (i == -1) {
    return 2;
  }
  if (i < 4) {
    return 0;
  }

  // Get the coordinatesequence and call isCCW()
  coord_seq = GEOSGeom_getCoordSeq_r(context, geom);
  if (coord_seq == NULL) {
    return 2;
  }
  if (!GEOSCoordSeq_isCCW_r(context, coord_seq, &is_ccw)) {
    return 2;
  }
  return is_ccw;
}
static void* is_ccw_data[1] = {GEOSGeom_isCCW_r};

typedef char FuncGEOS_Y_b(void* context, void* a);
static char Y_b_dtypes[2] = {NPY_OBJECT, NPY_BOOL};
static void Y_b_func(char** args, const npy_intp* dimensions, const npy_intp* steps, void* data) {
  FuncGEOS_Y_b* func = (FuncGEOS_Y_b*)data;
  GEOSGeometry* in1 = NULL;
  char ret;

  GEOS_INIT_THREADS;

  UNARY_LOOP {
    CHECK_SIGNALS_THREADS(i);
    if (errstate == PGERR_PYSIGNAL) {
      goto finish;
    }
    /* get the geometry; return on error */
    if (!get_geom(*(GeometryObject**)ip1, &in1)) {
      errstate = PGERR_NOT_A_GEOMETRY;
      goto finish;
    }
    if (in1 == NULL) {
      /* in case of a missing value: return 0 (False) */
      ret = 0;
    } else {
      /* call the GEOS function */
      ret = func(ctx, in1);
      /* finish for illegal values */
      if (ret == 2) {
        errstate = PGERR_GEOS_EXCEPTION;
        goto finish;
      }
    }
    *(npy_bool*)op1 = ret;
  }

finish:
  GEOS_FINISH_THREADS;
}
static PyUFuncGenericFunction Y_b_funcs[1] = {&Y_b_func};

/* Define the object -> bool functions (O_b) which do not raise on non-geom objects*/
static char IsMissing(void* context, PyObject* obj) {
  GEOSGeometry* g = NULL;
  if (!get_geom((GeometryObject*)obj, &g)) {
    return 0;
  };
  return g == NULL;  // get_geom sets g to NULL for None input
}
static void* is_missing_data[1] = {IsMissing};
static char IsGeometry(void* context, PyObject* obj) {
  GEOSGeometry* g = NULL;
  if (!get_geom((GeometryObject*)obj, &g)) {
    return 0;
  }
  return g != NULL;
}
static void* is_geometry_data[1] = {IsGeometry};
static char IsValidInput(void* context, PyObject* obj) {
  GEOSGeometry* g = NULL;
  return get_geom((GeometryObject*)obj, &g);
}
static void* is_valid_input_data[1] = {IsValidInput};
typedef char FuncGEOS_O_b(void* context, PyObject* obj);
static char O_b_dtypes[2] = {NPY_OBJECT, NPY_BOOL};
static void O_b_func(char** args, const npy_intp* dimensions, const npy_intp* steps, void* data) {
  FuncGEOS_O_b* func = (FuncGEOS_O_b*)data;
  GEOS_INIT_THREADS;
  UNARY_LOOP {
    CHECK_SIGNALS_THREADS(i);
    if (errstate == PGERR_PYSIGNAL) {
      break;
    }
    *(npy_bool*)op1 = func(ctx, *(PyObject**)ip1);
  }
  GEOS_FINISH_THREADS;
}
static PyUFuncGenericFunction O_b_funcs[1] = {&O_b_func};

/* Define the geom, geom -> bool functions (YY_b) */
static void* equals_data[1] = {GEOSEquals_r};
typedef char FuncGEOS_YY_b(void* context, void* a, void* b);
static char YY_b_dtypes[3] = {NPY_OBJECT, NPY_OBJECT, NPY_BOOL};
static void YY_b_func(char** args, const npy_intp* dimensions, const npy_intp* steps, void* data) {
  FuncGEOS_YY_b* func = (FuncGEOS_YY_b*)data;
  GEOSGeometry *in1 = NULL, *in2 = NULL;
  char ret;

  GEOS_INIT_THREADS;

  BINARY_LOOP {
    CHECK_SIGNALS_THREADS(i);
    if (errstate == PGERR_PYSIGNAL) {
      goto finish;
    }
    /* get the geometries: return on error */
    if (!get_geom(*(GeometryObject**)ip1, &in1)) {
      errstate = PGERR_NOT_A_GEOMETRY;
      goto finish;
    }
    if (!get_geom(*(GeometryObject**)ip2, &in2)) {
      errstate = PGERR_NOT_A_GEOMETRY;
      goto finish;
    }
    if ((in1 == NULL) || (in2 == NULL)) {
      /* in case of a missing value: return 0 (False) */
      ret = 0;
    } else {
      /* call the GEOS function */
      ret = func(ctx, in1, in2);
      /* return for illegal values */
      if (ret == 2) {
        errstate = PGERR_GEOS_EXCEPTION;
        goto finish;
      }
    }
    *(npy_bool*)op1 = ret;
  }

finish:
  GEOS_FINISH_THREADS;
}
static PyUFuncGenericFunction YY_b_funcs[1] = {&YY_b_func};

/* Define the geom, geom -> bool functions (YY_b) prepared */
static void* contains_func_tuple[2] = {GEOSContains_r, GEOSPreparedContains_r};
static void* contains_data[1] = {contains_func_tuple};
static char GEOSContainsProperly(void* context, void* g1, void* g2) {
  const GEOSPreparedGeometry* prepared_geom_tmp = NULL;
  char ret;

  prepared_geom_tmp = GEOSPrepare_r(context, g1);
  if (prepared_geom_tmp == NULL) {
    return 2;
  }
  ret = GEOSPreparedContainsProperly_r(context, prepared_geom_tmp, g2);
  GEOSPreparedGeom_destroy_r(context, prepared_geom_tmp);
  return ret;
}
static void* contains_properly_func_tuple[2] = {GEOSContainsProperly,
                                                GEOSPreparedContainsProperly_r};
static void* contains_properly_data[1] = {contains_properly_func_tuple};
static void* covered_by_func_tuple[2] = {GEOSCoveredBy_r, GEOSPreparedCoveredBy_r};
static void* covered_by_data[1] = {covered_by_func_tuple};
static void* covers_func_tuple[2] = {GEOSCovers_r, GEOSPreparedCovers_r};
static void* covers_data[1] = {covers_func_tuple};
static void* crosses_func_tuple[2] = {GEOSCrosses_r, GEOSPreparedCrosses_r};
static void* crosses_data[1] = {crosses_func_tuple};
static void* disjoint_func_tuple[2] = {GEOSDisjoint_r, GEOSPreparedDisjoint_r};
static void* disjoint_data[1] = {disjoint_func_tuple};
static void* intersects_func_tuple[2] = {GEOSIntersects_r, GEOSPreparedIntersects_r};
static void* intersects_data[1] = {intersects_func_tuple};
static void* overlaps_func_tuple[2] = {GEOSOverlaps_r, GEOSPreparedOverlaps_r};
static void* overlaps_data[1] = {overlaps_func_tuple};
static void* touches_func_tuple[2] = {GEOSTouches_r, GEOSPreparedTouches_r};
static void* touches_data[1] = {touches_func_tuple};
static void* within_func_tuple[2] = {GEOSWithin_r, GEOSPreparedWithin_r};
static void* within_data[1] = {within_func_tuple};
static char YY_b_p_dtypes[3] = {NPY_OBJECT, NPY_OBJECT, NPY_BOOL};
static void YY_b_p_func(char** args, const npy_intp* dimensions, const npy_intp* steps, void* data) {
  FuncGEOS_YY_b* func = ((FuncGEOS_YY_b**)data)[0];
  FuncGEOS_YY_b* func_prepared = ((FuncGEOS_YY_b**)data)[1];

  GEOSGeometry *in1 = NULL, *in2 = NULL;
  GEOSPreparedGeometry* in1_prepared = NULL;
  char ret;

  GEOS_INIT_THREADS;

  BINARY_LOOP {
    CHECK_SIGNALS_THREADS(i);
    if (errstate == PGERR_PYSIGNAL) {
      goto finish;
    }
    /* get the geometries: return on error */
    if (!get_geom_with_prepared(*(GeometryObject**)ip1, &in1, &in1_prepared)) {
      errstate = PGERR_NOT_A_GEOMETRY;
      goto finish;
    }
    if (!get_geom(*(GeometryObject**)ip2, &in2)) {
      errstate = PGERR_NOT_A_GEOMETRY;
      goto finish;
    }
    if ((in1 == NULL) || (in2 == NULL)) {
      /* in case of a missing value: return 0 (False) */
      ret = 0;
    } else {
      if (in1_prepared == NULL) {
        /* call the GEOS function */
        ret = func(ctx, in1, in2);
      } else {
        /* call the prepared GEOS function */
        ret = func_prepared(ctx, in1_prepared, in2);
      }
      /* return for illegal values */
      if (ret == 2) {
        errstate = PGERR_GEOS_EXCEPTION;
        goto finish;
      }
    }
    *(npy_bool*)op1 = ret;
  }

finish:

  GEOS_FINISH_THREADS;
}
static PyUFuncGenericFunction YY_b_p_funcs[1] = {&YY_b_p_func};

/* Define the geom, X, Y -> bool functions (Ydd_b) prepared */
#if GEOS_SINCE_3_12_0
static void* contains_xy_data[1] = {GEOSPreparedContainsXY_r};
static void* intersects_xy_data[1] = {GEOSPreparedIntersectsXY_r};
#else
static void* contains_xy_data[1] = {GEOSPreparedContains_r};
static void* intersects_xy_data[1] = {GEOSPreparedIntersects_r};
#endif
typedef char FuncGEOS_Ydd_b(void* context, void* pg, double x, double y);
static char Ydd_b_p_dtypes[4] = {NPY_OBJECT, NPY_DOUBLE, NPY_DOUBLE, NPY_BOOL};
static void Ydd_b_p_func(char** args, const npy_intp* dimensions, const npy_intp* steps, void* data) {
#if GEOS_SINCE_3_12_0
  FuncGEOS_Ydd_b* func = (FuncGEOS_Ydd_b*)data;
#else
  FuncGEOS_YY_b* func = (FuncGEOS_YY_b*)data;
#endif
  GEOSGeometry* in1 = NULL;
  GEOSPreparedGeometry* in1_prepared = NULL;
  GEOSGeometry *geom = NULL;
  const GEOSPreparedGeometry* prepared_geom_tmp = NULL;
  char ret;

  GEOS_INIT_THREADS;

  TERNARY_LOOP {
    CHECK_SIGNALS_THREADS(i);
    if (errstate == PGERR_PYSIGNAL) {
      goto finish;
    }
    /* get the geometries: return on error */
    if (!get_geom_with_prepared(*(GeometryObject**)ip1, &in1, &in1_prepared)) {
      errstate = PGERR_NOT_A_GEOMETRY;
      goto finish;
    }
    double in2 = *(double*)ip2;
    double in3 = *(double*)ip3;
    if ((in1 == NULL) || npy_isnan(in2) || npy_isnan(in3)) {
      /* in case of a missing value: return 0 (False) */
      ret = 0;
    } else {
      /* if input geometry is not yet prepared, prepare (and destroy) on the fly*/
      char destroy_prepared = 0;
      if (in1_prepared == NULL) {
        prepared_geom_tmp = GEOSPrepare_r(ctx, in1);
        if (prepared_geom_tmp == NULL) {
          errstate = PGERR_GEOS_EXCEPTION;
          goto finish;
        }
        destroy_prepared = 1;
      } else {
        prepared_geom_tmp = in1_prepared;
      }

#if GEOS_SINCE_3_12_0
      ret = func(ctx, prepared_geom_tmp, in2, in3);
#else
      errstate = create_point(ctx, in2, in3, NULL, SHAPELY_HANDLE_NAN_ALLOW, &geom);
      if (errstate != PGERR_SUCCESS) {
        if (destroy_prepared) {
          GEOSPreparedGeom_destroy_r(ctx, prepared_geom_tmp);
        }
        goto finish;
      }
      ret = func(ctx, prepared_geom_tmp, geom);
      GEOSGeom_destroy_r(ctx, geom);
#endif

      if (destroy_prepared) {
        GEOSPreparedGeom_destroy_r(ctx, prepared_geom_tmp);
      }
      /* return for illegal values */
      if (ret == 2) {
        errstate = PGERR_GEOS_EXCEPTION;
        goto finish;
      }
    }
    *(npy_bool*)op1 = ret;
  }

finish:

  GEOS_FINISH_THREADS;
}
static PyUFuncGenericFunction Ydd_b_p_funcs[1] = {&Ydd_b_p_func};

static char is_prepared_dtypes[2] = {NPY_OBJECT, NPY_BOOL};
static void is_prepared_func(char** args, const npy_intp* dimensions, const npy_intp* steps,
                             void* data) {
  GEOSGeometry* in1 = NULL;
  GEOSPreparedGeometry* in1_prepared = NULL;

  GEOS_INIT_THREADS;

  UNARY_LOOP {
    CHECK_SIGNALS_THREADS(i);
    if (errstate == PGERR_PYSIGNAL) {
      break;
    }
    /* get the geometry: return on error */
    if (!get_geom_with_prepared(*(GeometryObject**)ip1, &in1, &in1_prepared)) {
      errstate = PGERR_NOT_A_GEOMETRY;
      break;
    }
    *(npy_bool*)op1 = (in1_prepared != NULL);
  }

  GEOS_FINISH_THREADS;
}
static PyUFuncGenericFunction is_prepared_funcs[1] = {&is_prepared_func};

/* Define the geom -> geom functions (Y_Y) */
static void* envelope_data[1] = {GEOSEnvelope_r};
static void* convex_hull_data[1] = {GEOSConvexHull_r};
static void* GEOSBoundaryAllTypes_r(void* context, void* geom) {
  char typ = GEOSGeomTypeId_r(context, geom);
  if (typ == 7) {
    /* return None for geometrycollections */
    return NULL;
  } else {
    return GEOSBoundary_r(context, geom);
  }
}
static void* boundary_data[1] = {GEOSBoundaryAllTypes_r};
static void* unary_union_data[1] = {GEOSUnaryUnion_r};
static void* point_on_surface_data[1] = {GEOSPointOnSurface_r};
static void* centroid_data[1] = {GEOSGetCentroid_r};
static void* line_merge_data[1] = {GEOSLineMerge_r};
static void* node_data[1] = {GEOSNode_r};
static void* extract_unique_points_data[1] = {GEOSGeom_extractUniquePoints_r};
static void* GetExteriorRing(void* context, void* geom) {
  char typ = GEOSGeomTypeId_r(context, geom);
  if (typ != 3) {
    return NULL;
  }
  void* ret = (void*)GEOSGetExteriorRing_r(context, geom);
  /* Create a copy of the obtained geometry */
  if (ret != NULL) {
    ret = GEOSGeom_clone_r(context, ret);
  }
  return ret;
}
static void* get_exterior_ring_data[1] = {GetExteriorRing};
/* the normalize function acts in-place */
static void* GEOSNormalize_r_with_clone(void* context, void* geom) {
  int ret;
  void* new_geom = GEOSGeom_clone_r(context, geom);
  if (new_geom == NULL) {
    return NULL;
  }
  ret = GEOSNormalize_r(context, new_geom);
  if (ret == -1) {
    GEOSGeom_destroy_r(context, new_geom);
    return NULL;
  }
  return new_geom;
}
static void* normalize_data[1] = {GEOSNormalize_r_with_clone};
static void* force_2d_data[1] = {PyGEOSForce2D};
static void* build_area_data[1] = {GEOSBuildArea_r};
static void* make_valid_data[1] = {GEOSMakeValid_r};
static void* coverage_union_data[1] = {GEOSCoverageUnion_r};
static void* GEOSMinimumBoundingCircleWithReturn(void* context, void* geom) {
  GEOSGeometry* center = NULL;
  double radius;
  GEOSGeometry* ret = GEOSMinimumBoundingCircle_r(context, geom, &radius, &center);
  if (ret == NULL) {
    return NULL;
  }
  GEOSGeom_destroy_r(context, center);
  return ret;
}
static void* minimum_bounding_circle_data[1] = {GEOSMinimumBoundingCircleWithReturn};
static void* reverse_data[1] = {GEOSReverse_r};
static void* oriented_envelope_data[1] = {GEOSMinimumRotatedRectangle_r};
#if GEOS_SINCE_3_11_0
static void* line_merge_directed_data[1] = {GEOSLineMergeDirected_r};
#endif
#if GEOS_SINCE_3_12_0
static void* disjoint_subset_union_data[1] = {GEOSDisjointSubsetUnion_r};
#endif  // GEOS_SINCE_3_12_0
typedef void* FuncGEOS_Y_Y(void* context, void* a);
static char Y_Y_dtypes[2] = {NPY_OBJECT, NPY_OBJECT};
static void Y_Y_func(char** args, const npy_intp* dimensions, const npy_intp* steps, void* data) {
  FuncGEOS_Y_Y* func = (FuncGEOS_Y_Y*)data;
  GEOSGeometry* in1 = NULL;
  GEOSGeometry** geom_arr;

  CHECK_NO_INPLACE_OUTPUT(1);

  // allocate a temporary array to store output GEOSGeometry objects
  geom_arr = malloc(sizeof(void*) * dimensions[0]);
  CHECK_ALLOC(geom_arr);

  GEOS_INIT_THREADS;

  UNARY_LOOP {
    CHECK_SIGNALS_THREADS(i);
    if (errstate == PGERR_PYSIGNAL) {
      destroy_geom_arr(ctx, geom_arr, i - 1);
      break;
    }
    // get the geometry: return on error
    if (!get_geom(*(GeometryObject**)ip1, &in1)) {
      errstate = PGERR_NOT_A_GEOMETRY;
      destroy_geom_arr(ctx, geom_arr, i - 1);
      break;
    }
    if (in1 == NULL) {
      // in case of a missing value: return NULL (None)
      geom_arr[i] = NULL;
    } else {
      geom_arr[i] = func(ctx, in1);
      // NULL means: exception, but for some functions it may also indicate a
      // "missing value" (None) (GetExteriorRing, GEOSBoundaryAllTypes_r)
      // So: check the last_error before setting error state
      if ((geom_arr[i] == NULL) && (last_error[0] != 0)) {
        errstate = PGERR_GEOS_EXCEPTION;
        destroy_geom_arr(ctx, geom_arr, i - 1);
        break;
      }
    }
  }

  GEOS_FINISH_THREADS;

  // fill the numpy array with PyObjects while holding the GIL
  if (errstate == PGERR_SUCCESS) {
    geom_arr_to_npy(geom_arr, args[1], steps[1], dimensions[0]);
  }
  free(geom_arr);
}
static PyUFuncGenericFunction Y_Y_funcs[1] = {&Y_Y_func};

/* Define the geom -> no return value functions (Y) */
static char PrepareGeometryObject(void* ctx, GeometryObject* geom) {
  if (geom->ptr_prepared == NULL) {
    geom->ptr_prepared = (GEOSPreparedGeometry*)GEOSPrepare_r(ctx, geom->ptr);
    if (geom->ptr_prepared == NULL) {
      return PGERR_GEOS_EXCEPTION;
    }
  }
  return PGERR_SUCCESS;
}
static char DestroyPreparedGeometryObject(void* ctx, GeometryObject* geom) {
  if (geom->ptr_prepared != NULL) {
    GEOSPreparedGeom_destroy_r(ctx, geom->ptr_prepared);
    geom->ptr_prepared = NULL;
  }
  return PGERR_SUCCESS;
}

static void* prepare_data[1] = {PrepareGeometryObject};
static void* destroy_prepared_data[1] = {DestroyPreparedGeometryObject};
typedef char FuncPyGEOS_Y(void* ctx, GeometryObject* geom);
static char Y_dtypes[1] = {NPY_OBJECT};
static void Y_func(char** args, const npy_intp* dimensions, const npy_intp* steps, void* data) {
  FuncPyGEOS_Y* func = (FuncPyGEOS_Y*)data;
  GEOSGeometry* in1 = NULL;
  GeometryObject* geom_obj = NULL;

  GEOS_INIT;

  NO_OUTPUT_LOOP {
    CHECK_SIGNALS(i);
    if (errstate == PGERR_PYSIGNAL) {
      goto finish;
    }
    geom_obj = *(GeometryObject**)ip1;
    if (!get_geom(geom_obj, &in1)) {
      errstate = PGERR_GEOS_EXCEPTION;
      goto finish;
    }
    if (in1 != NULL) {
      errstate = func(ctx, geom_obj);
      if (errstate != PGERR_SUCCESS) {
        goto finish;
      }
    }
  }

finish:

  GEOS_FINISH;
}
static PyUFuncGenericFunction Y_funcs[1] = {&Y_func};

/* Define the geom, double -> geom functions (Yd_Y) */
static void* GEOSInterpolateProtectEmpty_r(void* context, void* geom, double d) {
  char errstate = geos_interpolate_checker(context, geom);
  if (errstate == PGERR_SUCCESS) {
    return GEOSInterpolate_r(context, geom, d);
  } else if (errstate == PGERR_EMPTY_GEOMETRY) {
    return GEOSGeom_createEmptyPoint_r(context);
  } else {
    return NULL;
  }
}
static void* line_interpolate_point_data[1] = {GEOSInterpolateProtectEmpty_r};
static void* GEOSInterpolateNormalizedProtectEmpty_r(void* context, void* geom,
                                                     double d) {
  char errstate = geos_interpolate_checker(context, geom);
  if (errstate == PGERR_SUCCESS) {
    return GEOSInterpolateNormalized_r(context, geom, d);
  } else if (errstate == PGERR_EMPTY_GEOMETRY) {
    return GEOSGeom_createEmptyPoint_r(context);
  } else {
    return NULL;
  }
}
static void* line_interpolate_point_normalized_data[1] = {
    GEOSInterpolateNormalizedProtectEmpty_r};

static void* simplify_data[1] = {GEOSSimplify_r};
static void* simplify_preserve_topology_data[1] = {GEOSTopologyPreserveSimplify_r};
static void* force_3d_data[1] = {PyGEOSForce3D};

static void* unary_union_prec_data[1] = {GEOSUnaryUnionPrec_r};

#if GEOS_SINCE_3_10_0
static void* segmentize_data[1] = {GEOSDensify_r};
#endif

#if GEOS_SINCE_3_11_0
static void* remove_repeated_points_data[1] = {GEOSRemoveRepeatedPoints_r};
#endif

typedef void* FuncGEOS_Yd_Y(void* context, void* a, double b);
static char Yd_Y_dtypes[3] = {NPY_OBJECT, NPY_DOUBLE, NPY_OBJECT};
static void Yd_Y_func(char** args, const npy_intp* dimensions, const npy_intp* steps, void* data) {
  FuncGEOS_Yd_Y* func = (FuncGEOS_Yd_Y*)data;
  GEOSGeometry* in1 = NULL;
  GEOSGeometry** geom_arr;

  CHECK_NO_INPLACE_OUTPUT(2);

  // allocate a temporary array to store output GEOSGeometry objects
  geom_arr = malloc(sizeof(void*) * dimensions[0]);
  CHECK_ALLOC(geom_arr);

  GEOS_INIT_THREADS;

  BINARY_LOOP {
    CHECK_SIGNALS_THREADS(i);
    if (errstate == PGERR_PYSIGNAL) {
      destroy_geom_arr(ctx, geom_arr, i - 1);
      break;
    }
    // get the geometry: return on error
    if (!get_geom(*(GeometryObject**)ip1, &in1)) {
      errstate = PGERR_NOT_A_GEOMETRY;
      destroy_geom_arr(ctx, geom_arr, i - 1);
      break;
    }
    double in2 = *(double*)ip2;
    if ((in1 == NULL) || (npy_isnan(in2))) {
      // in case of a missing value: return NULL (None)
      geom_arr[i] = NULL;
    } else {
      geom_arr[i] = func(ctx, in1, in2);
      if (geom_arr[i] == NULL) {
        // Interpolate functions return NULL on PGERR_GEOMETRY_TYPE and on
        // PGERR_GEOS_EXCEPTION. Distinguish these by the state of last_error.
        errstate = last_error[0] == 0 ? PGERR_GEOMETRY_TYPE : PGERR_GEOS_EXCEPTION;
        destroy_geom_arr(ctx, geom_arr, i - 1);
        break;
      }
    }
  }

  GEOS_FINISH_THREADS;

  // fill the numpy array with PyObjects while holding the GIL
  if (errstate == PGERR_SUCCESS) {
    geom_arr_to_npy(geom_arr, args[2], steps[2], dimensions[0]);
  }
  free(geom_arr);
}
static PyUFuncGenericFunction Yd_Y_funcs[1] = {&Yd_Y_func};

/* Define the geom, int -> geom functions (Yi_Y) */
/* We add bound and type checking to the various indexing functions */
static void* GetPointN(void* context, void* geom, int n) {
  char typ = GEOSGeomTypeId_r(context, geom);
  int size, i;
  if ((typ != 1) && (typ != 2)) {
    return NULL;
  }
  size = GEOSGeomGetNumPoints_r(context, geom);
  if (size == -1) {
    return NULL;
  }
  if (n < 0) {
    /* Negative indexing: we get it for free */
    i = size + n;
  } else {
    i = n;
  }
  if ((i < 0) || (i >= size)) {
    /* Important, could give segfaults else */
    return NULL;
  }
  return GEOSGeomGetPointN_r(context, geom, i);
}
static void* get_point_data[1] = {GetPointN};
static void* GetInteriorRingN(void* context, void* geom, int n) {
  char typ = GEOSGeomTypeId_r(context, geom);
  int size, i;
  if (typ != 3) {
    return NULL;
  }
  size = GEOSGetNumInteriorRings_r(context, geom);
  if (size == -1) {
    return NULL;
  }
  if (n < 0) {
    /* Negative indexing: we get it for free */
    i = size + n;
  } else {
    i = n;
  }
  if ((i < 0) || (i >= size)) {
    /* Important, could give segfaults else */
    return NULL;
  }
  void* ret = (void*)GEOSGetInteriorRingN_r(context, geom, i);
  /* Create a copy of the obtained geometry */
  if (ret != NULL) {
    ret = GEOSGeom_clone_r(context, ret);
  }
  return ret;
}
static void* get_interior_ring_data[1] = {GetInteriorRingN};
static void* GetGeometryN(void* context, void* geom, int n) {
  int size, i;
  size = GEOSGetNumGeometries_r(context, geom);
  if (size == -1) {
    return NULL;
  }
  if (n < 0) {
    /* Negative indexing: we get it for free */
    i = size + n;
  } else {
    i = n;
  }
  if ((i < 0) || (i >= size)) {
    /* Important, could give segfaults else */
    return NULL;
  }
  void* ret = (void*)GEOSGetGeometryN_r(context, geom, i);
  /* Create a copy of the obtained geometry */
  if (ret != NULL) {
    ret = GEOSGeom_clone_r(context, ret);
  }
  return ret;
}
static void* get_geometry_data[1] = {GetGeometryN};
/* the set srid function acts in-place */
static void* GEOSSetSRID_r_with_clone(void* context, void* geom, int srid) {
  void* ret = GEOSGeom_clone_r(context, geom);
  if (ret == NULL) {
    return NULL;
  }
  GEOSSetSRID_r(context, ret, srid);
  return ret;
}
static void* set_srid_data[1] = {GEOSSetSRID_r_with_clone};
typedef void* FuncGEOS_Yi_Y(void* context, void* a, int b);
static char Yi_Y_dtypes[3] = {NPY_OBJECT, NPY_INT, NPY_OBJECT};
static void Yi_Y_func(char** args, const npy_intp* dimensions, const npy_intp* steps, void* data) {
  FuncGEOS_Yi_Y* func = (FuncGEOS_Yi_Y*)data;
  GEOSGeometry* in1 = NULL;
  GEOSGeometry** geom_arr;

  CHECK_NO_INPLACE_OUTPUT(2);

  // allocate a temporary array to store output GEOSGeometry objects
  geom_arr = malloc(sizeof(void*) * dimensions[0]);
  CHECK_ALLOC(geom_arr);

  GEOS_INIT_THREADS;

  BINARY_LOOP {
    CHECK_SIGNALS_THREADS(i);
    if (errstate == PGERR_PYSIGNAL) {
      destroy_geom_arr(ctx, geom_arr, i - 1);
      break;
    }
    // get the geometry: return on error
    if (!get_geom(*(GeometryObject**)ip1, &in1)) {
      errstate = PGERR_NOT_A_GEOMETRY;
      destroy_geom_arr(ctx, geom_arr, i - 1);
      break;
    }
    int in2 = *(int*)ip2;
    if (in1 == NULL) {
      // in case of a missing value: return NULL (None)
      geom_arr[i] = NULL;
    } else {
      geom_arr[i] = func(ctx, in1, in2);
      // NULL means: exception, but for some functions it may also indicate a
      // "missing value" (None) (GetPointN, GetInteriorRingN, GetGeometryN)
      // So: check the last_error before setting error state
      if ((geom_arr[i] == NULL) && (last_error[0] != 0)) {
        errstate = PGERR_GEOS_EXCEPTION;
        destroy_geom_arr(ctx, geom_arr, i - 1);
        break;
      }
    }
  }

  GEOS_FINISH_THREADS;

  // fill the numpy array with PyObjects while holding the GIL
  if (errstate == PGERR_SUCCESS) {
    geom_arr_to_npy(geom_arr, args[2], steps[2], dimensions[0]);
  }
  free(geom_arr);
}
static PyUFuncGenericFunction Yi_Y_funcs[1] = {&Yi_Y_func};

/* Define the geom, geom -> geom functions (YY_Y) */
static void* intersection_data[1] = {GEOSIntersection_r};
static void* difference_data[1] = {GEOSDifference_r};
static void* symmetric_difference_data[1] = {GEOSSymDifference_r};
static void* union_data[1] = {GEOSUnion_r};
static void* shared_paths_data[1] = {GEOSSharedPaths_r};
typedef void* FuncGEOS_YY_Y(void* context, void* a, void* b);
static char YY_Y_dtypes[3] = {NPY_OBJECT, NPY_OBJECT, NPY_OBJECT};
static void YY_Y_func(char** args, const npy_intp* dimensions, const npy_intp* steps, void* data) {
  FuncGEOS_YY_Y* func = (FuncGEOS_YY_Y*)data;
  GEOSGeometry *in1 = NULL, *in2 = NULL;
  GEOSGeometry** geom_arr;

  CHECK_NO_INPLACE_OUTPUT(2);

  // allocate a temporary array to store output GEOSGeometry objects
  geom_arr = malloc(sizeof(void*) * dimensions[0]);
  CHECK_ALLOC(geom_arr);

  GEOS_INIT_THREADS;

  BINARY_LOOP {
    CHECK_SIGNALS_THREADS(i);
    if (errstate == PGERR_PYSIGNAL) {
      destroy_geom_arr(ctx, geom_arr, i - 1);
      break;
    }
    // get the geometries: return on error
    if (!get_geom(*(GeometryObject**)ip1, &in1) ||
        !get_geom(*(GeometryObject**)ip2, &in2)) {
      errstate = PGERR_NOT_A_GEOMETRY;
      destroy_geom_arr(ctx, geom_arr, i - 1);
      break;
    }
    if ((in1 == NULL) || (in2 == NULL)) {
      // in case of a missing value: return NULL (None)
      geom_arr[i] = NULL;
    } else {
      geom_arr[i] = func(ctx, in1, in2);
      if (geom_arr[i] == NULL) {
        errstate = PGERR_GEOS_EXCEPTION;
        destroy_geom_arr(ctx, geom_arr, i - 1);
        break;
      }
    }
  }

  GEOS_FINISH_THREADS;

  // fill the numpy array with PyObjects while holding the GIL
  if (errstate == PGERR_SUCCESS) {
    geom_arr_to_npy(geom_arr, args[2], steps[2], dimensions[0]);
  }
  free(geom_arr);
}
static PyUFuncGenericFunction YY_Y_funcs[1] = {&YY_Y_func};

/* Define the reducing geoms -> geom functions (Y_Y_reduce) */
static void* intersection_all_data[1] = {GEOSIntersection_r};
static void* symmetric_difference_all_data[1] = {GEOSSymDifference_r};
static char Y_Y_reduce_dtypes[2] = {NPY_OBJECT, NPY_OBJECT};
static void Y_Y_reduce_func(char** args, const npy_intp* dimensions, const npy_intp* steps,
                                   void* data) {
  FuncGEOS_YY_Y* func = (FuncGEOS_YY_Y*)data;
  GEOSGeometry* geom = NULL;
  GEOSGeometry* temp = NULL;
  GEOSGeometry** geom_arr;

  CHECK_NO_INPLACE_OUTPUT(1);

  // allocate a temporary array to store output GEOSGeometry objects
  geom_arr = malloc(sizeof(void*) * dimensions[0]);
  CHECK_ALLOC(geom_arr);

  GEOS_INIT_THREADS;

  SINGLE_COREDIM_LOOP_OUTER {
    CHECK_SIGNALS(i);
    if (errstate == PGERR_PYSIGNAL) {
      destroy_geom_arr(ctx, geom_arr, i - 1);
      goto finish;
    }
    GEOSGeometry* ret_ptr = NULL;
    SINGLE_COREDIM_LOOP_INNER {
      if (!get_geom(*(GeometryObject**)cp1, &geom)) {
        errstate = PGERR_NOT_A_GEOMETRY;
        destroy_geom_arr(ctx, geom_arr, i - 1);
        goto finish;
      }
      if (geom == NULL) {
        continue;
      }
      if (ret_ptr == NULL) {
        // clone first geometry we encounter (in case this gets returned)
        ret_ptr = GEOSGeom_clone_r(ctx, geom);
      } else {
        // subsequenct geometries
        temp = func(ctx, ret_ptr, geom);
        GEOSGeom_destroy_r(ctx, ret_ptr);
        ret_ptr = temp;
        if (ret_ptr == NULL) {
          errstate = PGERR_GEOS_EXCEPTION;
          destroy_geom_arr(ctx, geom_arr, i - 1);
          goto finish;
        }
      }
    }
    if (ret_ptr == NULL) {
      // dimension didn't have geometries (empty or all-None)
      ret_ptr = GEOSGeom_createEmptyCollection_r(ctx, 7);
    }
    geom_arr[i] = ret_ptr;
  }

finish:
  GEOS_FINISH_THREADS;

  // fill the numpy array with PyObjects while holding the GIL
  if (errstate == PGERR_SUCCESS) {
    geom_arr_to_npy(geom_arr, args[1], steps[1], dimensions[0]);
  }
  free(geom_arr);
}
static PyUFuncGenericFunction Y_Y_reduce_funcs[1] = {&Y_Y_reduce_func};

/* Define the geom -> double functions (Y_d) */
static int GetX(void* context, void* a, double* b) {
  char typ = GEOSGeomTypeId_r(context, a);
  if (typ != 0) {
    *(double*)b = NPY_NAN;
    return 1;
  } else {
    return GEOSGeomGetX_r(context, a, b);
  }
}
static void* get_x_data[1] = {GetX};
static int GetY(void* context, void* a, double* b) {
  char typ = GEOSGeomTypeId_r(context, a);
  if (typ != 0) {
    *(double*)b = NPY_NAN;
    return 1;
  } else {
    return GEOSGeomGetY_r(context, a, b);
  }
}
static void* get_y_data[1] = {GetY};
static int GetZ(void* context, void* a, double* b) {
  char typ = GEOSGeomTypeId_r(context, a);
  if (typ != 0) {
    *(double*)b = NPY_NAN;
    return 1;
  } else {
    return GEOSGeomGetZ_r(context, a, b);
  }
}
static void* get_z_data[1] = {GetZ};
#if GEOS_SINCE_3_12_0
static int GetM(void* context, void* a, double* b) {
  char typ = GEOSGeomTypeId_r(context, a);
  if (typ != 0) {
    *(double*)b = NPY_NAN;
    return 1;
  } else {
    return GEOSGeomGetM_r(context, a, b);
  }
}
static void* get_m_data[1] = {GetM};
#endif
static void* area_data[1] = {GEOSArea_r};
static void* length_data[1] = {GEOSLength_r};

static int GetPrecision(void* context, void* a, double* b) {
  // GEOS returns -1 on error; 0 indicates double precision; > 0 indicates a precision
  // grid size was set for this geometry.
  double out = GEOSGeom_getPrecision_r(context, a);
  if (out == -1) {
    return 0;
  }
  *(double*)b = out;
  return 1;
}
static void* get_precision_data[1] = {GetPrecision};
static int MinimumClearance(void* context, void* a, double* b) {
  // GEOSMinimumClearance deviates from the pattern of returning 0 on exception and 1 on
  // success for functions that return an int (it follows pattern for boolean functions
  // returning char 0/1 and 2 on exception)
  int retcode = GEOSMinimumClearance_r(context, a, b);
  if (retcode == 2) {
    return 0;
  } else {
    return 1;
  }
}
static void* minimum_clearance_data[1] = {MinimumClearance};
static int GEOSMinimumBoundingRadius(void* context, GEOSGeometry* geom, double* radius) {
  GEOSGeometry* center = NULL;
  GEOSGeometry* ret = GEOSMinimumBoundingCircle_r(context, geom, radius, &center);
  if (ret == NULL) {
    return 0;  // exception code
  }
  GEOSGeom_destroy_r(context, center);
  GEOSGeom_destroy_r(context, ret);
  return 1;  // success code
}
static void* minimum_bounding_radius_data[1] = {GEOSMinimumBoundingRadius};
typedef int FuncGEOS_Y_d(void* context, void* a, double* b);
static char Y_d_dtypes[2] = {NPY_OBJECT, NPY_DOUBLE};
static void Y_d_func(char** args, const npy_intp* dimensions, const npy_intp* steps, void* data) {
  FuncGEOS_Y_d* func = (FuncGEOS_Y_d*)data;
  GEOSGeometry* in1 = NULL;

  GEOS_INIT_THREADS;

  UNARY_LOOP {
    CHECK_SIGNALS_THREADS(i);
    if (errstate == PGERR_PYSIGNAL) {
      goto finish;
    }
    /* get the geometry: return on error */
    if (!get_geom(*(GeometryObject**)ip1, &in1)) {
      errstate = PGERR_NOT_A_GEOMETRY;
      goto finish;
    }
    if (in1 == NULL) {
      *(double*)op1 = NPY_NAN;
    } else {
      /* let the GEOS function set op1; return on error */
      if (func(ctx, in1, (npy_double*)op1) == 0) {
        errstate = PGERR_GEOS_EXCEPTION;
        goto finish;
      }
    }
  }

finish:
  GEOS_FINISH_THREADS;
}
static PyUFuncGenericFunction Y_d_funcs[1] = {&Y_d_func};

/* Define the geom -> int functions (Y_i) */
/* data values are GEOS func, GEOS error code, return value when input is None */
static void* get_type_id_func_tuple[3] = {GEOSGeomTypeId_r, (void*)-1, (void*)-1};
static void* get_type_id_data[1] = {get_type_id_func_tuple};

static void* get_dimensions_func_tuple[3] = {GEOSGeom_getDimensions_r, (void*)0,
                                             (void*)-1};
static void* get_dimensions_data[1] = {get_dimensions_func_tuple};

static void* get_coordinate_dimension_func_tuple[3] = {GEOSGeom_getCoordinateDimension_r,
                                                       (void*)-1, (void*)-1};
static void* get_coordinate_dimension_data[1] = {get_coordinate_dimension_func_tuple};

static void* get_srid_func_tuple[3] = {GEOSGetSRID_r, (void*)0, (void*)-1};
static void* get_srid_data[1] = {get_srid_func_tuple};

static int GetNumPoints(void* context, void* geom, int n) {
  char typ = GEOSGeomTypeId_r(context, geom);
  if ((typ == 1) || (typ == 2)) { /* Linestring & Linearring */
    return GEOSGeomGetNumPoints_r(context, geom);
  } else {
    return 0;
  }
}
static void* get_num_points_func_tuple[3] = {GetNumPoints, (void*)-1, (void*)0};
static void* get_num_points_data[1] = {get_num_points_func_tuple};

static int GetNumInteriorRings(void* context, void* geom) {
  char typ = GEOSGeomTypeId_r(context, geom);
  if (typ == 3) { /* Polygon */
    return GEOSGetNumInteriorRings_r(context, geom);
  } else {
    return 0;
  }
}
static void* get_num_interior_rings_func_tuple[3] = {GetNumInteriorRings, (void*)-1,
                                                     (void*)0};
static void* get_num_interior_rings_data[1] = {get_num_interior_rings_func_tuple};

static void* get_num_geometries_func_tuple[3] = {GEOSGetNumGeometries_r, (void*)-1,
                                                 (void*)0};
static void* get_num_geometries_data[1] = {get_num_geometries_func_tuple};

static void* get_num_coordinates_func_tuple[3] = {GEOSGetNumCoordinates_r, (void*)-1,
                                                  (void*)0};
static void* get_num_coordinates_data[1] = {get_num_coordinates_func_tuple};

typedef int FuncGEOS_Y_i(void* context, void* a);
static char Y_i_dtypes[2] = {NPY_OBJECT, NPY_INT};
static void Y_i_func(char** args, const npy_intp* dimensions, const npy_intp* steps, void* data) {
  FuncGEOS_Y_i* func = ((FuncGEOS_Y_i**)data)[0];
  int errcode = (int)((int**)data)[1];
  int none_value = (int)((int**)data)[2];

  GEOSGeometry* in1 = NULL;
  int result;

  GEOS_INIT_THREADS;

  UNARY_LOOP {
    CHECK_SIGNALS_THREADS(i);
    if (errstate == PGERR_PYSIGNAL) {
      goto finish;
    }
    /* get the geometry: return on error */
    if (!get_geom(*(GeometryObject**)ip1, &in1)) {
      errstate = PGERR_NOT_A_GEOMETRY;
      goto finish;
    }
    if (in1 == NULL) {
      /* None results in 0 for counting functions, -1 otherwise */
      *(npy_int*)op1 = none_value;
    } else {
      result = func(ctx, in1);
      // Check last_error if the result equals errcode.
      // Otherwise we can't be sure if it is an exception
      if ((result == errcode) && (last_error[0] != 0)) {
        errstate = PGERR_GEOS_EXCEPTION;
        goto finish;
      }
      *(npy_int*)op1 = result;
    }
  }

finish:
  GEOS_FINISH_THREADS;
}
static PyUFuncGenericFunction Y_i_funcs[1] = {&Y_i_func};

/* Define the geom, geom -> double functions (YY_d) */
static void* distance_data[1] = {GEOSDistance_r};
static void* hausdorff_distance_data[1] = {GEOSHausdorffDistance_r};
static int GEOSFrechetDistanceWrapped_r(void* context, void* a, void* b, double* c) {
  /* Handle empty geometries (they give segfaults) */
  if (GEOSisEmpty_r(context, a) || GEOSisEmpty_r(context, b)) {
    *c = NPY_NAN;
    return 1;
  }
  return GEOSFrechetDistance_r(context, a, b, c);
}
static void* frechet_distance_data[1] = {GEOSFrechetDistanceWrapped_r};

/* Project and ProjectNormalize don't return error codes. wrap them. */
static int GEOSProjectWrapped_r(void* context, void* a, void* b, double* c) {
  /* Handle empty points (they give segfaults (for b) or give exception (for a)) */
  if (GEOSisEmpty_r(context, a) || GEOSisEmpty_r(context, b)) {
    *c = NPY_NAN;
  } else {
    *c = GEOSProject_r(context, a, b);
  }
  if (*c == -1.0) {
    return 0;
  } else {
    return 1;
  }
}
static void* line_locate_point_data[1] = {GEOSProjectWrapped_r};
static int GEOSProjectNormalizedWrapped_r(void* context, void* a, void* b, double* c) {
  double length;
  double distance;

  /* Handle empty points (they give segfaults (for b) or give exception (for a)) */
  if (GEOSisEmpty_r(context, a) || GEOSisEmpty_r(context, b)) {
    *c = NPY_NAN;
  } else {
    /* Use custom implementation of GEOSProjectNormalized to overcome bug in
    older GEOS versions (https://trac.osgeo.org/geos/ticket/1058) */
    if (GEOSLength_r(context, a, &length) != 1) {
      return 0;
    };
    distance = GEOSProject_r(context, a, b);
    if (distance == -1.0) {
      return 0;
    } else {
      *c = distance / length;
    }
  }
  return 1;
}
static void* line_locate_point_normalized_data[1] = {GEOSProjectNormalizedWrapped_r};
typedef int FuncGEOS_YY_d(void* context, void* a, void* b, double* c);
static char YY_d_dtypes[3] = {NPY_OBJECT, NPY_OBJECT, NPY_DOUBLE};
static void YY_d_func(char** args, const npy_intp* dimensions, const npy_intp* steps, void* data) {
  FuncGEOS_YY_d* func = (FuncGEOS_YY_d*)data;
  GEOSGeometry *in1 = NULL, *in2 = NULL;

  GEOS_INIT_THREADS;

  BINARY_LOOP {
    CHECK_SIGNALS_THREADS(i);
    if (errstate == PGERR_PYSIGNAL) {
      goto finish;
    }
    /* get the geometries: return on error */
    if (!get_geom(*(GeometryObject**)ip1, &in1)) {
      errstate = PGERR_NOT_A_GEOMETRY;
      goto finish;
    }
    if (!get_geom(*(GeometryObject**)ip2, &in2)) {
      errstate = PGERR_NOT_A_GEOMETRY;
      goto finish;
    }
    if ((in1 == NULL) || (in2 == NULL)) {
      /* in case of a missing value: return NaN */
      *(double*)op1 = NPY_NAN;
    } else {
      /* let the GEOS function set op1; return on error */
      if (func(ctx, in1, in2, (double*)op1) == 0) {
        errstate = PGERR_GEOS_EXCEPTION;
        goto finish;
      }
      /* in case the outcome is 0.0, check the inputs for emptyness */
      if (*op1 == 0.0) {
        if (GEOSisEmpty_r(ctx, in1) || GEOSisEmpty_r(ctx, in2)) {
          *(double*)op1 = NPY_NAN;
        }
      }
    }
  }

finish:
  GEOS_FINISH_THREADS;
}
static PyUFuncGenericFunction YY_d_funcs[1] = {&YY_d_func};

/* Define the geom, geom, double -> double functions (YYd_d) */
static void* hausdorff_distance_densify_data[1] = {GEOSHausdorffDistanceDensify_r};
static void* frechet_distance_densify_data[1] = {GEOSFrechetDistanceDensify_r};
typedef int FuncGEOS_YYd_d(void* context, void* a, void* b, double c, double* d);
static char YYd_d_dtypes[4] = {NPY_OBJECT, NPY_OBJECT, NPY_DOUBLE, NPY_DOUBLE};
static void YYd_d_func(char** args, const npy_intp* dimensions, const npy_intp* steps, void* data) {
  FuncGEOS_YYd_d* func = (FuncGEOS_YYd_d*)data;
  GEOSGeometry *in1 = NULL, *in2 = NULL;

  GEOS_INIT_THREADS;

  TERNARY_LOOP {
    CHECK_SIGNALS_THREADS(i);
    if (errstate == PGERR_PYSIGNAL) {
      goto finish;
    }
    /* get the geometries: return on error */
    if (!get_geom(*(GeometryObject**)ip1, &in1)) {
      errstate = PGERR_NOT_A_GEOMETRY;
      goto finish;
    }
    if (!get_geom(*(GeometryObject**)ip2, &in2)) {
      errstate = PGERR_NOT_A_GEOMETRY;
      goto finish;
    }
    double in3 = *(double*)ip3;
    if ((in1 == NULL) || (in2 == NULL) || npy_isnan(in3) || GEOSisEmpty_r(ctx, in1) ||
        GEOSisEmpty_r(ctx, in2)) {
      *(double*)op1 = NPY_NAN;
    } else {
      /* let the GEOS function set op1; return on error */
      if (func(ctx, in1, in2, in3, (double*)op1) == 0) {
        errstate = PGERR_GEOS_EXCEPTION;
        goto finish;
      }
    }
  }

finish:
  GEOS_FINISH_THREADS;
}
static PyUFuncGenericFunction YYd_d_funcs[1] = {&YYd_d_func};

/* Define the geom, geom, double -> geom functions (YYd_Y) */
static void* intersection_prec_data[1] = {GEOSIntersectionPrec_r};
static void* difference_prec_data[1] = {GEOSDifferencePrec_r};
static void* symmetric_difference_prec_data[1] = {GEOSSymDifferencePrec_r};
static void* union_prec_data[1] = {GEOSUnionPrec_r};
typedef void* FuncGEOS_YYd_Y(void* context, void* a, void* b, double c);
static char YYd_Y_dtypes[4] = {NPY_OBJECT, NPY_OBJECT, NPY_DOUBLE, NPY_OBJECT};

static void YYd_Y_func(char** args, const npy_intp* dimensions, const npy_intp* steps, void* data) {
  FuncGEOS_YYd_Y* func = (FuncGEOS_YYd_Y*)data;
  GEOSGeometry *in1 = NULL, *in2 = NULL;
  GEOSGeometry** geom_arr;

  // allocate a temporary array to store output GEOSGeometry objects
  geom_arr = malloc(sizeof(void*) * dimensions[0]);
  CHECK_ALLOC(geom_arr);

  GEOS_INIT_THREADS;

  TERNARY_LOOP {
    CHECK_SIGNALS_THREADS(i);
    if (errstate == PGERR_PYSIGNAL) {
      destroy_geom_arr(ctx, geom_arr, i - 1);
      break;
    }
    // get the geometries: return on error
    if (!get_geom(*(GeometryObject**)ip1, &in1) ||
        !get_geom(*(GeometryObject**)ip2, &in2)) {
      errstate = PGERR_NOT_A_GEOMETRY;
      destroy_geom_arr(ctx, geom_arr, i - 1);
      break;
    }
    double in3 = *(double*)ip3;
    if ((in1 == NULL) || (in2 == NULL) || npy_isnan(in3)) {
      // in case of a missing value: return NULL (None)
      geom_arr[i] = NULL;
    } else {
      geom_arr[i] = func(ctx, in1, in2, in3);
      if (geom_arr[i] == NULL) {
        errstate = PGERR_GEOS_EXCEPTION;
        destroy_geom_arr(ctx, geom_arr, i - 1);
        break;
      }
    }
  }

  GEOS_FINISH_THREADS;

  // fill the numpy array with PyObjects while holding the GIL
  if (errstate == PGERR_SUCCESS) {
    geom_arr_to_npy(geom_arr, args[3], steps[3], dimensions[0]);
  }
  free(geom_arr);
}
static PyUFuncGenericFunction YYd_Y_funcs[1] = {&YYd_Y_func};

/* Define functions with unique call signatures */
static char box_dtypes[6] = {NPY_DOUBLE, NPY_DOUBLE, NPY_DOUBLE,
                             NPY_DOUBLE, NPY_BOOL,   NPY_OBJECT};
static void box_func(char** args, const npy_intp* dimensions, const npy_intp* steps, void* data) {
  char *ip1 = args[0], *ip2 = args[1], *ip3 = args[2], *ip4 = args[3], *ip5 = args[4];
  npy_intp is1 = steps[0], is2 = steps[1], is3 = steps[2], is4 = steps[3], is5 = steps[4];
  npy_intp n = dimensions[0];
  npy_intp i;
  GEOSGeometry** geom_arr;

  CHECK_NO_INPLACE_OUTPUT(5);

  // allocate a temporary array to store output GEOSGeometry objects
  geom_arr = malloc(sizeof(void*) * n);
  CHECK_ALLOC(geom_arr);

  GEOS_INIT_THREADS;

  for (i = 0; i < n; i++, ip1 += is1, ip2 += is2, ip3 += is3, ip4 += is4, ip5 += is5) {
    CHECK_SIGNALS_THREADS(i);
    if (errstate == PGERR_PYSIGNAL) {
      destroy_geom_arr(ctx, geom_arr, i - 1);
      break;
    }
    geom_arr[i] = create_box(ctx, *(double*)ip1, *(double*)ip2, *(double*)ip3,
                             *(double*)ip4, *(char*)ip5);
    if (geom_arr[i] == NULL) {
      // result will be NULL for any nan coordinates, which is OK;
      // otherwise raise an error
      if (!(npy_isnan(*(double*)ip1) || npy_isnan(*(double*)ip2) ||
            npy_isnan(*(double*)ip3) || npy_isnan(*(double*)ip4))) {
        errstate = PGERR_GEOS_EXCEPTION;
        destroy_geom_arr(ctx, geom_arr, i - 1);
        break;
      }
    }
  }

  GEOS_FINISH_THREADS;

  // fill the numpy array with PyObjects while holding the GIL
  if (errstate == PGERR_SUCCESS) {
    geom_arr_to_npy(geom_arr, args[5], steps[5], dimensions[0]);
  }
  free(geom_arr);
}

static PyUFuncGenericFunction box_funcs[1] = {&box_func};

static void* null_data[1] = {NULL};
static char buffer_inner(void* ctx, GEOSBufferParams* params, void* ip1, void* ip2,
                         GEOSGeometry** geom_arr, npy_intp i) {
  GEOSGeometry* in1 = NULL;

  /* get the geometry: return on error */
  if (!get_geom(*(GeometryObject**)ip1, &in1)) {
    return PGERR_NOT_A_GEOMETRY;
  }
  double in2 = *(double*)ip2;
  /* handle NULL geometries or NaN buffer width */
  if ((in1 == NULL) || npy_isnan(in2)) {
    geom_arr[i] = NULL;
  } else {
    geom_arr[i] = GEOSBufferWithParams_r(ctx, in1, params, in2);
    if (geom_arr[i] == NULL) {
      return PGERR_GEOS_EXCEPTION;
    }
  }
  return PGERR_SUCCESS;
}

static char buffer_dtypes[8] = {NPY_OBJECT, NPY_DOUBLE, NPY_INT,  NPY_INT,
                                NPY_INT,    NPY_DOUBLE, NPY_BOOL, NPY_OBJECT};
static void buffer_func(char** args, const npy_intp* dimensions, const npy_intp* steps, void* data) {
  char *ip1 = args[0], *ip2 = args[1], *ip3 = args[2], *ip4 = args[3], *ip5 = args[4],
       *ip6 = args[5], *ip7 = args[6];
  npy_intp is1 = steps[0], is2 = steps[1], is3 = steps[2], is4 = steps[3], is5 = steps[4],
           is6 = steps[5], is7 = steps[6];
  npy_intp n = dimensions[0];
  npy_intp i;
  GEOSGeometry** geom_arr;

  CHECK_NO_INPLACE_OUTPUT(7);

  if ((is3 != 0) || (is4 != 0) || (is5 != 0) || (is6 != 0) || (is7 != 0)) {
    PyErr_Format(PyExc_ValueError, "Buffer function called with non-scalar parameters");
    return;
  }

  // allocate a temporary array to store output GEOSGeometry objects
  geom_arr = malloc(sizeof(void*) * n);
  CHECK_ALLOC(geom_arr);

  GEOS_INIT_THREADS;

  GEOSBufferParams* params = GEOSBufferParams_create_r(ctx);
  if (params != NULL) {
    if (!GEOSBufferParams_setQuadrantSegments_r(ctx, params, *(int*)ip3)) {
      errstate = PGERR_GEOS_EXCEPTION;
    }
    if (!GEOSBufferParams_setEndCapStyle_r(ctx, params, *(int*)ip4)) {
      errstate = PGERR_GEOS_EXCEPTION;
    }
    if (!GEOSBufferParams_setJoinStyle_r(ctx, params, *(int*)ip5)) {
      errstate = PGERR_GEOS_EXCEPTION;
    }
    if (!GEOSBufferParams_setMitreLimit_r(ctx, params, *(double*)ip6)) {
      errstate = PGERR_GEOS_EXCEPTION;
    }
    if (!GEOSBufferParams_setSingleSided_r(ctx, params, *(npy_bool*)ip7)) {
      errstate = PGERR_GEOS_EXCEPTION;
    }
  } else {
    errstate = PGERR_GEOS_EXCEPTION;
  }

  if (errstate == PGERR_SUCCESS) {
    for (i = 0; i < n; i++, ip1 += is1, ip2 += is2) {
      CHECK_SIGNALS_THREADS(i);
      if (errstate == PGERR_PYSIGNAL) {
        destroy_geom_arr(ctx, geom_arr, i - 1);
        break;
      }
      errstate = buffer_inner(ctx, params, ip1, ip2, geom_arr, i);
      if (errstate != PGERR_SUCCESS) {
        destroy_geom_arr(ctx, geom_arr, i - 1);
        break;
      }
    }
  }

  if (params != NULL) {
    GEOSBufferParams_destroy_r(ctx, params);
  }

  GEOS_FINISH_THREADS;

  // fill the numpy array with PyObjects while holding the GIL
  if (errstate == PGERR_SUCCESS) {
    geom_arr_to_npy(geom_arr, args[7], steps[7], dimensions[0]);
  }
  free(geom_arr);
}
static PyUFuncGenericFunction buffer_funcs[1] = {&buffer_func};

#if GEOS_SINCE_3_10_0

static char make_valid_with_params_inner(void* ctx, GEOSMakeValidParams* params,
                                         void* ip1, GEOSGeometry** geom_arr,
                                         npy_intp i) {
  GEOSGeometry* in1 = NULL;

  /* get the geometry: return on error */
  if (!get_geom(*(GeometryObject**)ip1, &in1)) {
    return PGERR_NOT_A_GEOMETRY;
  }
  /* handle NULL geometries */
  if (in1 == NULL) {
    geom_arr[i] = NULL;
  } else {
    geom_arr[i] = GEOSMakeValidWithParams_r(ctx, in1, params);
    if (geom_arr[i] == NULL) {
      return PGERR_GEOS_EXCEPTION;
    }
  }
  return PGERR_SUCCESS;
}

static char make_valid_with_params_dtypes[4] = {NPY_OBJECT, NPY_INT, NPY_BOOL,
                                                NPY_OBJECT};
static void make_valid_with_params_func(char** args, const npy_intp* dimensions,
                                        const npy_intp* steps, void* data) {
  char *ip1 = args[0], *ip2 = args[1], *ip3 = args[2];
  npy_intp is1 = steps[0], is2 = steps[1], is3 = steps[2];
  npy_intp n = dimensions[0];
  npy_intp i;
  GEOSGeometry** geom_arr;

  CHECK_NO_INPLACE_OUTPUT(3);

  if ((is2 != 0) || (is3 != 0)) {
    PyErr_Format(PyExc_ValueError,
                 "make_valid_with_params function called with non-scalar parameters");
    return;
  }

  // allocate a temporary array to store output GEOSGeometry objects
  geom_arr = malloc(sizeof(void*) * n);
  CHECK_ALLOC(geom_arr);

  GEOS_INIT_THREADS;

  GEOSMakeValidParams* params = GEOSMakeValidParams_create_r(ctx);
  if (params != NULL) {
    if (!GEOSMakeValidParams_setMethod_r(ctx, params, *(int*)ip2)) {
      errstate = PGERR_GEOS_EXCEPTION;
    }
    if (!GEOSMakeValidParams_setKeepCollapsed_r(ctx, params, *(npy_bool*)ip3)) {
      errstate = PGERR_GEOS_EXCEPTION;
    }
  } else {
    errstate = PGERR_GEOS_EXCEPTION;
  }

  if (errstate == PGERR_SUCCESS) {
    for (i = 0; i < n; i++, ip1 += is1) {
      CHECK_SIGNALS_THREADS(i);
      if (errstate == PGERR_PYSIGNAL) {
        destroy_geom_arr(ctx, geom_arr, i - 1);
        break;
      }
      errstate = make_valid_with_params_inner(ctx, params, ip1, geom_arr, i);
      if (errstate != PGERR_SUCCESS) {
        destroy_geom_arr(ctx, geom_arr, i - 1);
        break;
      }
    }
  }

  if (params != NULL) {
    GEOSMakeValidParams_destroy_r(ctx, params);
  }

  GEOS_FINISH_THREADS;

  // fill the numpy array with PyObjects while holding the GIL
  if (errstate == PGERR_SUCCESS) {
    geom_arr_to_npy(geom_arr, args[3], steps[3], dimensions[0]);
  }
  free(geom_arr);
}
static PyUFuncGenericFunction make_valid_with_params_funcs[1] = {&make_valid_with_params_func};

#endif  // GEOS_SINCE_3_10_0

static char offset_curve_dtypes[6] = {NPY_OBJECT, NPY_DOUBLE, NPY_INT,
                                      NPY_INT,    NPY_DOUBLE, NPY_OBJECT};
static void offset_curve_func(char** args, const npy_intp* dimensions, const npy_intp* steps,
                              void* data) {
  char *ip1 = args[0], *ip2 = args[1], *ip3 = args[2], *ip4 = args[3], *ip5 = args[4];
  npy_intp is1 = steps[0], is2 = steps[1], is3 = steps[2], is4 = steps[3], is5 = steps[4];
  npy_intp n = dimensions[0];
  npy_intp i;
  GEOSGeometry** geom_arr;
  GEOSGeometry* in1 = NULL;

  CHECK_NO_INPLACE_OUTPUT(5);

  if ((is3 != 0) || (is4 != 0) || (is5 != 0)) {
    PyErr_Format(PyExc_ValueError,
                 "Offset curve function called with non-scalar parameters");
    return;
  }

  double width;
  int quadsegs = *(int*)ip3;
  int joinStyle = *(int*)ip4;
  double mitreLimit = *(double*)ip5;

  // allocate a temporary array to store output GEOSGeometry objects
  geom_arr = malloc(sizeof(void*) * n);
  CHECK_ALLOC(geom_arr);

  GEOS_INIT_THREADS;

  for (i = 0; i < n; i++, ip1 += is1, ip2 += is2) {
    CHECK_SIGNALS_THREADS(i);
    if (errstate == PGERR_PYSIGNAL) {
      destroy_geom_arr(ctx, geom_arr, i - 1);
      break;
    }
    /* get the geometry: return on error */
    if (!get_geom(*(GeometryObject**)ip1, &in1)) {
      errstate = PGERR_NOT_A_GEOMETRY;
      destroy_geom_arr(ctx, geom_arr, i - 1);
      break;
    }

    width = *(double*)ip2;
    if ((in1 == NULL) || npy_isnan(width)) {
      // in case of a missing value: return NULL (None)
      geom_arr[i] = NULL;
    } else {
      geom_arr[i] = GEOSOffsetCurve_r(ctx, in1, width, quadsegs, joinStyle, mitreLimit);
      if (geom_arr[i] == NULL) {
        errstate = PGERR_GEOS_EXCEPTION;
        destroy_geom_arr(ctx, geom_arr, i - 1);
        break;
      }
    }
  }

  GEOS_FINISH_THREADS;

  // fill the numpy array with PyObjects while holding the GIL
  if (errstate == PGERR_SUCCESS) {
    geom_arr_to_npy(geom_arr, args[5], steps[5], dimensions[0]);
  }
  free(geom_arr);
}
static PyUFuncGenericFunction offset_curve_funcs[1] = {&offset_curve_func};

static char snap_dtypes[4] = {NPY_OBJECT, NPY_OBJECT, NPY_DOUBLE, NPY_OBJECT};
static void snap_func(char** args, const npy_intp* dimensions, const npy_intp* steps, void* data) {
  GEOSGeometry *in1 = NULL, *in2 = NULL;
  GEOSGeometry** geom_arr;

  CHECK_NO_INPLACE_OUTPUT(3);

  // allocate a temporary array to store output GEOSGeometry objects
  geom_arr = malloc(sizeof(void*) * dimensions[0]);
  CHECK_ALLOC(geom_arr);

  GEOS_INIT_THREADS;

  TERNARY_LOOP {
    CHECK_SIGNALS_THREADS(i);
    if (errstate == PGERR_PYSIGNAL) {
      destroy_geom_arr(ctx, geom_arr, i - 1);
      break;
    }
    /* get the geometries: return on error */
    if (!get_geom(*(GeometryObject**)ip1, &in1) ||
        !get_geom(*(GeometryObject**)ip2, &in2)) {
      errstate = PGERR_NOT_A_GEOMETRY;
      destroy_geom_arr(ctx, geom_arr, i - 1);
      break;
    }
    double in3 = *(double*)ip3;
    if ((in1 == NULL) || (in2 == NULL) || npy_isnan(in3)) {
      // in case of a missing value: return NULL (None)
      geom_arr[i] = NULL;
    } else {
      geom_arr[i] = GEOSSnap_r(ctx, in1, in2, in3);
      if (geom_arr[i] == NULL) {
        errstate = PGERR_GEOS_EXCEPTION;
        destroy_geom_arr(ctx, geom_arr, i - 1);
        break;
      }
    }
  }

  GEOS_FINISH_THREADS;

  // fill the numpy array with PyObjects while holding the GIL
  if (errstate == PGERR_SUCCESS) {
    geom_arr_to_npy(geom_arr, args[3], steps[3], dimensions[0]);
  }
  free(geom_arr);
}
static PyUFuncGenericFunction snap_funcs[1] = {&snap_func};

#if GEOS_SINCE_3_11_0

static char concave_hull_dtypes[4] = {NPY_OBJECT, NPY_DOUBLE, NPY_BOOL, NPY_OBJECT};

static void concave_hull_func(char** args, const npy_intp* dimensions, const npy_intp* steps,
                              void* data) {
  char *ip1 = args[0], *ip2 = args[1], *ip3 = args[2];
  npy_intp is1 = steps[0], is2 = steps[1], is3 = steps[2];
  npy_intp n = dimensions[0];
  npy_intp i;
  GEOSGeometry** geom_arr;
  GEOSGeometry* in1 = NULL;

  CHECK_NO_INPLACE_OUTPUT(3);

  if ((is2 != 0) || (is3 != 0)) {
    PyErr_Format(PyExc_ValueError,
                 "concave_hull function called with non-scalar parameters");
    return;
  }

  double ratio = *(double*)ip2;
  unsigned int allowHoles = (unsigned int)(*(npy_bool*)ip3);

  // allocate a temporary array to store output GEOSGeometry objects
  geom_arr = malloc(sizeof(void*) * n);
  CHECK_ALLOC(geom_arr);

  GEOS_INIT_THREADS;

  for (i = 0; i < n; i++, ip1 += is1) {
    /* get the geometry: return on error */
    if (!get_geom(*(GeometryObject**)ip1, &in1)) {
      errstate = PGERR_NOT_A_GEOMETRY;
      destroy_geom_arr(ctx, geom_arr, i - 1);
      break;
    }

    if (in1 == NULL) {
      // in case of a missing value: return NULL (None)
      geom_arr[i] = NULL;
    } else {
      geom_arr[i] = GEOSConcaveHull_r(ctx, in1, ratio, allowHoles);
      if (geom_arr[i] == NULL) {
        errstate = PGERR_GEOS_EXCEPTION;
        destroy_geom_arr(ctx, geom_arr, i - 1);
        break;
      }
    }
  }

  GEOS_FINISH_THREADS;

  // fill the numpy array with PyObjects while holding the GIL
  if (errstate == PGERR_SUCCESS) {
    geom_arr_to_npy(geom_arr, args[3], steps[3], dimensions[0]);
  }
  free(geom_arr);
}
static PyUFuncGenericFunction concave_hull_funcs[1] = {&concave_hull_func};

#endif  // GEOS_SINCE_3_11_0

static char clip_by_rect_dtypes[6] = {NPY_OBJECT, NPY_DOUBLE, NPY_DOUBLE,
                                      NPY_DOUBLE, NPY_DOUBLE, NPY_OBJECT};
static void clip_by_rect_func(char** args, const npy_intp* dimensions, const npy_intp* steps,
                              void* data) {
  char *ip1 = args[0], *ip2 = args[1], *ip3 = args[2], *ip4 = args[3], *ip5 = args[4];
  npy_intp is1 = steps[0], is2 = steps[1], is3 = steps[2], is4 = steps[3], is5 = steps[4];
  npy_intp n = dimensions[0];
  npy_intp i;
  GEOSGeometry** geom_arr;
  GEOSGeometry* in1 = NULL;

  CHECK_NO_INPLACE_OUTPUT(5);

  if ((is2 != 0) || (is3 != 0) || (is4 != 0) || (is5 != 0)) {
    PyErr_Format(PyExc_ValueError,
                 "clip_by_rect function called with non-scalar parameters");
    return;
  }

  double xmin = *(double*)ip2;
  double ymin = *(double*)ip3;
  double xmax = *(double*)ip4;
  double ymax = *(double*)ip5;

  // allocate a temporary array to store output GEOSGeometry objects
  geom_arr = malloc(sizeof(void*) * n);
  CHECK_ALLOC(geom_arr);

  GEOS_INIT_THREADS;

  for (i = 0; i < n; i++, ip1 += is1) {
    CHECK_SIGNALS_THREADS(i);
    if (errstate == PGERR_PYSIGNAL) {
      destroy_geom_arr(ctx, geom_arr, i - 1);
      break;
    }
    /* get the geometry: return on error */
    if (!get_geom(*(GeometryObject**)ip1, &in1)) {
      errstate = PGERR_NOT_A_GEOMETRY;
      destroy_geom_arr(ctx, geom_arr, i - 1);
      break;
    }

    if (in1 == NULL) {
      // in case of a missing value: return NULL (None)
      geom_arr[i] = NULL;
    } else {
      geom_arr[i] = GEOSClipByRect_r(ctx, in1, xmin, ymin, xmax, ymax);
      if (geom_arr[i] == NULL) {
        errstate = PGERR_GEOS_EXCEPTION;
        destroy_geom_arr(ctx, geom_arr, i - 1);
        break;
      }
    }
  }

  GEOS_FINISH_THREADS;

  // fill the numpy array with PyObjects while holding the GIL
  if (errstate == PGERR_SUCCESS) {
    geom_arr_to_npy(geom_arr, args[5], steps[5], dimensions[0]);
  }
  free(geom_arr);
}
static PyUFuncGenericFunction clip_by_rect_funcs[1] = {&clip_by_rect_func};

static char equals_exact_dtypes[4] = {NPY_OBJECT, NPY_OBJECT, NPY_DOUBLE, NPY_BOOL};
static void equals_exact_func(char** args, const npy_intp* dimensions, const npy_intp* steps,
                              void* data) {
  GEOSGeometry *in1 = NULL, *in2 = NULL;
  double in3;
  npy_bool ret;

  GEOS_INIT_THREADS;

  TERNARY_LOOP {
    CHECK_SIGNALS_THREADS(i);
    if (errstate == PGERR_PYSIGNAL) {
      goto finish;
    }
    /* get the geometries: return on error */
    if (!get_geom(*(GeometryObject**)ip1, &in1)) {
      errstate = PGERR_NOT_A_GEOMETRY;
      goto finish;
    }
    if (!get_geom(*(GeometryObject**)ip2, &in2)) {
      errstate = PGERR_NOT_A_GEOMETRY;
      goto finish;
    }
    in3 = *(double*)ip3;
    if ((in1 == NULL) || (in2 == NULL) || npy_isnan(in3)) {
      /* return 0 (False) for missing values */
      ret = 0;
    } else {
      ret = GEOSEqualsExact_r(ctx, in1, in2, in3);
      if ((ret != 0) && (ret != 1)) {
        errstate = PGERR_GEOS_EXCEPTION;
        goto finish;
      }
    }
    *(npy_bool*)op1 = ret;
  }

finish:
  GEOS_FINISH_THREADS;
}
static PyUFuncGenericFunction equals_exact_funcs[1] = {&equals_exact_func};

#if GEOS_SINCE_3_10_0

static char dwithin_dtypes[4] = {NPY_OBJECT, NPY_OBJECT, NPY_DOUBLE, NPY_BOOL};
static void dwithin_func(char** args, const npy_intp* dimensions, const npy_intp* steps, void* data) {
  GEOSGeometry *in1 = NULL, *in2 = NULL;
  GEOSPreparedGeometry* in1_prepared = NULL;
  double in3;
  npy_bool ret;

  GEOS_INIT_THREADS;

  TERNARY_LOOP {
    CHECK_SIGNALS_THREADS(i);
    if (errstate == PGERR_PYSIGNAL) {
      goto finish;
    }
    /* get the geometries: return on error */
    if (!get_geom_with_prepared(*(GeometryObject**)ip1, &in1, &in1_prepared)) {
      errstate = PGERR_NOT_A_GEOMETRY;
      goto finish;
    }
    if (!get_geom(*(GeometryObject**)ip2, &in2)) {
      errstate = PGERR_NOT_A_GEOMETRY;
      goto finish;
    }
    in3 = *(double*)ip3;
    if ((in1 == NULL) || (in2 == NULL) || npy_isnan(in3)) {
      /* in case of a missing value: return 0 (False) */
      ret = 0;
    } else {
      if (in1_prepared == NULL) {
        /* call the GEOS function */
        ret = GEOSDistanceWithin_r(ctx, in1, in2, in3);
      } else {
        /* call the prepared GEOS function */
        ret = GEOSPreparedDistanceWithin_r(ctx, in1_prepared, in2, in3);
      }
      /* return for illegal values */
      if (ret == 2) {
        errstate = PGERR_GEOS_EXCEPTION;
        goto finish;
      }
    }
    *(npy_bool*)op1 = ret;
  }

finish:

  GEOS_FINISH_THREADS;
}
static PyUFuncGenericFunction dwithin_funcs[1] = {&dwithin_func};

#endif  // GEOS_SINCE_3_10_0

static char delaunay_triangles_dtypes[4] = {NPY_OBJECT, NPY_DOUBLE, NPY_BOOL, NPY_OBJECT};
static void delaunay_triangles_func(char** args, const npy_intp* dimensions, const npy_intp* steps,
                                    void* data) {
  GEOSGeometry* in1 = NULL;
  GEOSGeometry** geom_arr;

  CHECK_NO_INPLACE_OUTPUT(3);

  // allocate a temporary array to store output GEOSGeometry objects
  geom_arr = malloc(sizeof(void*) * dimensions[0]);
  CHECK_ALLOC(geom_arr);

  GEOS_INIT_THREADS;

  TERNARY_LOOP {
    CHECK_SIGNALS_THREADS(i);
    if (errstate == PGERR_PYSIGNAL) {
      destroy_geom_arr(ctx, geom_arr, i - 1);
      break;
    }
    // get the geometry: return on error
    if (!get_geom(*(GeometryObject**)ip1, &in1)) {
      errstate = PGERR_NOT_A_GEOMETRY;
      destroy_geom_arr(ctx, geom_arr, i - 1);
      break;
    }
    double in2 = *(double*)ip2;
    npy_bool in3 = *(npy_bool*)ip3;
    if ((in1 == NULL) || npy_isnan(in2)) {
      // in case of a missing value: return NULL (None)
      geom_arr[i] = NULL;
    } else {
      geom_arr[i] = GEOSDelaunayTriangulation_r(ctx, in1, in2, (int)in3);
      if (geom_arr[i] == NULL) {
        errstate = PGERR_GEOS_EXCEPTION;
        destroy_geom_arr(ctx, geom_arr, i - 1);
        break;
      }
    }
  }

  GEOS_FINISH_THREADS;

  // fill the numpy array with PyObjects while holding the GIL
  if (errstate == PGERR_SUCCESS) {
    geom_arr_to_npy(geom_arr, args[3], steps[3], dimensions[0]);
  }
  free(geom_arr);
}
static PyUFuncGenericFunction delaunay_triangles_funcs[1] = {&delaunay_triangles_func};

static char voronoi_polygons_dtypes[6] = {NPY_OBJECT, NPY_DOUBLE, NPY_OBJECT, NPY_BOOL,
                                          NPY_BOOL, NPY_OBJECT};
static void voronoi_polygons_func(char** args, const npy_intp* dimensions, const npy_intp* steps,
                                  void* data) {
  GEOSGeometry *in1 = NULL, *in3 = NULL;
  GEOSGeometry** geom_arr;

  CHECK_NO_INPLACE_OUTPUT(5);

  // allocate a temporary array to store output GEOSGeometry objects
  geom_arr = malloc(sizeof(void*) * dimensions[0]);
  CHECK_ALLOC(geom_arr);

  GEOS_INIT_THREADS;

  QUINARY_LOOP {
    CHECK_SIGNALS_THREADS(i);
    if (errstate == PGERR_PYSIGNAL) {
      destroy_geom_arr(ctx, geom_arr, i - 1);
      break;
    }
    // get the geometry: return on error
    if (!get_geom(*(GeometryObject**)ip1, &in1) ||
        !get_geom(*(GeometryObject**)ip3, &in3)) {
      errstate = PGERR_NOT_A_GEOMETRY;
      destroy_geom_arr(ctx, geom_arr, i - 1);
      break;
    }
    double in2 = *(double*)ip2;
    npy_bool in4 = *(npy_bool*)ip4;
    npy_bool in5 = *(npy_bool*)ip5;
    int flag = 0;
    if (in4) {
      flag = 1;
    } else if (in5) {
      flag = 2;
    }
    if ((in1 == NULL) || npy_isnan(in2)) {
      /* propagate NULL geometries; in3 = NULL is actually supported */
      geom_arr[i] = NULL;
    } else {
      geom_arr[i] = GEOSVoronoiDiagram_r(ctx, in1, in3, in2, flag);
      if (geom_arr[i] == NULL) {
        errstate = PGERR_GEOS_EXCEPTION;
        destroy_geom_arr(ctx, geom_arr, i - 1);
        break;
      }
    }
  }

  GEOS_FINISH_THREADS;

  // fill the numpy array with PyObjects while holding the GIL
  if (errstate == PGERR_SUCCESS) {
    geom_arr_to_npy(geom_arr, args[5], steps[5], dimensions[0]);
  }
  free(geom_arr);
}
static PyUFuncGenericFunction voronoi_polygons_funcs[1] = {&voronoi_polygons_func};

static char is_valid_reason_dtypes[2] = {NPY_OBJECT, NPY_OBJECT};
static void is_valid_reason_func(char** args, const npy_intp* dimensions, const npy_intp* steps,
                                 void* data) {
  char* reason;
  GEOSGeometry* in1 = NULL;

  GEOS_INIT;

  UNARY_LOOP {
    CHECK_SIGNALS(i);
    if (errstate == PGERR_PYSIGNAL) {
      goto finish;
    }
    PyObject** out = (PyObject**)op1;
    /* get the geometry return on error */
    if (!get_geom(*(GeometryObject**)ip1, &in1)) {
      errstate = PGERR_NOT_A_GEOMETRY;
      goto finish;
    }
    if (in1 == NULL) {
      /* Missing geometries give None */
      Py_XDECREF(*out);
      Py_INCREF(Py_None);
      *out = Py_None;
    } else {
      reason = GEOSisValidReason_r(ctx, in1);
      if (reason == NULL) {
        errstate = PGERR_GEOS_EXCEPTION;
        goto finish;
      }
      /* convert to python string and set to out */
      Py_XDECREF(*out);
      *out = PyUnicode_FromString(reason);
      GEOSFree_r(ctx, reason);
    }
  }

finish:
  GEOS_FINISH;
}
static PyUFuncGenericFunction is_valid_reason_funcs[1] = {&is_valid_reason_func};

static char relate_dtypes[3] = {NPY_OBJECT, NPY_OBJECT, NPY_OBJECT};
static void relate_func(char** args, const npy_intp* dimensions, const npy_intp* steps, void* data) {
  char* pattern;
  GEOSGeometry *in1 = NULL, *in2 = NULL;

  GEOS_INIT;

  BINARY_LOOP {
    CHECK_SIGNALS(i);
    if (errstate == PGERR_PYSIGNAL) {
      goto finish;
    }
    PyObject** out = (PyObject**)op1;
    /* get the geometries: return on error */
    if (!get_geom(*(GeometryObject**)ip1, &in1)) {
      errstate = PGERR_NOT_A_GEOMETRY;
      goto finish;
    }
    if (!get_geom(*(GeometryObject**)ip2, &in2)) {
      errstate = PGERR_NOT_A_GEOMETRY;
      goto finish;
    }
    if ((in1 == NULL) || (in2 == NULL)) {
      /* Missing geometries give None */
      Py_XDECREF(*out);
      Py_INCREF(Py_None);
      *out = Py_None;
    } else {
      pattern = GEOSRelate_r(ctx, in1, in2);
      if (pattern == NULL) {
        errstate = PGERR_GEOS_EXCEPTION;
        goto finish;
      }
      /* convert to python string and set to out */
      Py_XDECREF(*out);
      *out = PyUnicode_FromString(pattern);
      GEOSFree_r(ctx, pattern);
    }
  }

finish:
  GEOS_FINISH;
}
static PyUFuncGenericFunction relate_funcs[1] = {&relate_func};

static char relate_pattern_dtypes[4] = {NPY_OBJECT, NPY_OBJECT, NPY_OBJECT, NPY_BOOL};
static void relate_pattern_func(char** args, const npy_intp* dimensions, const npy_intp* steps,
                                void* data) {
  GEOSGeometry *in1 = NULL, *in2 = NULL;
  const char* pattern = NULL;
  npy_bool ret;

  /* get the pattern argument (only deal with scalar for now) */
  char* ip3 = args[2];
  npy_intp is3 = steps[2];

  if (is3 != 0) {
    PyErr_Format(PyExc_ValueError, "pattern keyword only supports scalar argument");
    return;
  }
  PyObject* in3 = *(PyObject**)ip3;
  if (PyUnicode_Check(in3)) {
    pattern = PyUnicode_AsUTF8(in3);
    if (pattern == NULL) {
      /* error happened in PyUnicode_AsUTF8, error already set by Python */
      return;
    }
  } else {
    PyErr_Format(PyExc_TypeError, "pattern keyword expected string, got %s",
                 Py_TYPE(in3)->tp_name);
    return;
  }

  GEOS_INIT_THREADS;

  TERNARY_LOOP {
    CHECK_SIGNALS_THREADS(i);
    if (errstate == PGERR_PYSIGNAL) {
      goto finish;
    }
    /* get the geometries: return on error */
    if (!get_geom(*(GeometryObject**)ip1, &in1)) {
      errstate = PGERR_NOT_A_GEOMETRY;
      goto finish;
    }
    if (!get_geom(*(GeometryObject**)ip2, &in2)) {
      errstate = PGERR_NOT_A_GEOMETRY;
      goto finish;
    }
    /* ip3 is already handled above */

    if ((in1 == NULL) || (in2 == NULL)) {
      /* in case of a missing value: return 0 (False) */
      ret = 0;
    } else {
      ret = GEOSRelatePattern_r(ctx, in1, in2, pattern);
      if (ret == 2) {
        errstate = PGERR_GEOS_EXCEPTION;
        goto finish;
      }
    }
    *(npy_bool*)op1 = ret;
  }

finish:
  GEOS_FINISH_THREADS;
}
static PyUFuncGenericFunction relate_pattern_funcs[1] = {&relate_pattern_func};

static char polygonize_dtypes[2] = {NPY_OBJECT, NPY_OBJECT};
static void polygonize_func(char** args, const npy_intp* dimensions, const npy_intp* steps,
                            void* data) {
  GEOSGeometry* geom = NULL;
  unsigned int n_geoms;

  GEOS_INIT;

  const GEOSGeometry** geoms = malloc(sizeof(void*) * dimensions[1]);
  if (geoms == NULL) {
    errstate = PGERR_NO_MALLOC;
    goto finish;
  }

  SINGLE_COREDIM_LOOP_OUTER {
    CHECK_SIGNALS(i);
    if (errstate == PGERR_PYSIGNAL) {
      goto finish;
    }
    n_geoms = 0;
    SINGLE_COREDIM_LOOP_INNER {
      if (!get_geom(*(GeometryObject**)cp1, &geom)) {
        errstate = PGERR_NOT_A_GEOMETRY;
        goto finish;
      }
      if (geom == NULL) {
        continue;
      }
      geoms[n_geoms] = geom;
      n_geoms++;
    }

    GEOSGeometry* ret_ptr = GEOSPolygonize_r(ctx, geoms, n_geoms);
    if (ret_ptr == NULL) {
      errstate = PGERR_GEOS_EXCEPTION;
      goto finish;
    }
    OUTPUT_Y;
  }

finish:
  if (geoms != NULL) {
    free(geoms);
  }
  GEOS_FINISH;
}
static PyUFuncGenericFunction polygonize_funcs[1] = {&polygonize_func};

static char polygonize_full_dtypes[5] = {NPY_OBJECT, NPY_OBJECT, NPY_OBJECT, NPY_OBJECT,
                                         NPY_OBJECT};
static void polygonize_full_func(char** args, const npy_intp* dimensions, const npy_intp* steps,
                                 void* data) {
  GEOSGeometry* geom = NULL;
  GEOSGeometry* geom_copy = NULL;
  unsigned int n_geoms;

  GEOSGeometry* collection = NULL;
  GEOSGeometry* cuts = NULL;
  GEOSGeometry* dangles = NULL;
  GEOSGeometry* invalidRings = NULL;

  GEOS_INIT;

  GEOSGeometry** geoms = malloc(sizeof(void*) * dimensions[1]);
  if (geoms == NULL) {
    errstate = PGERR_NO_MALLOC;
    goto finish;
  }

  SINGLE_COREDIM_LOOP_OUTER_NOUT4 {
    CHECK_SIGNALS(i);
    if (errstate == PGERR_PYSIGNAL) {
      goto finish;
    }
    n_geoms = 0;
    SINGLE_COREDIM_LOOP_INNER {
      if (!get_geom(*(GeometryObject**)cp1, &geom)) {
        errstate = PGERR_NOT_A_GEOMETRY;
        goto finish;
      }
      if (geom == NULL) {
        continue;
      }
      // need to copy the input geometries, because the Collection takes ownership
      geom_copy = GEOSGeom_clone_r(ctx, geom);
      if (geom_copy == NULL) {
        // if something went wrong before creating the collection, destroy previously
        // cloned geoms
        for (i = 0; i < n_geoms; i++) {
          GEOSGeom_destroy_r(ctx, geoms[i]);
        }
        errstate = PGERR_GEOS_EXCEPTION;
        goto finish;
      }
      geoms[n_geoms] = geom_copy;
      n_geoms++;
    }
    collection =
        GEOSGeom_createCollection_r(ctx, GEOS_GEOMETRYCOLLECTION, geoms, n_geoms);
    if (collection == NULL) {
      errstate = PGERR_GEOS_EXCEPTION;
      goto finish;
    }

    GEOSGeometry* ret_ptr =
        GEOSPolygonize_full_r(ctx, collection, &cuts, &dangles, &invalidRings);
    if (ret_ptr == NULL) {
      errstate = PGERR_GEOS_EXCEPTION;
      goto finish;
    }
    OUTPUT_Y_I(1, ret_ptr);
    OUTPUT_Y_I(2, cuts);
    OUTPUT_Y_I(3, dangles);
    OUTPUT_Y_I(4, invalidRings);
    GEOSGeom_destroy_r(ctx, collection);
    collection = NULL;
  }

finish:
  if (collection != NULL) {
    GEOSGeom_destroy_r(ctx, collection);
  }
  if (geoms != NULL) {
    free(geoms);
  }
  GEOS_FINISH;
}
static PyUFuncGenericFunction polygonize_full_funcs[1] = {&polygonize_full_func};

static char shortest_line_dtypes[3] = {NPY_OBJECT, NPY_OBJECT, NPY_OBJECT};
static void shortest_line_func(char** args, const npy_intp* dimensions, const npy_intp* steps,
                               void* data) {
  GEOSGeometry* in1 = NULL;
  GEOSGeometry* in2 = NULL;
  GEOSPreparedGeometry* in1_prepared = NULL;
  GEOSGeometry** geom_arr;
  GEOSCoordSequence* coord_seq = NULL;

  CHECK_NO_INPLACE_OUTPUT(2);

  // allocate a temporary array to store output GEOSGeometry objects
  geom_arr = malloc(sizeof(void*) * dimensions[0]);
  CHECK_ALLOC(geom_arr);

  GEOS_INIT_THREADS;

  BINARY_LOOP {
    CHECK_SIGNALS_THREADS(i);
    if (errstate == PGERR_PYSIGNAL) {
      destroy_geom_arr(ctx, geom_arr, i - 1);
      break;
    }
    /* get the geometries: return on error */
    if (!get_geom_with_prepared(*(GeometryObject**)ip1, &in1, &in1_prepared)) {
      errstate = PGERR_NOT_A_GEOMETRY;
      destroy_geom_arr(ctx, geom_arr, i - 1);
      break;
    }
    if (!get_geom(*(GeometryObject**)ip2, &in2)) {
      errstate = PGERR_NOT_A_GEOMETRY;
      destroy_geom_arr(ctx, geom_arr, i - 1);
      break;
    }

    if ((in1 == NULL) || (in2 == NULL) || GEOSisEmpty_r(ctx, in1) ||
        GEOSisEmpty_r(ctx, in2)) {
      // in case of a missing value or empty geometry: return NULL (None)
      // GEOSNearestPoints_r returns NULL for empty geometries
      // but this is not distinguishable from an actual error, so we handle this ourselves
      geom_arr[i] = NULL;
      continue;
    }
    if (in1_prepared != NULL) {
      coord_seq = GEOSPreparedNearestPoints_r(ctx, in1_prepared, in2);
    } else {
      coord_seq = GEOSNearestPoints_r(ctx, in1, in2);
    }
    if (coord_seq == NULL) {
      errstate = PGERR_GEOS_EXCEPTION;
      destroy_geom_arr(ctx, geom_arr, i - 1);
      break;
    }
    geom_arr[i] = GEOSGeom_createLineString_r(ctx, coord_seq);
    // Note: coordinate sequence is owned by linestring; if linestring fails to
    // construct, it will automatically clean up the coordinate sequence
    if (geom_arr[i] == NULL) {
      errstate = PGERR_GEOS_EXCEPTION;
      destroy_geom_arr(ctx, geom_arr, i - 1);
      break;
    }
  }

  GEOS_FINISH_THREADS;

  // fill the numpy array with PyObjects while holding the GIL
  if (errstate == PGERR_SUCCESS) {
    geom_arr_to_npy(geom_arr, args[2], steps[2], dimensions[0]);
  }
  free(geom_arr);
}
static PyUFuncGenericFunction shortest_line_funcs[1] = {&shortest_line_func};

static char set_precision_dtypes[4] = {NPY_OBJECT, NPY_DOUBLE, NPY_INT, NPY_OBJECT};
static void set_precision_func(char** args, const npy_intp* dimensions, const npy_intp* steps,
                               void* data) {
  GEOSGeometry* in1 = NULL;
  GEOSGeometry** geom_arr;
  int flags;

  CHECK_NO_INPLACE_OUTPUT(3);

  /* preserve topology flag
   * flags:
   * - 0: default (from GEOS 3.10 this is named GEOS_PREC_VALID_OUTPUT)
   * - 1: GEOS_PREC_NO_TOPO
   * - 2: GEOS_PREC_KEEP_COLLAPSED
   */
  if (steps[2] != 0) {
    PyErr_Format(PyExc_ValueError, "set_precision function called with non-scalar mode");
    return;
  }
  flags = *(int*)args[2];
  if (!((flags == 0) || (flags == GEOS_PREC_NO_TOPO) ||
        (flags == GEOS_PREC_KEEP_COLLAPSED))) {
    PyErr_Format(PyExc_ValueError, "set_precision function called with illegal mode");
    return;
  }

  // allocate a temporary array to store output GEOSGeometry objects
  geom_arr = malloc(sizeof(void*) * dimensions[0]);
  CHECK_ALLOC(geom_arr);

  GEOS_INIT_THREADS;

  TERNARY_LOOP {
    CHECK_SIGNALS_THREADS(i);
    if (errstate == PGERR_PYSIGNAL) {
      destroy_geom_arr(ctx, geom_arr, i - 1);
      break;
    }
    // get the geometry: return on error
    if (!get_geom(*(GeometryObject**)ip1, &in1)) {
      errstate = PGERR_NOT_A_GEOMETRY;
      destroy_geom_arr(ctx, geom_arr, i - 1);
      break;
    }
    // grid size
    double in2 = *(double*)ip2;

    if ((in1 == NULL) || npy_isnan(in2)) {
      // in case of a missing value: return NULL (None)
      geom_arr[i] = NULL;
    } else {
      geom_arr[i] = GEOSGeom_setPrecision_r(ctx, in1, in2, flags);
      if (geom_arr[i] == NULL) {
        errstate = PGERR_GEOS_EXCEPTION;
        destroy_geom_arr(ctx, geom_arr, i - 1);
        break;
      }
    }
  }

  GEOS_FINISH_THREADS;

  // fill the numpy array with PyObjects while holding the GIL
  if (errstate == PGERR_SUCCESS) {
    geom_arr_to_npy(geom_arr, args[3], steps[3], dimensions[0]);
  }
  free(geom_arr);
}

static PyUFuncGenericFunction set_precision_funcs[1] = {&set_precision_func};

/* define double -> geometry construction functions */
static char points_dtypes[3] = {NPY_DOUBLE, NPY_INT, NPY_OBJECT};
static void points_func(char** args, const npy_intp* dimensions, const npy_intp* steps,
                        void* data) {
  GEOSCoordSequence* coord_seq = NULL;
  GEOSGeometry** geom_arr;

  // check the ordinate dimension before calling GEOSCoordSeq_create_r
  if (dimensions[1] < 2 || dimensions[1] > 3) {
    PyErr_Format(PyExc_ValueError,
                 "The ordinate (last) dimension should be 2 or 3, got %ld",
                 dimensions[1]);
    return;
  }

  if (steps[1] != 0) {
    PyErr_Format(PyExc_ValueError,
                 "points function called with non-scalar parameters");
    return;
  }
  int handle_nan = *(int*)args[1];

  // allocate a temporary array to store output GEOSGeometry objects
  geom_arr = malloc(sizeof(void*) * dimensions[0]);
  CHECK_ALLOC(geom_arr);

  GEOS_INIT_THREADS;

  char *ip1 = args[0];
  npy_intp is1 = steps[0], cs1 = steps[3];
  npy_intp n = dimensions[0], n_c1 = dimensions[1];
  npy_intp i;
  for (i = 0; i < n; i++, ip1 += is1) {
    CHECK_SIGNALS_THREADS(i);
    if (errstate == PGERR_PYSIGNAL) {
      destroy_geom_arr(ctx, geom_arr, i - 1);
      goto finish;
    }
    // the per-point coordinates are retrieved by looping 2 or 3 (=n_c1) times
    // over "ip1" with a stride of "cs1"
    errstate = create_point(ctx, *(double*)ip1, *(double*)(ip1 + cs1),
                            n_c1 == 3 ? (double*)(ip1 + 2 * cs1) : NULL,
                            handle_nan, &(geom_arr[i]));
    if (errstate != PGERR_SUCCESS) {
      destroy_geom_arr(ctx, geom_arr, i - 1);
      goto finish;
    }
  }

finish:
  GEOS_FINISH_THREADS;
  // fill the numpy array with PyObjects while holding the GIL
  if (errstate == PGERR_SUCCESS) {
    geom_arr_to_npy(geom_arr, args[2], steps[2], dimensions[0]);
  }
  free(geom_arr);
}
static PyUFuncGenericFunction points_funcs[1] = {&points_func};

static char linestrings_dtypes[3] = {NPY_DOUBLE, NPY_INT, NPY_OBJECT};
static void linestrings_func(char** args, const npy_intp* dimensions, const npy_intp* steps,
                             void* data) {
  GEOSCoordSequence* coord_seq = NULL;
  GEOSGeometry** geom_arr;

  // check the ordinate dimension before calling coordseq_from_buffer
  if (dimensions[2] < 2 || dimensions[2] > 3) {
    PyErr_Format(PyExc_ValueError,
                 "The ordinate (last) dimension should be 2 or 3, got %ld",
                 dimensions[2]);
    return;
  }

  if (steps[1] != 0) {
    PyErr_Format(PyExc_ValueError,
                 "Linestrings function called with non-scalar parameters");
    return;
  }
  int handle_nan = *(int*)args[1];

  // allocate a temporary array to store output GEOSGeometry objects
  geom_arr = malloc(sizeof(void*) * dimensions[0]);
  CHECK_ALLOC(geom_arr);

  GEOS_INIT_THREADS;

  DOUBLE_COREDIM_LOOP_OUTER {
    CHECK_SIGNALS_THREADS(i);
    if (errstate == PGERR_PYSIGNAL) {
      destroy_geom_arr(ctx, geom_arr, i - 1);
      goto finish;
    }
    errstate = coordseq_from_buffer(ctx, (double*)ip1, n_c1, n_c2, 0, handle_nan, cs1,
                                    cs2, &coord_seq);
    if (errstate != PGERR_SUCCESS) {
      destroy_geom_arr(ctx, geom_arr, i - 1);
      goto finish;
    }
    geom_arr[i] = GEOSGeom_createLineString_r(ctx, coord_seq);
    // Note: coordinate sequence is owned by linestring; if linestring fails to construct,
    // it will automatically clean up the coordinate sequence
    if (geom_arr[i] == NULL) {
      errstate = PGERR_GEOS_EXCEPTION;
      destroy_geom_arr(ctx, geom_arr, i - 1);
      goto finish;
    }
  }

finish:
  GEOS_FINISH_THREADS;

  // fill the numpy array with PyObjects while holding the GIL
  if (errstate == PGERR_SUCCESS) {
    geom_arr_to_npy(geom_arr, args[2], steps[2], dimensions[0]);
  }
  free(geom_arr);
}
static PyUFuncGenericFunction linestrings_funcs[1] = {&linestrings_func};

static char linearrings_dtypes[3] = {NPY_DOUBLE, NPY_INT, NPY_OBJECT};
static void linearrings_func(char** args, const npy_intp* dimensions, const npy_intp* steps,
                             void* data) {
  GEOSCoordSequence* coord_seq = NULL;
  GEOSGeometry** geom_arr;
  unsigned int size;

  // check the ordinate dimension before calling coordseq_from_buffer
  if (dimensions[2] < 2 || dimensions[2] > 3) {
    PyErr_Format(PyExc_ValueError,
                 "The ordinate (last) dimension should be 2 or 3, got %ld",
                 dimensions[2]);
    return;
  }

  if (steps[1] != 0) {
    PyErr_Format(PyExc_ValueError,
                 "Linearrings function called with non-scalar parameters");
    return;
  }
  int handle_nan = *(int*)args[1];

  // allocate a temporary array to store output GEOSGeometry objects
  geom_arr = malloc(sizeof(void*) * dimensions[0]);
  CHECK_ALLOC(geom_arr);

  GEOS_INIT_THREADS;

  DOUBLE_COREDIM_LOOP_OUTER {
    CHECK_SIGNALS_THREADS(i);
    if (errstate == PGERR_PYSIGNAL) {
      destroy_geom_arr(ctx, geom_arr, i - 1);
      goto finish;
    }
    /* fill the coordinate sequence */
    errstate = coordseq_from_buffer(ctx, (double*)ip1, n_c1, n_c2, 1, handle_nan, cs1,
                                    cs2, &coord_seq);
    if (errstate != PGERR_SUCCESS) {
      destroy_geom_arr(ctx, geom_arr, i - 1);
      goto finish;
    }
    /* the minimum number of coordinates in a linearring is 4 */
    if (!GEOSCoordSeq_getSize_r(ctx, coord_seq, &size)) {
      errstate = PGERR_GEOS_EXCEPTION;
      destroy_geom_arr(ctx, geom_arr, i - 1);
      goto finish;
    }
    if ((size > 0) && (size < 4)) {
      errstate = PGERR_LINEARRING_NCOORDS;
      destroy_geom_arr(ctx, geom_arr, i - 1);
      goto finish;
    }
    geom_arr[i] = GEOSGeom_createLinearRing_r(ctx, coord_seq);
    // Note: coordinate sequence is owned by linearring; if linearring fails to construct,
    // it will automatically clean up the coordinate sequence
    if (geom_arr[i] == NULL) {
      errstate = PGERR_GEOS_EXCEPTION;
      destroy_geom_arr(ctx, geom_arr, i - 1);
      goto finish;
    }
  }

finish:
  GEOS_FINISH_THREADS;

  // fill the numpy array with PyObjects while holding the GIL
  if (errstate == PGERR_SUCCESS) {
    geom_arr_to_npy(geom_arr, args[2], steps[2], dimensions[0]);
  }
  free(geom_arr);
}
static PyUFuncGenericFunction linearrings_funcs[1] = {&linearrings_func};

static char polygons_dtypes[3] = {NPY_OBJECT, NPY_OBJECT, NPY_OBJECT};
static void polygons_func(char** args, const npy_intp* dimensions, const npy_intp* steps,
                          void* data) {
  GEOSGeometry *hole, *shell, *hole_copy, *shell_copy;
  GEOSGeometry **holes, **geom_arr;
  int geom_type;
  int n_holes;

  // allocate a temporary array to store output GEOSGeometry objects
  geom_arr = malloc(sizeof(void*) * dimensions[0]);
  CHECK_ALLOC(geom_arr)

  // allocate a temporary array to store holes
  holes = malloc(sizeof(void*) * dimensions[1]);
  CHECK_ALLOC(holes)

  GEOS_INIT_THREADS;

  BINARY_SINGLE_COREDIM_LOOP_OUTER {
    CHECK_SIGNALS_THREADS(i);
    if (errstate == PGERR_PYSIGNAL) {
      destroy_geom_arr(ctx, geom_arr, i - 1);
      break;
    }
    if (!get_geom(*(GeometryObject**)ip1, &shell)) {
      errstate = PGERR_NOT_A_GEOMETRY;
      destroy_geom_arr(ctx, geom_arr, i - 1);
      break;
    }
    if (shell == NULL) {
      // output empty polygon if shell is None (ignoring holes)
      geom_arr[i] = GEOSGeom_createEmptyPolygon_r(ctx);
      if (geom_arr[i] == NULL) {
        errstate = PGERR_GEOS_EXCEPTION;
        destroy_geom_arr(ctx, geom_arr, i - 1);
        break;
      };
      continue;
    }
    geom_type = GEOSGeomTypeId_r(ctx, shell);
    // Pre-emptively check the geometry type (https://trac.osgeo.org/geos/ticket/1111)
    if (geom_type == -1) {
      errstate = PGERR_GEOS_EXCEPTION;
      destroy_geom_arr(ctx, geom_arr, i - 1);
      break;
    } else if (geom_type != 2) {
      errstate = PGERR_GEOMETRY_TYPE;
      destroy_geom_arr(ctx, geom_arr, i - 1);
      break;
    }
    n_holes = 0;
    cp1 = ip2;
    BINARY_SINGLE_COREDIM_LOOP_INNER {
      if (!get_geom(*(GeometryObject**)cp1, &hole)) {
        errstate = PGERR_NOT_A_GEOMETRY;
        destroy_geom_arr(ctx, geom_arr, i - 1);
        destroy_geom_arr(ctx, holes, n_holes - 1);
        goto finish;
      }
      if (hole == NULL) {
        continue;
      }
      // Pre-emptively check the geometry type (https://trac.osgeo.org/geos/ticket/1111)
      geom_type = GEOSGeomTypeId_r(ctx, hole);
      if (geom_type == -1) {
        errstate = PGERR_GEOS_EXCEPTION;
        destroy_geom_arr(ctx, geom_arr, i - 1);
        destroy_geom_arr(ctx, holes, n_holes - 1);
        goto finish;
      } else if (geom_type != 2) {
        errstate = PGERR_GEOMETRY_TYPE;
        destroy_geom_arr(ctx, geom_arr, i - 1);
        destroy_geom_arr(ctx, holes, n_holes - 1);
        goto finish;
      }
      hole_copy = GEOSGeom_clone_r(ctx, hole);
      if (hole_copy == NULL) {
        errstate = PGERR_GEOS_EXCEPTION;
        destroy_geom_arr(ctx, geom_arr, i - 1);
        destroy_geom_arr(ctx, holes, n_holes - 1);
        goto finish;
      }
      holes[n_holes] = hole_copy;
      n_holes++;
    }
    shell_copy = GEOSGeom_clone_r(ctx, shell);
    if (shell_copy == NULL) {
      errstate = PGERR_GEOS_EXCEPTION;
      destroy_geom_arr(ctx, geom_arr, i - 1);
      destroy_geom_arr(ctx, holes, n_holes - 1);
      break;
    }
    geom_arr[i] = GEOSGeom_createPolygon_r(ctx, shell_copy, holes, n_holes);
    if (geom_arr[i] == NULL) {
      // We will have a memory leak now (https://trac.osgeo.org/geos/ticket/1111)
      // but we have covered all known cases that GEOS would error by pre-emptively
      // checking if all inputs are linearrings.
      errstate = PGERR_GEOS_EXCEPTION;
      destroy_geom_arr(ctx, geom_arr, i - 1);
      break;
    };
  }

finish:
  GEOS_FINISH_THREADS;

  // fill the numpy array with PyObjects while holding the GIL
  if (errstate == PGERR_SUCCESS) {
    geom_arr_to_npy(geom_arr, args[2], steps[2], dimensions[0]);
  }
  free(geom_arr);
  if (holes != NULL) {
    free(holes);
  }
}
static PyUFuncGenericFunction polygons_funcs[1] = {&polygons_func};

static char create_collection_dtypes[3] = {NPY_OBJECT, NPY_INT, NPY_OBJECT};
static void create_collection_func(char** args, const npy_intp* dimensions, const npy_intp* steps,
                                   void* data) {
  GEOSGeometry *g, *g_copy;
  int n_geoms, type, actual_type, expected_type, alt_expected_type;
  GEOSGeometry **temp_geoms, **geom_arr;

  // allocate a temporary array to store output GEOSGeometry objects
  geom_arr = malloc(sizeof(void*) * dimensions[0]);
  CHECK_ALLOC(geom_arr)

  // allocate a temporary array to store geometries to put in a collection
  temp_geoms = malloc(sizeof(void*) * dimensions[1]);
  CHECK_ALLOC(temp_geoms)

  GEOS_INIT_THREADS;

  BINARY_SINGLE_COREDIM_LOOP_OUTER {
    CHECK_SIGNALS_THREADS(i);
    if (errstate == PGERR_PYSIGNAL) {
      destroy_geom_arr(ctx, geom_arr, i - 1);
      goto finish;
    }

    type = *(int*)ip2;
    switch (type) {
      case GEOS_MULTIPOINT:
        expected_type = GEOS_POINT;
        alt_expected_type = -1;
        break;
      case GEOS_MULTILINESTRING:
        expected_type = GEOS_LINESTRING;
        alt_expected_type = GEOS_LINEARRING;
        break;
      case GEOS_MULTIPOLYGON:
        expected_type = GEOS_POLYGON;
        alt_expected_type = -1;
        break;
      case GEOS_GEOMETRYCOLLECTION:
        expected_type = -1;
        alt_expected_type = -1;
        break;
      default:
        errstate = PGERR_GEOMETRY_TYPE;
        destroy_geom_arr(ctx, geom_arr, i - 1);
        goto finish;
    }
    n_geoms = 0;
    cp1 = ip1;
    BINARY_SINGLE_COREDIM_LOOP_INNER {
      if (!get_geom(*(GeometryObject**)cp1, &g)) {
        errstate = PGERR_NOT_A_GEOMETRY;
        destroy_geom_arr(ctx, geom_arr, i - 1);
        destroy_geom_arr(ctx, temp_geoms, n_geoms - 1);
        goto finish;
      }
      if (g == NULL) {
        continue;
      }
      if (expected_type != -1) {
        actual_type = GEOSGeomTypeId_r(ctx, g);
        if (actual_type == -1) {
          errstate = PGERR_GEOS_EXCEPTION;
          destroy_geom_arr(ctx, geom_arr, i - 1);
          destroy_geom_arr(ctx, temp_geoms, n_geoms - 1);
          goto finish;
        }
        if ((actual_type != expected_type) && (actual_type != alt_expected_type)) {
          errstate = PGERR_GEOMETRY_TYPE;
          destroy_geom_arr(ctx, geom_arr, i - 1);
          destroy_geom_arr(ctx, temp_geoms, n_geoms - 1);
          goto finish;
        }
      }
      g_copy = GEOSGeom_clone_r(ctx, g);
      if (g_copy == NULL) {
        errstate = PGERR_GEOS_EXCEPTION;
        destroy_geom_arr(ctx, geom_arr, i - 1);
        destroy_geom_arr(ctx, temp_geoms, n_geoms - 1);
        goto finish;
      }
      temp_geoms[n_geoms] = g_copy;
      n_geoms++;
    }
    geom_arr[i] = GEOSGeom_createCollection_r(ctx, type, temp_geoms, n_geoms);
    if (geom_arr[i] == NULL) {
      // We may have a memory leak now (https://trac.osgeo.org/geos/ticket/1111)
      // but we have covered all known cases that GEOS would error by pre-emptively
      // checking if all inputs are the correct geometry types.
      errstate = PGERR_GEOS_EXCEPTION;
      destroy_geom_arr(ctx, geom_arr, i - 1);
      break;
    };
  }

finish:
  GEOS_FINISH_THREADS;

  // fill the numpy array with PyObjects while holding the GIL
  if (errstate == PGERR_SUCCESS) {
    geom_arr_to_npy(geom_arr, args[2], steps[2], dimensions[0]);
  }
  free(geom_arr);
  if (temp_geoms != NULL) {
    free(temp_geoms);
  }
}
static PyUFuncGenericFunction create_collection_funcs[1] = {&create_collection_func};

static char bounds_dtypes[2] = {NPY_OBJECT, NPY_DOUBLE};
static void bounds_func(char** args, const npy_intp* dimensions, const npy_intp* steps, void* data) {
  GEOSGeometry *envelope = NULL, *in1;
  const GEOSGeometry* ring;
  const GEOSCoordSequence* coord_seq;
  int size;
  char *ip1 = args[0], *op1 = args[1];
  double *x1, *y1, *x2, *y2;

  GEOS_INIT_THREADS;

  npy_intp is1 = steps[0], os1 = steps[1], cs1 = steps[2];
  npy_intp n = dimensions[0], i;
  for (i = 0; i < n; i++, ip1 += is1, op1 += os1) {
    CHECK_SIGNALS_THREADS(i);
    if (errstate == PGERR_PYSIGNAL) {
      goto finish;
    }
    if (!get_geom(*(GeometryObject**)ip1, &in1)) {
      errstate = PGERR_NOT_A_GEOMETRY;
      goto finish;
    }

    /* get the 4 (pointers to) the bbox values from the "core stride 1" (cs1) */
    x1 = (double*)(op1);
    y1 = (double*)(op1 + cs1);
    x2 = (double*)(op1 + 2 * cs1);
    y2 = (double*)(op1 + 3 * cs1);

    if (in1 == NULL) { /* no geometry => bbox becomes (nan, nan, nan, nan) */
      *x1 = *y1 = *x2 = *y2 = NPY_NAN;
    } else {
#if GEOS_SINCE_3_11_0
      if (GEOSisEmpty_r(ctx, in1)) {
        *x1 = *y1 = *x2 = *y2 = NPY_NAN;
      }
      else {
        if (!GEOSGeom_getExtent_r(ctx, in1, x1, y1, x2, y2)) {
          errstate = PGERR_GEOS_EXCEPTION;
          goto finish;
        }
      }

#else
      if (GEOSisEmpty_r(ctx, in1)) {
        *x1 = *y1 = *x2 = *y2 = NPY_NAN;
      } else {
        if (!GEOSGeom_getXMin_r(ctx, in1, x1)) {
          errstate = PGERR_GEOS_EXCEPTION;
          goto finish;
        }
        if (!GEOSGeom_getYMin_r(ctx, in1, y1)) {
          errstate = PGERR_GEOS_EXCEPTION;
          goto finish;
        }
        if (!GEOSGeom_getXMax_r(ctx, in1, x2)) {
          errstate = PGERR_GEOS_EXCEPTION;
          goto finish;
        }
        if (!GEOSGeom_getYMax_r(ctx, in1, y2)) {
          errstate = PGERR_GEOS_EXCEPTION;
          goto finish;
        }
      }
#endif
    }
  }

finish:
  if (envelope != NULL) {
    GEOSGeom_destroy_r(ctx, envelope);
  }
  GEOS_FINISH_THREADS;
}
static PyUFuncGenericFunction bounds_funcs[1] = {&bounds_func};

/* Define the object -> geom functions (O_Y) */

static char from_wkb_dtypes[3] = {NPY_OBJECT, NPY_UINT8, NPY_OBJECT};
static void from_wkb_func(char** args, const npy_intp* dimensions, const npy_intp* steps,
                          void* data) {
  char *ip1 = args[0], *ip2 = args[1], *op1 = args[2];
  npy_intp is1 = steps[0], is2 = steps[1], os1 = steps[2];
  PyObject* in1;
  npy_uint8 on_invalid = *(npy_uint8*)ip2;
  npy_intp n = dimensions[0];
  npy_intp i;
  GEOSWKBReader* reader;
  unsigned char* wkb;
  GEOSGeometry* ret_ptr;
  Py_ssize_t size;
  char is_hex;

  if ((is2 != 0)) {
    PyErr_Format(PyExc_ValueError, "from_wkb function called with non-scalar parameters");
    return;
  }

  GEOS_INIT;

  /* Create the WKB reader */
  reader = GEOSWKBReader_create_r(ctx);
  if (reader == NULL) {
    errstate = PGERR_GEOS_EXCEPTION;
    goto finish;
  }

  for (i = 0; i < n; i++, ip1 += is1, op1 += os1) {
    CHECK_SIGNALS(i);
    if (errstate == PGERR_PYSIGNAL) {
      goto finish;
    }
    /* ip1 is pointer to array element PyObject* */
    in1 = *(PyObject**)ip1;

    if (in1 == Py_None) {
      /* None in the input propagates to the output */
      ret_ptr = NULL;
    } else {
      /* Cast the PyObject (only bytes) to char* */
      if (PyBytes_Check(in1)) {
        size = PyBytes_Size(in1);
        wkb = (unsigned char*)PyBytes_AsString(in1);
        if (wkb == NULL) {
          errstate = PGERR_GEOS_EXCEPTION;
          goto finish;
        }
      } else if (PyUnicode_Check(in1)) {
        wkb = (unsigned char*)PyUnicode_AsUTF8AndSize(in1, &size);
        if (wkb == NULL) {
          errstate = PGERR_GEOS_EXCEPTION;
          goto finish;
        }
      } else {
        PyErr_Format(PyExc_TypeError, "Expected bytes or string, got %s",
                     Py_TYPE(in1)->tp_name);
        goto finish;
      }

      /* Check if this is a HEX WKB */
      if (size != 0) {
        is_hex = ((wkb[0] == 48) || (wkb[0] == 49));
      } else {
        is_hex = 0;
      }

      /* Read the WKB */
      if (is_hex) {
        ret_ptr = GEOSWKBReader_readHEX_r(ctx, reader, wkb, size);
      } else {
        ret_ptr = GEOSWKBReader_read_r(ctx, reader, wkb, size);
      }
      if (ret_ptr == NULL) {
        if (on_invalid == 2) {
          // raise exception
          errstate = PGERR_GEOS_EXCEPTION;
          goto finish;
        } else if (on_invalid == 1) {
          // raise warning, return None
          errstate = PGWARN_INVALID_WKB;
        }
        // else: return None, no warning
      }
    }
    OUTPUT_Y;
  }

finish:
  GEOSWKBReader_destroy_r(ctx, reader);
  GEOS_FINISH;
}
static PyUFuncGenericFunction from_wkb_funcs[1] = {&from_wkb_func};

static char from_wkt_dtypes[3] = {NPY_OBJECT, NPY_UINT8, NPY_OBJECT};
static void from_wkt_func(char** args, const npy_intp* dimensions, const npy_intp* steps,
                          void* data) {
  char *ip1 = args[0], *ip2 = args[1], *op1 = args[2];
  npy_intp is1 = steps[0], is2 = steps[1], os1 = steps[2];
  PyObject* in1;
  npy_uint8 on_invalid = *(npy_uint8*)ip2;
  npy_intp n = dimensions[0];
  npy_intp i;
  GEOSGeometry* ret_ptr;
  GEOSWKTReader* reader;
  const char* wkt;

  if ((is2 != 0)) {
    PyErr_Format(PyExc_ValueError, "from_wkt function called with non-scalar parameters");
    return;
  }

  GEOS_INIT;

  /* Create the WKT reader */
  reader = GEOSWKTReader_create_r(ctx);
  if (reader == NULL) {
    errstate = PGERR_GEOS_EXCEPTION;
    goto finish;
  }

  for (i = 0; i < n; i++, ip1 += is1, op1 += os1) {
    CHECK_SIGNALS(i);
    if (errstate == PGERR_PYSIGNAL) {
      goto finish;
    }
    /* ip1 is pointer to array element PyObject* */
    in1 = *(PyObject**)ip1;

    if (in1 == Py_None) {
      /* None in the input propagates to the output */
      ret_ptr = NULL;
    } else {
      /* Cast the PyObject (bytes or str) to char* */
      if (PyBytes_Check(in1)) {
        wkt = PyBytes_AsString(in1);
        if (wkt == NULL) {
          errstate = PGERR_GEOS_EXCEPTION;
          goto finish;
        }
      } else if (PyUnicode_Check(in1)) {
        wkt = PyUnicode_AsUTF8(in1);
        if (wkt == NULL) {
          errstate = PGERR_GEOS_EXCEPTION;
          goto finish;
        }
      } else {
        PyErr_Format(PyExc_TypeError, "Expected bytes or string, got %s",
                     Py_TYPE(in1)->tp_name);
        goto finish;
      }

      /* Read the WKT */
      ret_ptr = GEOSWKTReader_read_r(ctx, reader, wkt);
      if (ret_ptr == NULL) {
        if (on_invalid == 2) {
          // raise exception
          errstate = PGERR_GEOS_EXCEPTION;
          goto finish;
        } else if (on_invalid == 1) {
          // raise warning, return None
          errstate = PGWARN_INVALID_WKT;
        }
        // else: return None, no warning
      }
    }
    OUTPUT_Y;
  }

finish:
  GEOSWKTReader_destroy_r(ctx, reader);
  GEOS_FINISH;
}
static PyUFuncGenericFunction from_wkt_funcs[1] = {&from_wkt_func};

static char to_wkb_dtypes[7] = {NPY_OBJECT, NPY_BOOL, NPY_INT,
                                NPY_INT,    NPY_BOOL, NPY_INT,
                                NPY_OBJECT};
static void to_wkb_func(char** args, const npy_intp* dimensions, const npy_intp* steps, void* data) {
  char *ip1 = args[0], *ip2 = args[1], *ip3 = args[2], *ip4 = args[3], *ip5 = args[4],
       *ip6 = args[5], *op1 = args[6];
  npy_intp is1 = steps[0], is2 = steps[1], is3 = steps[2], is4 = steps[3], is5 = steps[4],
           is6 = steps[5], os1 = steps[6];
  npy_intp n = dimensions[0];
  npy_intp i;

  GEOSGeometry *in1, *temp_geom;
  GEOSWKBWriter* writer;
  unsigned char* wkb;
  size_t size;

  if ((is2 != 0) || (is3 != 0) || (is4 != 0) || (is5 != 0) || (is6 != 0)) {
    PyErr_Format(PyExc_ValueError, "to_wkb function called with non-scalar parameters");
    return;
  }

  GEOS_INIT;

  /* Create the WKB writer */
  writer = GEOSWKBWriter_create_r(ctx);
  if (writer == NULL) {
    errstate = PGERR_GEOS_EXCEPTION;
    goto finish;
  }

  char hex = *(npy_bool*)ip2;
  GEOSWKBWriter_setOutputDimension_r(ctx, writer, *(int*)ip3);
  int byte_order = *(int*)ip4;
  if (byte_order != -1) {
    GEOSWKBWriter_setByteOrder_r(ctx, writer, *(int*)ip4);
  }
  GEOSWKBWriter_setIncludeSRID_r(ctx, writer, *(npy_bool*)ip5);

#if GEOS_SINCE_3_10_0
  GEOSWKBWriter_setFlavor_r(ctx, writer, *(int*)ip6);
#endif

  // Check if the above functions caused a GEOS exception
  if (last_error[0] != 0) {
    errstate = PGERR_GEOS_EXCEPTION;
    goto finish;
  }

  for (i = 0; i < n; i++, ip1 += is1, op1 += os1) {
    CHECK_SIGNALS(i);
    if (errstate == PGERR_PYSIGNAL) {
      goto finish;
    }
    if (!get_geom(*(GeometryObject**)ip1, &in1)) {
      errstate = PGERR_NOT_A_GEOMETRY;
      goto finish;
    }
    PyObject** out = (PyObject**)op1;

    if (in1 == NULL) {
      Py_XDECREF(*out);
      Py_INCREF(Py_None);
      *out = Py_None;
    } else {
      temp_geom = in1;
      if (hex) {
        wkb = GEOSWKBWriter_writeHEX_r(ctx, writer, temp_geom, &size);
      } else {
        wkb = GEOSWKBWriter_write_r(ctx, writer, temp_geom, &size);
      }
      if (wkb == NULL) {
        errstate = PGERR_GEOS_EXCEPTION;
        goto finish;
      }
      Py_XDECREF(*out);
      if (hex) {
        *out = PyUnicode_FromStringAndSize((char*)wkb, size);
      } else {
        *out = PyBytes_FromStringAndSize((char*)wkb, size);
      }
      GEOSFree_r(ctx, wkb);
    }
  }

finish:
  GEOSWKBWriter_destroy_r(ctx, writer);
  GEOS_FINISH;
}
static PyUFuncGenericFunction to_wkb_funcs[1] = {&to_wkb_func};

static char to_wkt_dtypes[6] = {NPY_OBJECT, NPY_INT,  NPY_BOOL,
                                NPY_INT,    NPY_BOOL, NPY_OBJECT};
static void to_wkt_func(char** args, const npy_intp* dimensions, const npy_intp* steps,
                        void* data) {
  char *ip1 = args[0], *ip2 = args[1], *ip3 = args[2], *ip4 = args[3], *ip5 = args[4],
       *op1 = args[5];
  npy_intp is1 = steps[0], is2 = steps[1], is3 = steps[2], is4 = steps[3], is5 = steps[4],
           os1 = steps[5];
  npy_intp n = dimensions[0];
  npy_intp i;

  GEOSGeometry* in1;
  GEOSWKTWriter* writer;
  char* wkt;

  if ((is2 != 0) || (is3 != 0) || (is4 != 0) || (is5 != 0)) {
    PyErr_Format(PyExc_ValueError, "to_wkt function called with non-scalar parameters");
    return;
  }

  int precision = *(int*)ip2;
  npy_bool trim = *(npy_bool*)ip3;
  int dimension = *(int*)ip4;
  int use_old_3d = *(npy_bool*)ip5;

  GEOS_INIT;

  /* Create the WKT writer */
  writer = GEOSWKTWriter_create_r(ctx);
  if (writer == NULL) {
    errstate = PGERR_GEOS_EXCEPTION;
    goto finish;
  }
  GEOSWKTWriter_setRoundingPrecision_r(ctx, writer, precision);
  GEOSWKTWriter_setTrim_r(ctx, writer, trim);
  GEOSWKTWriter_setOutputDimension_r(ctx, writer, dimension);
  GEOSWKTWriter_setOld3D_r(ctx, writer, use_old_3d);

  // Check if the above functions caused a GEOS exception
  if (last_error[0] != 0) {
    errstate = PGERR_GEOS_EXCEPTION;
    goto finish;
  }

  for (i = 0; i < n; i++, ip1 += is1, op1 += os1) {
    CHECK_SIGNALS(i);
    if (errstate == PGERR_PYSIGNAL) {
      goto finish;
    }
    if (!get_geom(*(GeometryObject**)ip1, &in1)) {
      errstate = PGERR_NOT_A_GEOMETRY;
      goto finish;
    }
    PyObject** out = (PyObject**)op1;

    if (in1 == NULL) {
      Py_XDECREF(*out);
      Py_INCREF(Py_None);
      *out = Py_None;
    } else {
#if !GEOS_SINCE_3_13_0
      if (trim) {
        errstate = check_to_wkt_trim_compatible(ctx, in1, dimension);
        if (errstate != PGERR_SUCCESS) {
          goto finish;
        }
      }
#endif  // !GEOS_SINCE_3_13_0
#if !GEOS_SINCE_3_12_0
      // Since GEOS 3.9.0 and before 3.12.0 further handling required
      errstate = wkt_empty_3d_geometry(ctx, in1, &wkt);
      if (errstate != PGERR_SUCCESS) {
        goto finish;
      }
      if (wkt != NULL) {
        Py_XDECREF(*out);
        *out = PyUnicode_FromString(wkt);
        continue;
      }
#endif  // !GEOS_SINCE_3_12_0
      wkt = GEOSWKTWriter_write_r(ctx, writer, in1);
      if (wkt == NULL) {
        errstate = PGERR_GEOS_EXCEPTION;
        goto finish;
      }
      Py_XDECREF(*out);
      *out = PyUnicode_FromString(wkt);
      GEOSFree_r(ctx, wkt);
    }
  }

finish:
  GEOSWKTWriter_destroy_r(ctx, writer);
  GEOS_FINISH;
}
static PyUFuncGenericFunction to_wkt_funcs[1] = {&to_wkt_func};

#if GEOS_SINCE_3_10_0

static char from_geojson_dtypes[3] = {NPY_OBJECT, NPY_UINT8, NPY_OBJECT};
static void from_geojson_func(char** args, const npy_intp* dimensions, const npy_intp* steps,
                              void* data) {
  char *ip1 = args[0], *ip2 = args[1], *op1 = args[2];
  npy_intp is1 = steps[0], is2 = steps[1], os1 = steps[2];
  PyObject* in1;
  npy_uint8 on_invalid = *(npy_uint8*)ip2;
  npy_intp n = dimensions[0];
  npy_intp i;
  GEOSGeometry* ret_ptr;
  GEOSGeoJSONReader* reader;
  const char* geojson;

  if ((is2 != 0)) {
    PyErr_Format(PyExc_ValueError,
                 "from_geojson function called with non-scalar parameters");
    return;
  }

  GEOS_INIT;

  /* Create the WKT reader */
  reader = GEOSGeoJSONReader_create_r(ctx);
  if (reader == NULL) {
    errstate = PGERR_GEOS_EXCEPTION;
    goto finish;
  }

  for (i = 0; i < n; i++, ip1 += is1, op1 += os1) {
    CHECK_SIGNALS(i);
    if (errstate == PGERR_PYSIGNAL) {
      goto finish;
    }
    /* ip1 is pointer to array element PyObject* */
    in1 = *(PyObject**)ip1;

    if (in1 == Py_None) {
      /* None in the input propagates to the output */
      ret_ptr = NULL;
    } else {
      /* Cast the PyObject (bytes or str) to char* */
      if (PyBytes_Check(in1)) {
        geojson = PyBytes_AsString(in1);
        if (geojson == NULL) {
          errstate = PGERR_GEOS_EXCEPTION;
          goto finish;
        }
      } else if (PyUnicode_Check(in1)) {
        geojson = PyUnicode_AsUTF8(in1);
        if (geojson == NULL) {
          errstate = PGERR_GEOS_EXCEPTION;
          goto finish;
        }
      } else {
        PyErr_Format(PyExc_TypeError, "Expected bytes or string, got %s",
                     Py_TYPE(in1)->tp_name);
        goto finish;
      }

      /* Read the GeoJSON */
      ret_ptr = GEOSGeoJSONReader_readGeometry_r(ctx, reader, geojson);
      if (ret_ptr == NULL) {
        if (on_invalid == 2) {
          // raise exception
          errstate = PGERR_GEOS_EXCEPTION;
          goto finish;
        } else if (on_invalid == 1) {
          // raise warning, return None
          errstate = PGWARN_INVALID_GEOJSON;
        }
        // else: return None, no warning
      }
    }
    OUTPUT_Y;
  }

finish:
  GEOSGeoJSONReader_destroy_r(ctx, reader);
  GEOS_FINISH;
}
static PyUFuncGenericFunction from_geojson_funcs[1] = {&from_geojson_func};

static char to_geojson_dtypes[3] = {NPY_OBJECT, NPY_INT, NPY_OBJECT};
static void to_geojson_func(char** args, const npy_intp* dimensions, const npy_intp* steps,
                            void* data) {
  char *ip1 = args[0], *ip2 = args[1], *op1 = args[2];
  npy_intp is1 = steps[0], is2 = steps[1], os1 = steps[2];
  npy_intp n = dimensions[0];
  npy_intp i;

  GEOSGeometry* in1;
  int indent;
  GEOSGeoJSONWriter* writer;
  char* geojson;
  char point_empty_error;

  if (is2 != 0) {
    PyErr_Format(PyExc_ValueError, "to_geojson indent parameter must be a scalar");
    return;
  }
  indent = *(int*)ip2;

  GEOS_INIT;

  /* Create the GeoJSON writer */
  writer = GEOSGeoJSONWriter_create_r(ctx);
  if (writer == NULL) {
    errstate = PGERR_GEOS_EXCEPTION;
    goto finish;
  }

  for (i = 0; i < n; i++, ip1 += is1, op1 += os1) {
    CHECK_SIGNALS(i);
    if (errstate == PGERR_PYSIGNAL) {
      goto finish;
    }
    if (!get_geom(*(GeometryObject**)ip1, &in1)) {
      errstate = PGERR_NOT_A_GEOMETRY;
      goto finish;
    }
    PyObject** out = (PyObject**)op1;

    if (in1 == NULL) {
      Py_XDECREF(*out);
      Py_INCREF(Py_None);
      *out = Py_None;
    } else {
      // Check for empty points (https://trac.osgeo.org/geos/ticket/1139)
      point_empty_error = has_point_empty(ctx, in1);
      if (point_empty_error == 2) {
        errstate = PGERR_GEOS_EXCEPTION;
        goto finish;
      } else if (point_empty_error == 1) {
        errstate = PGERR_GEOJSON_EMPTY_POINT;
        goto finish;
      }
      geojson = GEOSGeoJSONWriter_writeGeometry_r(ctx, writer, in1, indent);
      if (geojson == NULL) {
        errstate = PGERR_GEOS_EXCEPTION;
        goto finish;
      }
      Py_XDECREF(*out);
      *out = PyUnicode_FromString(geojson);
      GEOSFree_r(ctx, geojson);
    }
  }

finish:
  GEOSGeoJSONWriter_destroy_r(ctx, writer);
  GEOS_FINISH;
}
static PyUFuncGenericFunction to_geojson_funcs[1] = {&to_geojson_func};

#endif  // GEOS_SINCE_3_10_0

#if GEOS_SINCE_3_12_0
static char coverage_simplify_dtypes[4] = {NPY_OBJECT, NPY_DOUBLE, NPY_BOOL, NPY_OBJECT};
static void coverage_simplify_func(char** args, const npy_intp* dimensions, const npy_intp* steps,
                                    void* data) {
  GEOSGeometry* in1 = NULL;
  GEOSGeometry** geom_arr;

  CHECK_NO_INPLACE_OUTPUT(3);

  // allocate a temporary array to store output GEOSGeometry objects
  geom_arr = malloc(sizeof(void*) * dimensions[0]);
  CHECK_ALLOC(geom_arr);

  GEOS_INIT_THREADS;

  TERNARY_LOOP {
    CHECK_SIGNALS_THREADS(i);
    if (errstate == PGERR_PYSIGNAL) {
      destroy_geom_arr(ctx, geom_arr, i - 1);
      break;
    }
    // get the geometry: return on error
    if (!get_geom(*(GeometryObject**)ip1, &in1)) {
      errstate = PGERR_NOT_A_GEOMETRY;
      destroy_geom_arr(ctx, geom_arr, i - 1);
      break;
    }
    double in2 = *(double*)ip2;
    npy_bool in3 = !(*(npy_bool*)ip3);

    int isValid = 1;
    int numGeoms = GEOSGetNumGeometries_r(ctx, in1);
    for (int j = 0; j < numGeoms; j++) {
      GEOSGeometry* geom = GEOSGetGeometryN_r(ctx, in1, j);
      if (GEOSGeomTypeId_r(ctx, geom) != GEOS_POLYGON && GEOSGeomTypeId_r(ctx, geom) != GEOS_MULTIPOLYGON) {
          isValid = 0;
          break;
      }
    }
    if (isValid) {
      geom_arr[i] = GEOSCoverageSimplifyVW_r(ctx, in1, in2, (int)in3);
      if (geom_arr[i] == NULL) {
        errstate = PGERR_GEOS_EXCEPTION;
        destroy_geom_arr(ctx, geom_arr, i - 1);
        break;
      }
    } else {
      geom_arr[i] = GEOSGeom_clone_r(ctx, in1);
    }

  }


  GEOS_FINISH_THREADS;

  // fill the numpy array with PyObjects while holding the GIL
  if (errstate == PGERR_SUCCESS) {
    geom_arr_to_npy(geom_arr, args[3], steps[3], dimensions[0]);
  }
  free(geom_arr);
}
static PyUFuncGenericFunction coverage_simplify_funcs[1] = {&coverage_simplify_func};

#endif  // GEOS_SINCE_3_12_0
/*
TODO polygonizer functions
TODO prepared geometry predicate functions
TODO relate functions
*/

#define DEFINE_Y_b(NAME)                                                       \
  ufunc = PyUFunc_FromFuncAndData(Y_b_funcs, NAME##_data, Y_b_dtypes, 1, 1, 1, \
                                  PyUFunc_None, #NAME, NULL, 0);               \
  PyDict_SetItemString(d, #NAME, ufunc)

#define DEFINE_O_b(NAME)                                                       \
  ufunc = PyUFunc_FromFuncAndData(O_b_funcs, NAME##_data, O_b_dtypes, 1, 1, 1, \
                                  PyUFunc_None, #NAME, NULL, 0);               \
  PyDict_SetItemString(d, #NAME, ufunc)

#define DEFINE_YY_b(NAME)                                                        \
  ufunc = PyUFunc_FromFuncAndData(YY_b_funcs, NAME##_data, YY_b_dtypes, 1, 2, 1, \
                                  PyUFunc_None, #NAME, "", 0);                   \
  PyDict_SetItemString(d, #NAME, ufunc)

#define DEFINE_YY_b_p(NAME)                                                          \
  ufunc = PyUFunc_FromFuncAndData(YY_b_p_funcs, NAME##_data, YY_b_p_dtypes, 1, 2, 1, \
                                  PyUFunc_None, #NAME, "", 0);                       \
  PyDict_SetItemString(d, #NAME, ufunc)

#define DEFINE_Ydd_b_p(NAME)                                                           \
  ufunc = PyUFunc_FromFuncAndData(Ydd_b_p_funcs, NAME##_data, Ydd_b_p_dtypes, 1, 3, 1, \
                                  PyUFunc_None, #NAME, "", 0);                         \
  PyDict_SetItemString(d, #NAME, ufunc)

#define DEFINE_Y_Y(NAME)                                                       \
  ufunc = PyUFunc_FromFuncAndData(Y_Y_funcs, NAME##_data, Y_Y_dtypes, 1, 1, 1, \
                                  PyUFunc_None, #NAME, "", 0);                 \
  PyDict_SetItemString(d, #NAME, ufunc)

#define DEFINE_Y(NAME)                                                                   \
  ufunc = PyUFunc_FromFuncAndData(Y_funcs, NAME##_data, Y_dtypes, 1, 1, 0, PyUFunc_None, \
                                  #NAME, "", 0);                                         \
  PyDict_SetItemString(d, #NAME, ufunc)

#define DEFINE_Yi_Y(NAME)                                                        \
  ufunc = PyUFunc_FromFuncAndData(Yi_Y_funcs, NAME##_data, Yi_Y_dtypes, 1, 2, 1, \
                                  PyUFunc_None, #NAME, "", 0);                   \
  PyDict_SetItemString(d, #NAME, ufunc)

#define DEFINE_Yd_Y(NAME)                                                        \
  ufunc = PyUFunc_FromFuncAndData(Yd_Y_funcs, NAME##_data, Yd_Y_dtypes, 1, 2, 1, \
                                  PyUFunc_None, #NAME, "", 0);                   \
  PyDict_SetItemString(d, #NAME, ufunc)

#define DEFINE_YY_Y(NAME)                                                        \
  ufunc = PyUFunc_FromFuncAndData(YY_Y_funcs, NAME##_data, YY_Y_dtypes, 1, 2, 1, \
                                  PyUFunc_None, #NAME, "", 0);                   \
  PyDict_SetItemString(d, #NAME, ufunc)

#define DEFINE_Y_Y_reduce(NAME)                                                         \
  ufunc = PyUFunc_FromFuncAndDataAndSignature(Y_Y_reduce_funcs, NAME##_data,            \
                                              Y_Y_reduce_dtypes, 1, 1, 1, PyUFunc_None, \
                                              #NAME, "", 0, "(d)->()");                 \
  PyDict_SetItemString(d, #NAME, ufunc)

#define DEFINE_Y_d(NAME)                                                       \
  ufunc = PyUFunc_FromFuncAndData(Y_d_funcs, NAME##_data, Y_d_dtypes, 1, 1, 1, \
                                  PyUFunc_None, #NAME, "", 0);                 \
  PyDict_SetItemString(d, #NAME, ufunc)

#define DEFINE_Y_B(NAME)                                                       \
  ufunc = PyUFunc_FromFuncAndData(Y_B_funcs, NAME##_data, Y_B_dtypes, 1, 1, 1, \
                                  PyUFunc_None, #NAME, "", 0);                 \
  PyDict_SetItemString(d, #NAME, ufunc)

#define DEFINE_Y_i(NAME)                                                       \
  ufunc = PyUFunc_FromFuncAndData(Y_i_funcs, NAME##_data, Y_i_dtypes, 1, 1, 1, \
                                  PyUFunc_None, #NAME, "", 0);                 \
  PyDict_SetItemString(d, #NAME, ufunc)

#define DEFINE_YY_d(NAME)                                                        \
  ufunc = PyUFunc_FromFuncAndData(YY_d_funcs, NAME##_data, YY_d_dtypes, 1, 2, 1, \
                                  PyUFunc_None, #NAME, "", 0);                   \
  PyDict_SetItemString(d, #NAME, ufunc)

#define DEFINE_YYd_d(NAME)                                                         \
  ufunc = PyUFunc_FromFuncAndData(YYd_d_funcs, NAME##_data, YYd_d_dtypes, 1, 3, 1, \
                                  PyUFunc_None, #NAME, "", 0);                     \
  PyDict_SetItemString(d, #NAME, ufunc)

#define DEFINE_YYd_Y(NAME)                                                         \
  ufunc = PyUFunc_FromFuncAndData(YYd_Y_funcs, NAME##_data, YYd_Y_dtypes, 1, 3, 1, \
                                  PyUFunc_None, #NAME, "", 0);                     \
  PyDict_SetItemString(d, #NAME, ufunc)

#define DEFINE_CUSTOM(NAME, N_IN)                                                     \
  ufunc = PyUFunc_FromFuncAndData(NAME##_funcs, null_data, NAME##_dtypes, 1, N_IN, 1, \
                                  PyUFunc_None, #NAME, "", 0);                        \
  PyDict_SetItemString(d, #NAME, ufunc)

#define DEFINE_GENERALIZED(NAME, N_IN, SIGNATURE)                                        \
  ufunc = PyUFunc_FromFuncAndDataAndSignature(NAME##_funcs, null_data, NAME##_dtypes, 1, \
                                              N_IN, 1, PyUFunc_None, #NAME, "", 0,       \
                                              SIGNATURE);                                \
  PyDict_SetItemString(d, #NAME, ufunc)

#define DEFINE_GENERALIZED_NOUT4(NAME, N_IN, SIGNATURE)                                  \
  ufunc = PyUFunc_FromFuncAndDataAndSignature(NAME##_funcs, null_data, NAME##_dtypes, 1, \
                                              N_IN, 4, PyUFunc_None, #NAME, "", 0,       \
                                              SIGNATURE);                                \
  PyDict_SetItemString(d, #NAME, ufunc)

int init_ufuncs(PyObject* m, PyObject* d) {
  PyObject* ufunc;

  DEFINE_Y_b(is_ccw);
  DEFINE_Y_b(is_empty);
  DEFINE_Y_b(is_simple);
  DEFINE_Y_b(is_geometry);
  DEFINE_Y_b(is_ring);
  DEFINE_Y_b(has_z);
  DEFINE_Y_b(is_closed);
  DEFINE_Y_b(is_valid);

  DEFINE_O_b(is_geometry);
  DEFINE_O_b(is_missing);
  DEFINE_O_b(is_valid_input);

  DEFINE_YY_b_p(disjoint);
  DEFINE_YY_b_p(touches);
  DEFINE_YY_b_p(intersects);
  DEFINE_YY_b_p(crosses);
  DEFINE_YY_b_p(within);
  DEFINE_YY_b_p(contains);
  DEFINE_YY_b_p(contains_properly);
  DEFINE_YY_b_p(overlaps);
  DEFINE_YY_b(equals);
  DEFINE_YY_b_p(covers);
  DEFINE_YY_b_p(covered_by);
  DEFINE_Ydd_b_p(contains_xy);
  DEFINE_Ydd_b_p(intersects_xy);
  DEFINE_CUSTOM(is_prepared, 1);

  DEFINE_Y_Y(envelope);
  DEFINE_Y_Y(convex_hull);
  DEFINE_Y_Y(boundary);
  DEFINE_Y_Y(unary_union);
  DEFINE_Y_Y(point_on_surface);
  DEFINE_Y_Y(centroid);
  DEFINE_Y_Y(line_merge);
  DEFINE_Y_Y(node);
  DEFINE_Y_Y(extract_unique_points);
  DEFINE_Y_Y(get_exterior_ring);
  DEFINE_Y_Y(normalize);
  DEFINE_Y_Y(force_2d);
  DEFINE_Y_Y(oriented_envelope);
  DEFINE_Y_Y(reverse);
  DEFINE_Y_Y(make_valid);
  DEFINE_Y_Y(build_area);
  DEFINE_Y_Y(coverage_union);
  DEFINE_Y_Y(minimum_bounding_circle);

  DEFINE_Y(prepare);
  DEFINE_Y(destroy_prepared);

  DEFINE_Yi_Y(get_point);
  DEFINE_Yi_Y(get_interior_ring);
  DEFINE_Yi_Y(get_geometry);
  DEFINE_Yi_Y(set_srid);

  DEFINE_Yd_Y(line_interpolate_point);
  DEFINE_Yd_Y(line_interpolate_point_normalized);
  DEFINE_Yd_Y(simplify);
  DEFINE_Yd_Y(simplify_preserve_topology);
  DEFINE_Yd_Y(force_3d);
  DEFINE_Yd_Y(unary_union_prec);

  DEFINE_YY_Y(intersection);
  DEFINE_YY_Y(difference);
  DEFINE_YY_Y(symmetric_difference);
  DEFINE_YY_Y(union);
  DEFINE_YY_Y(shared_paths);

  DEFINE_Y_Y_reduce(intersection_all);
  DEFINE_Y_Y_reduce(symmetric_difference_all);

  DEFINE_Y_d(get_precision);
  DEFINE_Y_d(get_x);
  DEFINE_Y_d(get_y);
  DEFINE_Y_d(get_z);
  DEFINE_Y_d(area);
  DEFINE_Y_d(length);
  DEFINE_Y_d(minimum_clearance);
  DEFINE_Y_d(minimum_bounding_radius);

  DEFINE_Y_i(get_type_id);
  DEFINE_Y_i(get_dimensions);
  DEFINE_Y_i(get_coordinate_dimension);
  DEFINE_Y_i(get_srid);
  DEFINE_Y_i(get_num_points);
  DEFINE_Y_i(get_num_interior_rings);
  DEFINE_Y_i(get_num_geometries);
  DEFINE_Y_i(get_num_coordinates);

  DEFINE_YY_d(distance);
  DEFINE_YY_d(frechet_distance);
  DEFINE_YY_d(hausdorff_distance);
  DEFINE_YY_d(line_locate_point);
  DEFINE_YY_d(line_locate_point_normalized);

  DEFINE_YYd_d(frechet_distance_densify);
  DEFINE_YYd_d(hausdorff_distance_densify);

  DEFINE_CUSTOM(box, 5);
  DEFINE_CUSTOM(buffer, 7);
  DEFINE_CUSTOM(offset_curve, 5);
  DEFINE_CUSTOM(snap, 3);
  DEFINE_CUSTOM(clip_by_rect, 5);
  DEFINE_CUSTOM(equals_exact, 3);

  DEFINE_CUSTOM(delaunay_triangles, 3);
  DEFINE_CUSTOM(voronoi_polygons, 5);
  DEFINE_CUSTOM(is_valid_reason, 1);
  DEFINE_CUSTOM(relate, 2);
  DEFINE_CUSTOM(relate_pattern, 3);
  DEFINE_GENERALIZED(polygonize, 1, "(d)->()");
  DEFINE_GENERALIZED_NOUT4(polygonize_full, 1, "(d)->(),(),(),()");
  DEFINE_CUSTOM(shortest_line, 2);

  DEFINE_GENERALIZED(points, 2, "(d),()->()");
  DEFINE_GENERALIZED(linestrings, 2, "(i, d),()->()");
  DEFINE_GENERALIZED(linearrings, 2, "(i, d),()->()");
  DEFINE_GENERALIZED(bounds, 1, "()->(4)");
  DEFINE_GENERALIZED(polygons, 2, "(),(i)->()");
  DEFINE_GENERALIZED(create_collection, 2, "(i),()->()");

  DEFINE_CUSTOM(from_wkb, 2);
  DEFINE_CUSTOM(from_wkt, 2);
  DEFINE_CUSTOM(to_wkb, 6);
  DEFINE_CUSTOM(to_wkt, 5);
  DEFINE_CUSTOM(set_precision, 3);

  DEFINE_YYd_Y(difference_prec);
  DEFINE_YYd_Y(intersection_prec);
  DEFINE_YYd_Y(symmetric_difference_prec);
  DEFINE_YYd_Y(union_prec);

#if GEOS_SINCE_3_10_0
  DEFINE_CUSTOM(make_valid_with_params, 3);
  DEFINE_Yd_Y(segmentize);
  DEFINE_CUSTOM(dwithin, 3);
  DEFINE_CUSTOM(from_geojson, 2);
  DEFINE_CUSTOM(to_geojson, 2);
#endif

#if GEOS_SINCE_3_11_0
  DEFINE_Yd_Y(remove_repeated_points);
  DEFINE_Y_Y(line_merge_directed);
  DEFINE_CUSTOM(concave_hull, 3);
#endif

#if GEOS_SINCE_3_12_0
<<<<<<< HEAD
  DEFINE_CUSTOM(coverage_simplify, 3);
=======
  DEFINE_Y_Y(disjoint_subset_union);
>>>>>>> a90b9e4c
  DEFINE_Y_b(has_m);
  DEFINE_Y_d(get_m);
#endif

  Py_DECREF(ufunc);
  return 0;
}<|MERGE_RESOLUTION|>--- conflicted
+++ resolved
@@ -3874,11 +3874,8 @@
 #endif
 
 #if GEOS_SINCE_3_12_0
-<<<<<<< HEAD
   DEFINE_CUSTOM(coverage_simplify, 3);
-=======
   DEFINE_Y_Y(disjoint_subset_union);
->>>>>>> a90b9e4c
   DEFINE_Y_b(has_m);
   DEFINE_Y_d(get_m);
 #endif
