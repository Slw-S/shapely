#define PY_SSIZE_T_CLEAN
#define NPY_NO_DEPRECATED_API NPY_1_7_API_VERSION

#include <Python.h>
#include <math.h>

#define NO_IMPORT_ARRAY
#define NO_IMPORT_UFUNC
#define PY_ARRAY_UNIQUE_SYMBOL shapely_ARRAY_API
#define PY_UFUNC_UNIQUE_SYMBOL shapely_UFUNC_API
#include <numpy/ndarraytypes.h>
#include <numpy/npy_3kcompat.h>
#include <numpy/ufuncobject.h>

#include "fast_loop_macros.h"
#include "geos.h"
#include "pygeom.h"

/* This initializes a global value for interrupt checking */
int check_signals_interval[1] = {10000};
unsigned long main_thread_id[1] = {0};

PyObject* PySetupSignalChecks(PyObject* self, PyObject* args) {

  if (!PyArg_ParseTuple(args, "ik", check_signals_interval, main_thread_id)) {
    return NULL;
  }

  Py_INCREF(Py_None);
  return Py_None;
}

#define OUTPUT_Y                                         \
  PyObject* ret = GeometryObject_FromGEOS(ret_ptr, ctx); \
  PyObject** out = (PyObject**)op1;                      \
  Py_XDECREF(*out);                                      \
  *out = ret

#define OUTPUT_Y_I(I, RET_PTR)                              \
  PyObject* ret##I = GeometryObject_FromGEOS(RET_PTR, ctx); \
  PyObject** out##I = (PyObject**)op##I;                    \
  Py_XDECREF(*out##I);                                      \
  *out##I = ret##I

// Fail if inputs output multiple times on the same place in memory. That would
// lead to segfaults as the same GEOSGeometry would be 'owned' by multiple PyObjects.
#define CHECK_NO_INPLACE_OUTPUT(N)                                             \
  if ((steps[N] == 0) && (dimensions[0] > 1)) {                                \
    PyErr_Format(PyExc_NotImplementedError,                                    \
                 "Zero-strided output detected. Ufunc mode with args[0]=%p, "  \
                 "args[N]=%p, steps[0]=%ld, steps[N]=%ld, dimensions[0]=%ld.", \
                 args[0], args[N], steps[0], steps[N], dimensions[0]);         \
    return;                                                                    \
  }

#define CHECK_ALLOC(ARR)                                             \
  if (ARR == NULL) {                                                 \
    PyErr_SetString(PyExc_MemoryError, "Could not allocate memory"); \
    return;                                                          \
  }

/* PyErr_CheckSignals calls python signal handler at iteration 10000, 20000, and
 * so forth. If a signal handler raises an exception (by default, SIGINT raises
 * a KeyboardIterrupt), it returns -1.
 * The caller needs to check 'errstate' and cleanup & exit if it equals PGERR_PYSIGNAL.
 */
#define CHECK_SIGNALS(I)                            \
  if (((I + 1) % check_signals_interval[0]) == 0) { \
    if (PyErr_CheckSignals() == -1) {               \
      errstate = PGERR_PYSIGNAL;                    \
    };                                              \
  }

/* This version of CHECK_SIGNALS is to be used in a context without GIL
 * the GIL is only acquired if the current thread is the main thread (else,
 * signals won't be set anyway)
 */

#define CHECK_SIGNALS_THREADS(I)                            \
  if (((I + 1) % check_signals_interval[0]) == 0) {         \
    if (PyThread_get_thread_ident() == main_thread_id[0]) { \
      Py_BLOCK_THREADS;                                     \
      if (PyErr_CheckSignals() == -1) {                     \
        errstate = PGERR_PYSIGNAL;                          \
      }                                                     \
      Py_UNBLOCK_THREADS;                                   \
    }                                                       \
  }

static void geom_arr_to_npy(GEOSGeometry** array, char* ptr, npy_intp stride,
                            npy_intp count) {
  npy_intp i;
  PyObject* ret;
  PyObject** out;

  GEOS_INIT;

  for (i = 0; i < count; i++, ptr += stride) {
    ret = GeometryObject_FromGEOS(array[i], ctx);
    out = (PyObject**)ptr;
    Py_XDECREF(*out);
    *out = ret;
  }

  GEOS_FINISH;
}

/* Define the geom -> bool functions (Y_b) */
static void* is_empty_data[1] = {GEOSisEmpty_r};
/* the GEOSisSimple_r function fails on geometrycollections */
static char GEOSisSimpleAllTypes_r(void* context, void* geom) {
  int type = GEOSGeomTypeId_r(context, geom);
  if (type == -1) {
    return 2;  // Predicates use a return value of 2 for errors
  } else if (type == 7) {
    return 0;
  } else {
    return GEOSisSimple_r(context, geom);
  }
}
static void* is_simple_data[1] = {GEOSisSimpleAllTypes_r};
static void* is_ring_data[1] = {GEOSisRing_r};
static void* has_z_data[1] = {GEOSHasZ_r};
#if GEOS_SINCE_3_12_0
static void* has_m_data[1] = {GEOSHasM_r};
#endif
/* the GEOSisClosed_r function fails on non-linestrings */
static char GEOSisClosedAllTypes_r(void* context, void* geom) {
  int type = GEOSGeomTypeId_r(context, geom);
  if (type == -1) {
    return 2;  // Predicates use a return value of 2 for errors
  } else if ((type == 1) || (type == 2) || (type == 5)) {
    return GEOSisClosed_r(context, geom);
  } else {
    return 0;
  }
}
static void* is_closed_data[1] = {GEOSisClosedAllTypes_r};
static void* is_valid_data[1] = {GEOSisValid_r};

static char GEOSGeom_isCCW_r(void* context, void* geom) {
  const GEOSCoordSequence* coord_seq;
  char is_ccw = 2;  // return value of 2 means GEOSException
  int i;

  // Return False for non-linear geometries
  i = GEOSGeomTypeId_r(context, geom);
  if (i == -1) {
    return 2;
  }
  if ((i != GEOS_LINEARRING) && (i != GEOS_LINESTRING)) {
    return 0;
  }

  // Return False for lines with fewer than 4 points
  i = GEOSGeomGetNumPoints_r(context, geom);
  if (i == -1) {
    return 2;
  }
  if (i < 4) {
    return 0;
  }

  // Get the coordinatesequence and call isCCW()
  coord_seq = GEOSGeom_getCoordSeq_r(context, geom);
  if (coord_seq == NULL) {
    return 2;
  }
  if (!GEOSCoordSeq_isCCW_r(context, coord_seq, &is_ccw)) {
    return 2;
  }
  return is_ccw;
}
static void* is_ccw_data[1] = {GEOSGeom_isCCW_r};

typedef char FuncGEOS_Y_b(void* context, void* a);
static char Y_b_dtypes[2] = {NPY_OBJECT, NPY_BOOL};
static void Y_b_func(char** args, const npy_intp* dimensions, const npy_intp* steps, void* data) {
  FuncGEOS_Y_b* func = (FuncGEOS_Y_b*)data;
  GEOSGeometry* in1 = NULL;
  char ret;

  GEOS_INIT_THREADS;

  UNARY_LOOP {
    CHECK_SIGNALS_THREADS(i);
    if (errstate == PGERR_PYSIGNAL) {
      goto finish;
    }
    /* get the geometry; return on error */
    if (!get_geom(*(GeometryObject**)ip1, &in1)) {
      errstate = PGERR_NOT_A_GEOMETRY;
      goto finish;
    }
    if (in1 == NULL) {
      /* in case of a missing value: return 0 (False) */
      ret = 0;
    } else {
      /* call the GEOS function */
      ret = func(ctx, in1);
      /* finish for illegal values */
      if (ret == 2) {
        errstate = PGERR_GEOS_EXCEPTION;
        goto finish;
      }
    }
    *(npy_bool*)op1 = ret;
  }

finish:
  GEOS_FINISH_THREADS;
}
static PyUFuncGenericFunction Y_b_funcs[1] = {&Y_b_func};

/* Define the object -> bool functions (O_b) which do not raise on non-geom objects*/
static char IsMissing(void* context, PyObject* obj) {
  GEOSGeometry* g = NULL;
  if (!get_geom((GeometryObject*)obj, &g)) {
    return 0;
  };
  return g == NULL;  // get_geom sets g to NULL for None input
}
static void* is_missing_data[1] = {IsMissing};
static char IsGeometry(void* context, PyObject* obj) {
  GEOSGeometry* g = NULL;
  if (!get_geom((GeometryObject*)obj, &g)) {
    return 0;
  }
  return g != NULL;
}
static void* is_geometry_data[1] = {IsGeometry};
static char IsValidInput(void* context, PyObject* obj) {
  GEOSGeometry* g = NULL;
  return get_geom((GeometryObject*)obj, &g);
}
static void* is_valid_input_data[1] = {IsValidInput};
typedef char FuncGEOS_O_b(void* context, PyObject* obj);
static char O_b_dtypes[2] = {NPY_OBJECT, NPY_BOOL};
static void O_b_func(char** args, const npy_intp* dimensions, const npy_intp* steps, void* data) {
  FuncGEOS_O_b* func = (FuncGEOS_O_b*)data;
  GEOS_INIT_THREADS;
  UNARY_LOOP {
    CHECK_SIGNALS_THREADS(i);
    if (errstate == PGERR_PYSIGNAL) {
      break;
    }
    *(npy_bool*)op1 = func(ctx, *(PyObject**)ip1);
  }
  GEOS_FINISH_THREADS;
}
static PyUFuncGenericFunction O_b_funcs[1] = {&O_b_func};

/* Define the geom, geom -> bool functions (YY_b) */
static void* equals_data[1] = {GEOSEquals_r};
typedef char FuncGEOS_YY_b(void* context, void* a, void* b);
static char YY_b_dtypes[3] = {NPY_OBJECT, NPY_OBJECT, NPY_BOOL};
static void YY_b_func(char** args, const npy_intp* dimensions, const npy_intp* steps, void* data) {
  FuncGEOS_YY_b* func = (FuncGEOS_YY_b*)data;
  GEOSGeometry *in1 = NULL, *in2 = NULL;
  char ret;

  GEOS_INIT_THREADS;

  BINARY_LOOP {
    CHECK_SIGNALS_THREADS(i);
    if (errstate == PGERR_PYSIGNAL) {
      goto finish;
    }
    /* get the geometries: return on error */
    if (!get_geom(*(GeometryObject**)ip1, &in1)) {
      errstate = PGERR_NOT_A_GEOMETRY;
      goto finish;
    }
    if (!get_geom(*(GeometryObject**)ip2, &in2)) {
      errstate = PGERR_NOT_A_GEOMETRY;
      goto finish;
    }
    if ((in1 == NULL) || (in2 == NULL)) {
      /* in case of a missing value: return 0 (False) */
      ret = 0;
    } else {
      /* call the GEOS function */
      ret = func(ctx, in1, in2);
      /* return for illegal values */
      if (ret == 2) {
        errstate = PGERR_GEOS_EXCEPTION;
        goto finish;
      }
    }
    *(npy_bool*)op1 = ret;
  }

finish:
  GEOS_FINISH_THREADS;
}
static PyUFuncGenericFunction YY_b_funcs[1] = {&YY_b_func};

/* Define the geom, geom -> bool functions (YY_b) prepared */
static void* contains_func_tuple[2] = {GEOSContains_r, GEOSPreparedContains_r};
static void* contains_data[1] = {contains_func_tuple};
static char GEOSContainsProperly(void* context, void* g1, void* g2) {
  const GEOSPreparedGeometry* prepared_geom_tmp = NULL;
  char ret;

  prepared_geom_tmp = GEOSPrepare_r(context, g1);
  if (prepared_geom_tmp == NULL) {
    return 2;
  }
  ret = GEOSPreparedContainsProperly_r(context, prepared_geom_tmp, g2);
  GEOSPreparedGeom_destroy_r(context, prepared_geom_tmp);
  return ret;
}
static void* contains_properly_func_tuple[2] = {GEOSContainsProperly,
                                                GEOSPreparedContainsProperly_r};
static void* contains_properly_data[1] = {contains_properly_func_tuple};
static void* covered_by_func_tuple[2] = {GEOSCoveredBy_r, GEOSPreparedCoveredBy_r};
static void* covered_by_data[1] = {covered_by_func_tuple};
static void* covers_func_tuple[2] = {GEOSCovers_r, GEOSPreparedCovers_r};
static void* covers_data[1] = {covers_func_tuple};
static void* crosses_func_tuple[2] = {GEOSCrosses_r, GEOSPreparedCrosses_r};
static void* crosses_data[1] = {crosses_func_tuple};
static void* disjoint_func_tuple[2] = {GEOSDisjoint_r, GEOSPreparedDisjoint_r};
static void* disjoint_data[1] = {disjoint_func_tuple};
static void* intersects_func_tuple[2] = {GEOSIntersects_r, GEOSPreparedIntersects_r};
static void* intersects_data[1] = {intersects_func_tuple};
static void* overlaps_func_tuple[2] = {GEOSOverlaps_r, GEOSPreparedOverlaps_r};
static void* overlaps_data[1] = {overlaps_func_tuple};
static void* touches_func_tuple[2] = {GEOSTouches_r, GEOSPreparedTouches_r};
static void* touches_data[1] = {touches_func_tuple};
static void* within_func_tuple[2] = {GEOSWithin_r, GEOSPreparedWithin_r};
static void* within_data[1] = {within_func_tuple};
static char YY_b_p_dtypes[3] = {NPY_OBJECT, NPY_OBJECT, NPY_BOOL};
static void YY_b_p_func(char** args, const npy_intp* dimensions, const npy_intp* steps, void* data) {
  FuncGEOS_YY_b* func = ((FuncGEOS_YY_b**)data)[0];
  FuncGEOS_YY_b* func_prepared = ((FuncGEOS_YY_b**)data)[1];

  GEOSGeometry *in1 = NULL, *in2 = NULL;
  GEOSPreparedGeometry* in1_prepared = NULL;
  char ret;

  GEOS_INIT_THREADS;

  BINARY_LOOP {
    CHECK_SIGNALS_THREADS(i);
    if (errstate == PGERR_PYSIGNAL) {
      goto finish;
    }
    /* get the geometries: return on error */
    if (!get_geom_with_prepared(*(GeometryObject**)ip1, &in1, &in1_prepared)) {
      errstate = PGERR_NOT_A_GEOMETRY;
      goto finish;
    }
    if (!get_geom(*(GeometryObject**)ip2, &in2)) {
      errstate = PGERR_NOT_A_GEOMETRY;
      goto finish;
    }
    if ((in1 == NULL) || (in2 == NULL)) {
      /* in case of a missing value: return 0 (False) */
      ret = 0;
    } else {
      if (in1_prepared == NULL) {
        /* call the GEOS function */
        ret = func(ctx, in1, in2);
      } else {
        /* call the prepared GEOS function */
        ret = func_prepared(ctx, in1_prepared, in2);
      }
      /* return for illegal values */
      if (ret == 2) {
        errstate = PGERR_GEOS_EXCEPTION;
        goto finish;
      }
    }
    *(npy_bool*)op1 = ret;
  }

finish:

  GEOS_FINISH_THREADS;
}
static PyUFuncGenericFunction YY_b_p_funcs[1] = {&YY_b_p_func};

/* Define the geom, X, Y -> bool functions (Ydd_b) prepared */
#if GEOS_SINCE_3_12_0
static void* contains_xy_data[1] = {GEOSPreparedContainsXY_r};
static void* intersects_xy_data[1] = {GEOSPreparedIntersectsXY_r};
#else
static void* contains_xy_data[1] = {GEOSPreparedContains_r};
static void* intersects_xy_data[1] = {GEOSPreparedIntersects_r};
#endif
typedef char FuncGEOS_Ydd_b(void* context, void* pg, double x, double y);
static char Ydd_b_p_dtypes[4] = {NPY_OBJECT, NPY_DOUBLE, NPY_DOUBLE, NPY_BOOL};
static void Ydd_b_p_func(char** args, const npy_intp* dimensions, const npy_intp* steps, void* data) {
#if GEOS_SINCE_3_12_0
  FuncGEOS_Ydd_b* func = (FuncGEOS_Ydd_b*)data;
#else
  FuncGEOS_YY_b* func = (FuncGEOS_YY_b*)data;
#endif
  GEOSGeometry* in1 = NULL;
  GEOSPreparedGeometry* in1_prepared = NULL;
  GEOSGeometry *geom = NULL;
  const GEOSPreparedGeometry* prepared_geom_tmp = NULL;
  char ret;

  GEOS_INIT_THREADS;

  TERNARY_LOOP {
    CHECK_SIGNALS_THREADS(i);
    if (errstate == PGERR_PYSIGNAL) {
      goto finish;
    }
    /* get the geometries: return on error */
    if (!get_geom_with_prepared(*(GeometryObject**)ip1, &in1, &in1_prepared)) {
      errstate = PGERR_NOT_A_GEOMETRY;
      goto finish;
    }
    double in2 = *(double*)ip2;
    double in3 = *(double*)ip3;
    if ((in1 == NULL) || npy_isnan(in2) || npy_isnan(in3)) {
      /* in case of a missing value: return 0 (False) */
      ret = 0;
    } else {
      /* if input geometry is not yet prepared, prepare (and destroy) on the fly*/
      char destroy_prepared = 0;
      if (in1_prepared == NULL) {
        prepared_geom_tmp = GEOSPrepare_r(ctx, in1);
        if (prepared_geom_tmp == NULL) {
          errstate = PGERR_GEOS_EXCEPTION;
          goto finish;
        }
        destroy_prepared = 1;
      } else {
        prepared_geom_tmp = in1_prepared;
      }

#if GEOS_SINCE_3_12_0
      ret = func(ctx, prepared_geom_tmp, in2, in3);
#else
      errstate = create_point(ctx, in2, in3, NULL, SHAPELY_HANDLE_NAN_ALLOW, &geom);
      if (errstate != PGERR_SUCCESS) {
        if (destroy_prepared) {
          GEOSPreparedGeom_destroy_r(ctx, prepared_geom_tmp);
        }
        goto finish;
      }
      ret = func(ctx, prepared_geom_tmp, geom);
      GEOSGeom_destroy_r(ctx, geom);
#endif

      if (destroy_prepared) {
        GEOSPreparedGeom_destroy_r(ctx, prepared_geom_tmp);
      }
      /* return for illegal values */
      if (ret == 2) {
        errstate = PGERR_GEOS_EXCEPTION;
        goto finish;
      }
    }
    *(npy_bool*)op1 = ret;
  }

finish:

  GEOS_FINISH_THREADS;
}
static PyUFuncGenericFunction Ydd_b_p_funcs[1] = {&Ydd_b_p_func};

static char is_prepared_dtypes[2] = {NPY_OBJECT, NPY_BOOL};
static void is_prepared_func(char** args, const npy_intp* dimensions, const npy_intp* steps,
                             void* data) {
  GEOSGeometry* in1 = NULL;
  GEOSPreparedGeometry* in1_prepared = NULL;

  GEOS_INIT_THREADS;

  UNARY_LOOP {
    CHECK_SIGNALS_THREADS(i);
    if (errstate == PGERR_PYSIGNAL) {
      break;
    }
    /* get the geometry: return on error */
    if (!get_geom_with_prepared(*(GeometryObject**)ip1, &in1, &in1_prepared)) {
      errstate = PGERR_NOT_A_GEOMETRY;
      break;
    }
    *(npy_bool*)op1 = (in1_prepared != NULL);
  }

  GEOS_FINISH_THREADS;
}
static PyUFuncGenericFunction is_prepared_funcs[1] = {&is_prepared_func};

/* Define the geom -> geom functions (Y_Y) */
static void* envelope_data[1] = {GEOSEnvelope_r};
static void* convex_hull_data[1] = {GEOSConvexHull_r};
static void* GEOSBoundaryAllTypes_r(void* context, void* geom) {
  char typ = GEOSGeomTypeId_r(context, geom);
  if (typ == 7) {
    /* return None for geometrycollections */
    return NULL;
  } else {
    return GEOSBoundary_r(context, geom);
  }
}
static void* boundary_data[1] = {GEOSBoundaryAllTypes_r};
static void* unary_union_data[1] = {GEOSUnaryUnion_r};
static void* point_on_surface_data[1] = {GEOSPointOnSurface_r};
static void* centroid_data[1] = {GEOSGetCentroid_r};
static void* line_merge_data[1] = {GEOSLineMerge_r};
static void* node_data[1] = {GEOSNode_r};
static void* extract_unique_points_data[1] = {GEOSGeom_extractUniquePoints_r};
static void* GetExteriorRing(void* context, void* geom) {
  char typ = GEOSGeomTypeId_r(context, geom);
  if (typ != 3) {
    return NULL;
  }
  void* ret = (void*)GEOSGetExteriorRing_r(context, geom);
  /* Create a copy of the obtained geometry */
  if (ret != NULL) {
    ret = GEOSGeom_clone_r(context, ret);
  }
  return ret;
}
static void* get_exterior_ring_data[1] = {GetExteriorRing};
/* the normalize funcion acts inplace */
static void* GEOSNormalize_r_with_clone(void* context, void* geom) {
  int ret;
  void* new_geom = GEOSGeom_clone_r(context, geom);
  if (new_geom == NULL) {
    return NULL;
  }
  ret = GEOSNormalize_r(context, new_geom);
  if (ret == -1) {
    GEOSGeom_destroy_r(context, new_geom);
    return NULL;
  }
  return new_geom;
}
static void* normalize_data[1] = {GEOSNormalize_r_with_clone};
static void* force_2d_data[1] = {PyGEOSForce2D};
static void* build_area_data[1] = {GEOSBuildArea_r};
static void* make_valid_data[1] = {GEOSMakeValid_r};
static void* coverage_union_data[1] = {GEOSCoverageUnion_r};
static void* GEOSMinimumBoundingCircleWithReturn(void* context, void* geom) {
  GEOSGeometry* center = NULL;
  double radius;
  GEOSGeometry* ret = GEOSMinimumBoundingCircle_r(context, geom, &radius, &center);
  if (ret == NULL) {
    return NULL;
  }
  GEOSGeom_destroy_r(context, center);
  return ret;
}
static void* minimum_bounding_circle_data[1] = {GEOSMinimumBoundingCircleWithReturn};
static void* reverse_data[1] = {GEOSReverse_r};
static void* oriented_envelope_data[1] = {GEOSMinimumRotatedRectangle_r};
#if GEOS_SINCE_3_11_0
static void* line_merge_directed_data[1] = {GEOSLineMergeDirected_r};
#endif
typedef void* FuncGEOS_Y_Y(void* context, void* a);
static char Y_Y_dtypes[2] = {NPY_OBJECT, NPY_OBJECT};
static void Y_Y_func(char** args, const npy_intp* dimensions, const npy_intp* steps, void* data) {
  FuncGEOS_Y_Y* func = (FuncGEOS_Y_Y*)data;
  GEOSGeometry* in1 = NULL;
  GEOSGeometry** geom_arr;

  CHECK_NO_INPLACE_OUTPUT(1);

  // allocate a temporary array to store output GEOSGeometry objects
  geom_arr = malloc(sizeof(void*) * dimensions[0]);
  CHECK_ALLOC(geom_arr);

  GEOS_INIT_THREADS;

  UNARY_LOOP {
    CHECK_SIGNALS_THREADS(i);
    if (errstate == PGERR_PYSIGNAL) {
      destroy_geom_arr(ctx, geom_arr, i - 1);
      break;
    }
    // get the geometry: return on error
    if (!get_geom(*(GeometryObject**)ip1, &in1)) {
      errstate = PGERR_NOT_A_GEOMETRY;
      destroy_geom_arr(ctx, geom_arr, i - 1);
      break;
    }
    if (in1 == NULL) {
      // in case of a missing value: return NULL (None)
      geom_arr[i] = NULL;
    } else {
      geom_arr[i] = func(ctx, in1);
      // NULL means: exception, but for some functions it may also indicate a
      // "missing value" (None) (GetExteriorRing, GEOSBoundaryAllTypes_r)
      // So: check the last_error before setting error state
      if ((geom_arr[i] == NULL) && (last_error[0] != 0)) {
        errstate = PGERR_GEOS_EXCEPTION;
        destroy_geom_arr(ctx, geom_arr, i - 1);
        break;
      }
    }
  }

  GEOS_FINISH_THREADS;

  // fill the numpy array with PyObjects while holding the GIL
  if (errstate == PGERR_SUCCESS) {
    geom_arr_to_npy(geom_arr, args[1], steps[1], dimensions[0]);
  }
  free(geom_arr);
}
static PyUFuncGenericFunction Y_Y_funcs[1] = {&Y_Y_func};

/* Define the geom -> no return value functions (Y) */
static char PrepareGeometryObject(void* ctx, GeometryObject* geom) {
  if (geom->ptr_prepared == NULL) {
    geom->ptr_prepared = (GEOSPreparedGeometry*)GEOSPrepare_r(ctx, geom->ptr);
    if (geom->ptr_prepared == NULL) {
      return PGERR_GEOS_EXCEPTION;
    }
  }
  return PGERR_SUCCESS;
}
static char DestroyPreparedGeometryObject(void* ctx, GeometryObject* geom) {
  if (geom->ptr_prepared != NULL) {
    GEOSPreparedGeom_destroy_r(ctx, geom->ptr_prepared);
    geom->ptr_prepared = NULL;
  }
  return PGERR_SUCCESS;
}

static void* prepare_data[1] = {PrepareGeometryObject};
static void* destroy_prepared_data[1] = {DestroyPreparedGeometryObject};
typedef char FuncPyGEOS_Y(void* ctx, GeometryObject* geom);
static char Y_dtypes[1] = {NPY_OBJECT};
static void Y_func(char** args, const npy_intp* dimensions, const npy_intp* steps, void* data) {
  FuncPyGEOS_Y* func = (FuncPyGEOS_Y*)data;
  GEOSGeometry* in1 = NULL;
  GeometryObject* geom_obj = NULL;

  GEOS_INIT;

  NO_OUTPUT_LOOP {
    CHECK_SIGNALS(i);
    if (errstate == PGERR_PYSIGNAL) {
      goto finish;
    }
    geom_obj = *(GeometryObject**)ip1;
    if (!get_geom(geom_obj, &in1)) {
      errstate = PGERR_GEOS_EXCEPTION;
      goto finish;
    }
    if (in1 != NULL) {
      errstate = func(ctx, geom_obj);
      if (errstate != PGERR_SUCCESS) {
        goto finish;
      }
    }
  }

finish:

  GEOS_FINISH;
}
static PyUFuncGenericFunction Y_funcs[1] = {&Y_func};

/* Define the geom, double -> geom functions (Yd_Y) */
static void* GEOSInterpolateProtectEmpty_r(void* context, void* geom, double d) {
  char errstate = geos_interpolate_checker(context, geom);
  if (errstate == PGERR_SUCCESS) {
    return GEOSInterpolate_r(context, geom, d);
  } else if (errstate == PGERR_EMPTY_GEOMETRY) {
    return GEOSGeom_createEmptyPoint_r(context);
  } else {
    return NULL;
  }
}
static void* line_interpolate_point_data[1] = {GEOSInterpolateProtectEmpty_r};
static void* GEOSInterpolateNormalizedProtectEmpty_r(void* context, void* geom,
                                                     double d) {
  char errstate = geos_interpolate_checker(context, geom);
  if (errstate == PGERR_SUCCESS) {
    return GEOSInterpolateNormalized_r(context, geom, d);
  } else if (errstate == PGERR_EMPTY_GEOMETRY) {
    return GEOSGeom_createEmptyPoint_r(context);
  } else {
    return NULL;
  }
}
static void* line_interpolate_point_normalized_data[1] = {
    GEOSInterpolateNormalizedProtectEmpty_r};

static void* simplify_data[1] = {GEOSSimplify_r};
static void* simplify_preserve_topology_data[1] = {GEOSTopologyPreserveSimplify_r};
static void* force_3d_data[1] = {PyGEOSForce3D};

#if GEOS_SINCE_3_9_0
static void* unary_union_prec_data[1] = {GEOSUnaryUnionPrec_r};
#endif

#if GEOS_SINCE_3_10_0
static void* segmentize_data[1] = {GEOSDensify_r};
#endif

#if GEOS_SINCE_3_11_0
static void* remove_repeated_points_data[1] = {GEOSRemoveRepeatedPoints_r};
#endif

typedef void* FuncGEOS_Yd_Y(void* context, void* a, double b);
static char Yd_Y_dtypes[3] = {NPY_OBJECT, NPY_DOUBLE, NPY_OBJECT};
static void Yd_Y_func(char** args, const npy_intp* dimensions, const npy_intp* steps, void* data) {
  FuncGEOS_Yd_Y* func = (FuncGEOS_Yd_Y*)data;
  GEOSGeometry* in1 = NULL;
  GEOSGeometry** geom_arr;

  CHECK_NO_INPLACE_OUTPUT(2);

  // allocate a temporary array to store output GEOSGeometry objects
  geom_arr = malloc(sizeof(void*) * dimensions[0]);
  CHECK_ALLOC(geom_arr);

  GEOS_INIT_THREADS;

  BINARY_LOOP {
    CHECK_SIGNALS_THREADS(i);
    if (errstate == PGERR_PYSIGNAL) {
      destroy_geom_arr(ctx, geom_arr, i - 1);
      break;
    }
    // get the geometry: return on error
    if (!get_geom(*(GeometryObject**)ip1, &in1)) {
      errstate = PGERR_NOT_A_GEOMETRY;
      destroy_geom_arr(ctx, geom_arr, i - 1);
      break;
    }
    double in2 = *(double*)ip2;
    if ((in1 == NULL) || (npy_isnan(in2))) {
      // in case of a missing value: return NULL (None)
      geom_arr[i] = NULL;
    } else {
      geom_arr[i] = func(ctx, in1, in2);
      if (geom_arr[i] == NULL) {
        // Interpolate functions return NULL on PGERR_GEOMETRY_TYPE and on
        // PGERR_GEOS_EXCEPTION. Distinguish these by the state of last_error.
        errstate = last_error[0] == 0 ? PGERR_GEOMETRY_TYPE : PGERR_GEOS_EXCEPTION;
        destroy_geom_arr(ctx, geom_arr, i - 1);
        break;
      }
    }
  }

  GEOS_FINISH_THREADS;

  // fill the numpy array with PyObjects while holding the GIL
  if (errstate == PGERR_SUCCESS) {
    geom_arr_to_npy(geom_arr, args[2], steps[2], dimensions[0]);
  }
  free(geom_arr);
}
static PyUFuncGenericFunction Yd_Y_funcs[1] = {&Yd_Y_func};

/* Define the geom, int -> geom functions (Yi_Y) */
/* We add bound and type checking to the various indexing functions */
static void* GetPointN(void* context, void* geom, int n) {
  char typ = GEOSGeomTypeId_r(context, geom);
  int size, i;
  if ((typ != 1) && (typ != 2)) {
    return NULL;
  }
  size = GEOSGeomGetNumPoints_r(context, geom);
  if (size == -1) {
    return NULL;
  }
  if (n < 0) {
    /* Negative indexing: we get it for free */
    i = size + n;
  } else {
    i = n;
  }
  if ((i < 0) || (i >= size)) {
    /* Important, could give segfaults else */
    return NULL;
  }
  return GEOSGeomGetPointN_r(context, geom, i);
}
static void* get_point_data[1] = {GetPointN};
static void* GetInteriorRingN(void* context, void* geom, int n) {
  char typ = GEOSGeomTypeId_r(context, geom);
  int size, i;
  if (typ != 3) {
    return NULL;
  }
  size = GEOSGetNumInteriorRings_r(context, geom);
  if (size == -1) {
    return NULL;
  }
  if (n < 0) {
    /* Negative indexing: we get it for free */
    i = size + n;
  } else {
    i = n;
  }
  if ((i < 0) || (i >= size)) {
    /* Important, could give segfaults else */
    return NULL;
  }
  void* ret = (void*)GEOSGetInteriorRingN_r(context, geom, i);
  /* Create a copy of the obtained geometry */
  if (ret != NULL) {
    ret = GEOSGeom_clone_r(context, ret);
  }
  return ret;
}
static void* get_interior_ring_data[1] = {GetInteriorRingN};
static void* GetGeometryN(void* context, void* geom, int n) {
  int size, i;
  size = GEOSGetNumGeometries_r(context, geom);
  if (size == -1) {
    return NULL;
  }
  if (n < 0) {
    /* Negative indexing: we get it for free */
    i = size + n;
  } else {
    i = n;
  }
  if ((i < 0) || (i >= size)) {
    /* Important, could give segfaults else */
    return NULL;
  }
  void* ret = (void*)GEOSGetGeometryN_r(context, geom, i);
  /* Create a copy of the obtained geometry */
  if (ret != NULL) {
    ret = GEOSGeom_clone_r(context, ret);
  }
  return ret;
}
static void* get_geometry_data[1] = {GetGeometryN};
/* the set srid funcion acts inplace */
static void* GEOSSetSRID_r_with_clone(void* context, void* geom, int srid) {
  void* ret = GEOSGeom_clone_r(context, geom);
  if (ret == NULL) {
    return NULL;
  }
  GEOSSetSRID_r(context, ret, srid);
  return ret;
}
static void* set_srid_data[1] = {GEOSSetSRID_r_with_clone};
typedef void* FuncGEOS_Yi_Y(void* context, void* a, int b);
static char Yi_Y_dtypes[3] = {NPY_OBJECT, NPY_INT, NPY_OBJECT};
static void Yi_Y_func(char** args, const npy_intp* dimensions, const npy_intp* steps, void* data) {
  FuncGEOS_Yi_Y* func = (FuncGEOS_Yi_Y*)data;
  GEOSGeometry* in1 = NULL;
  GEOSGeometry** geom_arr;

  CHECK_NO_INPLACE_OUTPUT(2);

  // allocate a temporary array to store output GEOSGeometry objects
  geom_arr = malloc(sizeof(void*) * dimensions[0]);
  CHECK_ALLOC(geom_arr);

  GEOS_INIT_THREADS;

  BINARY_LOOP {
    CHECK_SIGNALS_THREADS(i);
    if (errstate == PGERR_PYSIGNAL) {
      destroy_geom_arr(ctx, geom_arr, i - 1);
      break;
    }
    // get the geometry: return on error
    if (!get_geom(*(GeometryObject**)ip1, &in1)) {
      errstate = PGERR_NOT_A_GEOMETRY;
      destroy_geom_arr(ctx, geom_arr, i - 1);
      break;
    }
    int in2 = *(int*)ip2;
    if (in1 == NULL) {
      // in case of a missing value: return NULL (None)
      geom_arr[i] = NULL;
    } else {
      geom_arr[i] = func(ctx, in1, in2);
      // NULL means: exception, but for some functions it may also indicate a
      // "missing value" (None) (GetPointN, GetInteriorRingN, GetGeometryN)
      // So: check the last_error before setting error state
      if ((geom_arr[i] == NULL) && (last_error[0] != 0)) {
        errstate = PGERR_GEOS_EXCEPTION;
        destroy_geom_arr(ctx, geom_arr, i - 1);
        break;
      }
    }
  }

  GEOS_FINISH_THREADS;

  // fill the numpy array with PyObjects while holding the GIL
  if (errstate == PGERR_SUCCESS) {
    geom_arr_to_npy(geom_arr, args[2], steps[2], dimensions[0]);
  }
  free(geom_arr);
}
static PyUFuncGenericFunction Yi_Y_funcs[1] = {&Yi_Y_func};

/* Define the geom, geom -> geom functions (YY_Y) */
static void* intersection_data[1] = {GEOSIntersection_r};
static void* difference_data[1] = {GEOSDifference_r};
static void* symmetric_difference_data[1] = {GEOSSymDifference_r};
static void* union_data[1] = {GEOSUnion_r};
static void* shared_paths_data[1] = {GEOSSharedPaths_r};
typedef void* FuncGEOS_YY_Y(void* context, void* a, void* b);
static char YY_Y_dtypes[3] = {NPY_OBJECT, NPY_OBJECT, NPY_OBJECT};
static void YY_Y_func(char** args, const npy_intp* dimensions, const npy_intp* steps, void* data) {
  FuncGEOS_YY_Y* func = (FuncGEOS_YY_Y*)data;
  GEOSGeometry *in1 = NULL, *in2 = NULL;
  GEOSGeometry** geom_arr;

  CHECK_NO_INPLACE_OUTPUT(2);

  // allocate a temporary array to store output GEOSGeometry objects
  geom_arr = malloc(sizeof(void*) * dimensions[0]);
  CHECK_ALLOC(geom_arr);

  GEOS_INIT_THREADS;

  BINARY_LOOP {
    CHECK_SIGNALS_THREADS(i);
    if (errstate == PGERR_PYSIGNAL) {
      destroy_geom_arr(ctx, geom_arr, i - 1);
      break;
    }
    // get the geometries: return on error
    if (!get_geom(*(GeometryObject**)ip1, &in1) ||
        !get_geom(*(GeometryObject**)ip2, &in2)) {
      errstate = PGERR_NOT_A_GEOMETRY;
      destroy_geom_arr(ctx, geom_arr, i - 1);
      break;
    }
    if ((in1 == NULL) || (in2 == NULL)) {
      // in case of a missing value: return NULL (None)
      geom_arr[i] = NULL;
    } else {
      geom_arr[i] = func(ctx, in1, in2);
      if (geom_arr[i] == NULL) {
        errstate = PGERR_GEOS_EXCEPTION;
        destroy_geom_arr(ctx, geom_arr, i - 1);
        break;
      }
    }
  }

  GEOS_FINISH_THREADS;

  // fill the numpy array with PyObjects while holding the GIL
  if (errstate == PGERR_SUCCESS) {
    geom_arr_to_npy(geom_arr, args[2], steps[2], dimensions[0]);
  }
  free(geom_arr);
}
static PyUFuncGenericFunction YY_Y_funcs[1] = {&YY_Y_func};

/* Define the reducing geoms -> geom functions (Y_Y_reduce) */
static void* intersection_all_data[1] = {GEOSIntersection_r};
static void* symmetric_difference_all_data[1] = {GEOSSymDifference_r};
static char Y_Y_reduce_dtypes[2] = {NPY_OBJECT, NPY_OBJECT};
static void Y_Y_reduce_func(char** args, const npy_intp* dimensions, const npy_intp* steps,
                                   void* data) {
  FuncGEOS_YY_Y* func = (FuncGEOS_YY_Y*)data;
  GEOSGeometry* geom = NULL;
  GEOSGeometry* temp = NULL;
  GEOSGeometry** geom_arr;

  CHECK_NO_INPLACE_OUTPUT(1);

  // allocate a temporary array to store output GEOSGeometry objects
  geom_arr = malloc(sizeof(void*) * dimensions[0]);
  CHECK_ALLOC(geom_arr);

  GEOS_INIT_THREADS;

  SINGLE_COREDIM_LOOP_OUTER {
    CHECK_SIGNALS(i);
    if (errstate == PGERR_PYSIGNAL) {
      destroy_geom_arr(ctx, geom_arr, i - 1);
      goto finish;
    }
    GEOSGeometry* ret_ptr = NULL;
    SINGLE_COREDIM_LOOP_INNER {
      if (!get_geom(*(GeometryObject**)cp1, &geom)) {
        errstate = PGERR_NOT_A_GEOMETRY;
        destroy_geom_arr(ctx, geom_arr, i - 1);
        goto finish;
      }
      if (geom == NULL) {
        continue;
      }
      if (ret_ptr == NULL) {
        // clone first geometry we encounter (in case this gets returned)
        ret_ptr = GEOSGeom_clone_r(ctx, geom);
      } else {
        // subsequenct geometries
        temp = func(ctx, ret_ptr, geom);
        GEOSGeom_destroy_r(ctx, ret_ptr);
        ret_ptr = temp;
        if (ret_ptr == NULL) {
          errstate = PGERR_GEOS_EXCEPTION;
          destroy_geom_arr(ctx, geom_arr, i - 1);
          goto finish;
        }
      }
    }
    if (ret_ptr == NULL) {
      // dimension didn't have geometries (empty or all-None)
      ret_ptr = GEOSGeom_createEmptyCollection_r(ctx, 7);
    }
    geom_arr[i] = ret_ptr;
  }

finish:
  GEOS_FINISH_THREADS;

  // fill the numpy array with PyObjects while holding the GIL
  if (errstate == PGERR_SUCCESS) {
    geom_arr_to_npy(geom_arr, args[1], steps[1], dimensions[0]);
  }
  free(geom_arr);
}
static PyUFuncGenericFunction Y_Y_reduce_funcs[1] = {&Y_Y_reduce_func};

/* Define the geom -> double functions (Y_d) */
static int GetX(void* context, void* a, double* b) {
  char typ = GEOSGeomTypeId_r(context, a);
  if (typ != 0) {
    *(double*)b = NPY_NAN;
    return 1;
  } else {
    return GEOSGeomGetX_r(context, a, b);
  }
}
static void* get_x_data[1] = {GetX};
static int GetY(void* context, void* a, double* b) {
  char typ = GEOSGeomTypeId_r(context, a);
  if (typ != 0) {
    *(double*)b = NPY_NAN;
    return 1;
  } else {
    return GEOSGeomGetY_r(context, a, b);
  }
}
static void* get_y_data[1] = {GetY};
static int GetZ(void* context, void* a, double* b) {
  char typ = GEOSGeomTypeId_r(context, a);
  if (typ != 0) {
    *(double*)b = NPY_NAN;
    return 1;
  } else {
    return GEOSGeomGetZ_r(context, a, b);
  }
}
static void* get_z_data[1] = {GetZ};
static void* area_data[1] = {GEOSArea_r};
static void* length_data[1] = {GEOSLength_r};

static int GetPrecision(void* context, void* a, double* b) {
  // GEOS returns -1 on error; 0 indicates double precision; > 0 indicates a precision
  // grid size was set for this geometry.
  double out = GEOSGeom_getPrecision_r(context, a);
  if (out == -1) {
    return 0;
  }
  *(double*)b = out;
  return 1;
}
static void* get_precision_data[1] = {GetPrecision};
static int MinimumClearance(void* context, void* a, double* b) {
  // GEOSMinimumClearance deviates from the pattern of returning 0 on exception and 1 on
  // success for functions that return an int (it follows pattern for boolean functions
  // returning char 0/1 and 2 on exception)
  int retcode = GEOSMinimumClearance_r(context, a, b);
  if (retcode == 2) {
    return 0;
  } else {
    return 1;
  }
}
static void* minimum_clearance_data[1] = {MinimumClearance};
static int GEOSMinimumBoundingRadius(void* context, GEOSGeometry* geom, double* radius) {
  GEOSGeometry* center = NULL;
  GEOSGeometry* ret = GEOSMinimumBoundingCircle_r(context, geom, radius, &center);
  if (ret == NULL) {
    return 0;  // exception code
  }
  GEOSGeom_destroy_r(context, center);
  GEOSGeom_destroy_r(context, ret);
  return 1;  // success code
}
static void* minimum_bounding_radius_data[1] = {GEOSMinimumBoundingRadius};
typedef int FuncGEOS_Y_d(void* context, void* a, double* b);
static char Y_d_dtypes[2] = {NPY_OBJECT, NPY_DOUBLE};
static void Y_d_func(char** args, const npy_intp* dimensions, const npy_intp* steps, void* data) {
  FuncGEOS_Y_d* func = (FuncGEOS_Y_d*)data;
  GEOSGeometry* in1 = NULL;

  GEOS_INIT_THREADS;

  UNARY_LOOP {
    CHECK_SIGNALS_THREADS(i);
    if (errstate == PGERR_PYSIGNAL) {
      goto finish;
    }
    /* get the geometry: return on error */
    if (!get_geom(*(GeometryObject**)ip1, &in1)) {
      errstate = PGERR_NOT_A_GEOMETRY;
      goto finish;
    }
    if (in1 == NULL) {
      *(double*)op1 = NPY_NAN;
    } else {
      /* let the GEOS function set op1; return on error */
      if (func(ctx, in1, (npy_double*)op1) == 0) {
        errstate = PGERR_GEOS_EXCEPTION;
        goto finish;
      }
    }
  }

finish:
  GEOS_FINISH_THREADS;
}
static PyUFuncGenericFunction Y_d_funcs[1] = {&Y_d_func};

/* Define the geom -> int functions (Y_i) */
/* data values are GEOS func, GEOS error code, return value when input is None */
static void* get_type_id_func_tuple[3] = {GEOSGeomTypeId_r, (void*)-1, (void*)-1};
static void* get_type_id_data[1] = {get_type_id_func_tuple};

static void* get_dimensions_func_tuple[3] = {GEOSGeom_getDimensions_r, (void*)0,
                                             (void*)-1};
static void* get_dimensions_data[1] = {get_dimensions_func_tuple};

static void* get_coordinate_dimension_func_tuple[3] = {GEOSGeom_getCoordinateDimension_r,
                                                       (void*)-1, (void*)-1};
static void* get_coordinate_dimension_data[1] = {get_coordinate_dimension_func_tuple};

static void* get_srid_func_tuple[3] = {GEOSGetSRID_r, (void*)0, (void*)-1};
static void* get_srid_data[1] = {get_srid_func_tuple};

static int GetNumPoints(void* context, void* geom, int n) {
  char typ = GEOSGeomTypeId_r(context, geom);
  if ((typ == 1) || (typ == 2)) { /* Linestring & Linearring */
    return GEOSGeomGetNumPoints_r(context, geom);
  } else {
    return 0;
  }
}
static void* get_num_points_func_tuple[3] = {GetNumPoints, (void*)-1, (void*)0};
static void* get_num_points_data[1] = {get_num_points_func_tuple};

static int GetNumInteriorRings(void* context, void* geom) {
  char typ = GEOSGeomTypeId_r(context, geom);
  if (typ == 3) { /* Polygon */
    return GEOSGetNumInteriorRings_r(context, geom);
  } else {
    return 0;
  }
}
static void* get_num_interior_rings_func_tuple[3] = {GetNumInteriorRings, (void*)-1,
                                                     (void*)0};
static void* get_num_interior_rings_data[1] = {get_num_interior_rings_func_tuple};

static void* get_num_geometries_func_tuple[3] = {GEOSGetNumGeometries_r, (void*)-1,
                                                 (void*)0};
static void* get_num_geometries_data[1] = {get_num_geometries_func_tuple};

static void* get_num_coordinates_func_tuple[3] = {GEOSGetNumCoordinates_r, (void*)-1,
                                                  (void*)0};
static void* get_num_coordinates_data[1] = {get_num_coordinates_func_tuple};

typedef int FuncGEOS_Y_i(void* context, void* a);
static char Y_i_dtypes[2] = {NPY_OBJECT, NPY_INT};
static void Y_i_func(char** args, const npy_intp* dimensions, const npy_intp* steps, void* data) {
  FuncGEOS_Y_i* func = ((FuncGEOS_Y_i**)data)[0];
  int errcode = (int)((int**)data)[1];
  int none_value = (int)((int**)data)[2];

  GEOSGeometry* in1 = NULL;
  int result;

  GEOS_INIT_THREADS;

  UNARY_LOOP {
    CHECK_SIGNALS_THREADS(i);
    if (errstate == PGERR_PYSIGNAL) {
      goto finish;
    }
    /* get the geometry: return on error */
    if (!get_geom(*(GeometryObject**)ip1, &in1)) {
      errstate = PGERR_NOT_A_GEOMETRY;
      goto finish;
    }
    if (in1 == NULL) {
      /* None results in 0 for counting functions, -1 otherwise */
      *(npy_int*)op1 = none_value;
    } else {
      result = func(ctx, in1);
      // Check last_error if the result equals errcode.
      // Otherwise we can't be sure if it is an exception
      if ((result == errcode) && (last_error[0] != 0)) {
        errstate = PGERR_GEOS_EXCEPTION;
        goto finish;
      }
      *(npy_int*)op1 = result;
    }
  }

finish:
  GEOS_FINISH_THREADS;
}
static PyUFuncGenericFunction Y_i_funcs[1] = {&Y_i_func};

/* Define the geom, geom -> double functions (YY_d) */
static void* distance_data[1] = {GEOSDistance_r};
static void* hausdorff_distance_data[1] = {GEOSHausdorffDistance_r};
static int GEOSFrechetDistanceWrapped_r(void* context, void* a, void* b, double* c) {
  /* Handle empty geometries (they give segfaults) */
  if (GEOSisEmpty_r(context, a) || GEOSisEmpty_r(context, b)) {
    *c = NPY_NAN;
    return 1;
  }
  return GEOSFrechetDistance_r(context, a, b, c);
}
static void* frechet_distance_data[1] = {GEOSFrechetDistanceWrapped_r};

/* Project and ProjectNormalize don't return error codes. wrap them. */
static int GEOSProjectWrapped_r(void* context, void* a, void* b, double* c) {
  /* Handle empty points (they give segfaults (for b) or give exception (for a)) */
  if (GEOSisEmpty_r(context, a) || GEOSisEmpty_r(context, b)) {
    *c = NPY_NAN;
  } else {
    *c = GEOSProject_r(context, a, b);
  }
  if (*c == -1.0) {
    return 0;
  } else {
    return 1;
  }
}
static void* line_locate_point_data[1] = {GEOSProjectWrapped_r};
static int GEOSProjectNormalizedWrapped_r(void* context, void* a, void* b, double* c) {
  double length;
  double distance;

  /* Handle empty points (they give segfaults (for b) or give exception (for a)) */
  if (GEOSisEmpty_r(context, a) || GEOSisEmpty_r(context, b)) {
    *c = NPY_NAN;
  } else {
    /* Use custom implementation of GEOSProjectNormalized to overcome bug in
    older GEOS versions (https://trac.osgeo.org/geos/ticket/1058) */
    if (GEOSLength_r(context, a, &length) != 1) {
      return 0;
    };
    distance = GEOSProject_r(context, a, b);
    if (distance == -1.0) {
      return 0;
    } else {
      *c = distance / length;
    }
  }
  return 1;
}
static void* line_locate_point_normalized_data[1] = {GEOSProjectNormalizedWrapped_r};
typedef int FuncGEOS_YY_d(void* context, void* a, void* b, double* c);
static char YY_d_dtypes[3] = {NPY_OBJECT, NPY_OBJECT, NPY_DOUBLE};
static void YY_d_func(char** args, const npy_intp* dimensions, const npy_intp* steps, void* data) {
  FuncGEOS_YY_d* func = (FuncGEOS_YY_d*)data;
  GEOSGeometry *in1 = NULL, *in2 = NULL;

  GEOS_INIT_THREADS;

  BINARY_LOOP {
    CHECK_SIGNALS_THREADS(i);
    if (errstate == PGERR_PYSIGNAL) {
      goto finish;
    }
    /* get the geometries: return on error */
    if (!get_geom(*(GeometryObject**)ip1, &in1)) {
      errstate = PGERR_NOT_A_GEOMETRY;
      goto finish;
    }
    if (!get_geom(*(GeometryObject**)ip2, &in2)) {
      errstate = PGERR_NOT_A_GEOMETRY;
      goto finish;
    }
    if ((in1 == NULL) || (in2 == NULL)) {
      /* in case of a missing value: return NaN */
      *(double*)op1 = NPY_NAN;
    } else {
      /* let the GEOS function set op1; return on error */
      if (func(ctx, in1, in2, (double*)op1) == 0) {
        errstate = PGERR_GEOS_EXCEPTION;
        goto finish;
      }
      /* incase the outcome is 0.0, check the inputs for emptyness */
      if (*op1 == 0.0) {
        if (GEOSisEmpty_r(ctx, in1) || GEOSisEmpty_r(ctx, in2)) {
          *(double*)op1 = NPY_NAN;
        }
      }
    }
  }

finish:
  GEOS_FINISH_THREADS;
}
static PyUFuncGenericFunction YY_d_funcs[1] = {&YY_d_func};

/* Define the geom, geom, double -> double functions (YYd_d) */
static void* hausdorff_distance_densify_data[1] = {GEOSHausdorffDistanceDensify_r};
static void* frechet_distance_densify_data[1] = {GEOSFrechetDistanceDensify_r};
typedef int FuncGEOS_YYd_d(void* context, void* a, void* b, double c, double* d);
static char YYd_d_dtypes[4] = {NPY_OBJECT, NPY_OBJECT, NPY_DOUBLE, NPY_DOUBLE};
static void YYd_d_func(char** args, const npy_intp* dimensions, const npy_intp* steps, void* data) {
  FuncGEOS_YYd_d* func = (FuncGEOS_YYd_d*)data;
  GEOSGeometry *in1 = NULL, *in2 = NULL;

  GEOS_INIT_THREADS;

  TERNARY_LOOP {
    CHECK_SIGNALS_THREADS(i);
    if (errstate == PGERR_PYSIGNAL) {
      goto finish;
    }
    /* get the geometries: return on error */
    if (!get_geom(*(GeometryObject**)ip1, &in1)) {
      errstate = PGERR_NOT_A_GEOMETRY;
      goto finish;
    }
    if (!get_geom(*(GeometryObject**)ip2, &in2)) {
      errstate = PGERR_NOT_A_GEOMETRY;
      goto finish;
    }
    double in3 = *(double*)ip3;
    if ((in1 == NULL) || (in2 == NULL) || npy_isnan(in3) || GEOSisEmpty_r(ctx, in1) ||
        GEOSisEmpty_r(ctx, in2)) {
      *(double*)op1 = NPY_NAN;
    } else {
      /* let the GEOS function set op1; return on error */
      if (func(ctx, in1, in2, in3, (double*)op1) == 0) {
        errstate = PGERR_GEOS_EXCEPTION;
        goto finish;
      }
    }
  }

finish:
  GEOS_FINISH_THREADS;
}
static PyUFuncGenericFunction YYd_d_funcs[1] = {&YYd_d_func};

#if GEOS_SINCE_3_9_0

/* Define the geom, geom, double -> geom functions (YYd_Y) */
static void* intersection_prec_data[1] = {GEOSIntersectionPrec_r};
static void* difference_prec_data[1] = {GEOSDifferencePrec_r};
static void* symmetric_difference_prec_data[1] = {GEOSSymDifferencePrec_r};
static void* union_prec_data[1] = {GEOSUnionPrec_r};
typedef void* FuncGEOS_YYd_Y(void* context, void* a, void* b, double c);
static char YYd_Y_dtypes[4] = {NPY_OBJECT, NPY_OBJECT, NPY_DOUBLE, NPY_OBJECT};

static void YYd_Y_func(char** args, const npy_intp* dimensions, const npy_intp* steps, void* data) {
  FuncGEOS_YYd_Y* func = (FuncGEOS_YYd_Y*)data;
  GEOSGeometry *in1 = NULL, *in2 = NULL;
  GEOSGeometry** geom_arr;

  // allocate a temporary array to store output GEOSGeometry objects
  geom_arr = malloc(sizeof(void*) * dimensions[0]);
  CHECK_ALLOC(geom_arr);

  GEOS_INIT_THREADS;

  TERNARY_LOOP {
    CHECK_SIGNALS_THREADS(i);
    if (errstate == PGERR_PYSIGNAL) {
      destroy_geom_arr(ctx, geom_arr, i - 1);
      break;
    }
    // get the geometries: return on error
    if (!get_geom(*(GeometryObject**)ip1, &in1) ||
        !get_geom(*(GeometryObject**)ip2, &in2)) {
      errstate = PGERR_NOT_A_GEOMETRY;
      destroy_geom_arr(ctx, geom_arr, i - 1);
      break;
    }
    double in3 = *(double*)ip3;
    if ((in1 == NULL) || (in2 == NULL) || npy_isnan(in3)) {
      // in case of a missing value: return NULL (None)
      geom_arr[i] = NULL;
    } else {
      geom_arr[i] = func(ctx, in1, in2, in3);
      if (geom_arr[i] == NULL) {
        errstate = PGERR_GEOS_EXCEPTION;
        destroy_geom_arr(ctx, geom_arr, i - 1);
        break;
      }
    }
  }

  GEOS_FINISH_THREADS;

  // fill the numpy array with PyObjects while holding the GIL
  if (errstate == PGERR_SUCCESS) {
    geom_arr_to_npy(geom_arr, args[3], steps[3], dimensions[0]);
  }
  free(geom_arr);
}
static PyUFuncGenericFunction YYd_Y_funcs[1] = {&YYd_Y_func};
#endif

/* Define functions with unique call signatures */
static char box_dtypes[6] = {NPY_DOUBLE, NPY_DOUBLE, NPY_DOUBLE,
                             NPY_DOUBLE, NPY_BOOL,   NPY_OBJECT};
static void box_func(char** args, const npy_intp* dimensions, const npy_intp* steps, void* data) {
  char *ip1 = args[0], *ip2 = args[1], *ip3 = args[2], *ip4 = args[3], *ip5 = args[4];
  npy_intp is1 = steps[0], is2 = steps[1], is3 = steps[2], is4 = steps[3], is5 = steps[4];
  npy_intp n = dimensions[0];
  npy_intp i;
  GEOSGeometry** geom_arr;

  CHECK_NO_INPLACE_OUTPUT(5);

  // allocate a temporary array to store output GEOSGeometry objects
  geom_arr = malloc(sizeof(void*) * n);
  CHECK_ALLOC(geom_arr);

  GEOS_INIT_THREADS;

  for (i = 0; i < n; i++, ip1 += is1, ip2 += is2, ip3 += is3, ip4 += is4, ip5 += is5) {
    CHECK_SIGNALS_THREADS(i);
    if (errstate == PGERR_PYSIGNAL) {
      destroy_geom_arr(ctx, geom_arr, i - 1);
      break;
    }
    geom_arr[i] = create_box(ctx, *(double*)ip1, *(double*)ip2, *(double*)ip3,
                             *(double*)ip4, *(char*)ip5);
    if (geom_arr[i] == NULL) {
      // result will be NULL for any nan coordinates, which is OK;
      // otherwise raise an error
      if (!(npy_isnan(*(double*)ip1) || npy_isnan(*(double*)ip2) ||
            npy_isnan(*(double*)ip3) || npy_isnan(*(double*)ip4))) {
        errstate = PGERR_GEOS_EXCEPTION;
        destroy_geom_arr(ctx, geom_arr, i - 1);
        break;
      }
    }
  }

  GEOS_FINISH_THREADS;

  // fill the numpy array with PyObjects while holding the GIL
  if (errstate == PGERR_SUCCESS) {
    geom_arr_to_npy(geom_arr, args[5], steps[5], dimensions[0]);
  }
  free(geom_arr);
}

static PyUFuncGenericFunction box_funcs[1] = {&box_func};

static void* null_data[1] = {NULL};
static char buffer_inner(void* ctx, GEOSBufferParams* params, void* ip1, void* ip2,
                         GEOSGeometry** geom_arr, npy_intp i) {
  GEOSGeometry* in1 = NULL;

  /* get the geometry: return on error */
  if (!get_geom(*(GeometryObject**)ip1, &in1)) {
    return PGERR_NOT_A_GEOMETRY;
  }
  double in2 = *(double*)ip2;
  /* handle NULL geometries or NaN buffer width */
  if ((in1 == NULL) || npy_isnan(in2)) {
    geom_arr[i] = NULL;
  } else {
    geom_arr[i] = GEOSBufferWithParams_r(ctx, in1, params, in2);
    if (geom_arr[i] == NULL) {
      return PGERR_GEOS_EXCEPTION;
    }
  }
  return PGERR_SUCCESS;
}

static char buffer_dtypes[8] = {NPY_OBJECT, NPY_DOUBLE, NPY_INT,  NPY_INT,
                                NPY_INT,    NPY_DOUBLE, NPY_BOOL, NPY_OBJECT};
static void buffer_func(char** args, const npy_intp* dimensions, const npy_intp* steps, void* data) {
  char *ip1 = args[0], *ip2 = args[1], *ip3 = args[2], *ip4 = args[3], *ip5 = args[4],
       *ip6 = args[5], *ip7 = args[6];
  npy_intp is1 = steps[0], is2 = steps[1], is3 = steps[2], is4 = steps[3], is5 = steps[4],
           is6 = steps[5], is7 = steps[6];
  npy_intp n = dimensions[0];
  npy_intp i;
  GEOSGeometry** geom_arr;

  CHECK_NO_INPLACE_OUTPUT(7);

  if ((is3 != 0) || (is4 != 0) || (is5 != 0) || (is6 != 0) || (is7 != 0)) {
    PyErr_Format(PyExc_ValueError, "Buffer function called with non-scalar parameters");
    return;
  }

  // allocate a temporary array to store output GEOSGeometry objects
  geom_arr = malloc(sizeof(void*) * n);
  CHECK_ALLOC(geom_arr);

  GEOS_INIT_THREADS;

  GEOSBufferParams* params = GEOSBufferParams_create_r(ctx);
  if (params != NULL) {
    if (!GEOSBufferParams_setQuadrantSegments_r(ctx, params, *(int*)ip3)) {
      errstate = PGERR_GEOS_EXCEPTION;
    }
    if (!GEOSBufferParams_setEndCapStyle_r(ctx, params, *(int*)ip4)) {
      errstate = PGERR_GEOS_EXCEPTION;
    }
    if (!GEOSBufferParams_setJoinStyle_r(ctx, params, *(int*)ip5)) {
      errstate = PGERR_GEOS_EXCEPTION;
    }
    if (!GEOSBufferParams_setMitreLimit_r(ctx, params, *(double*)ip6)) {
      errstate = PGERR_GEOS_EXCEPTION;
    }
    if (!GEOSBufferParams_setSingleSided_r(ctx, params, *(npy_bool*)ip7)) {
      errstate = PGERR_GEOS_EXCEPTION;
    }
  } else {
    errstate = PGERR_GEOS_EXCEPTION;
  }

  if (errstate == PGERR_SUCCESS) {
    for (i = 0; i < n; i++, ip1 += is1, ip2 += is2) {
      CHECK_SIGNALS_THREADS(i);
      if (errstate == PGERR_PYSIGNAL) {
        destroy_geom_arr(ctx, geom_arr, i - 1);
        break;
      }
      errstate = buffer_inner(ctx, params, ip1, ip2, geom_arr, i);
      if (errstate != PGERR_SUCCESS) {
        destroy_geom_arr(ctx, geom_arr, i - 1);
        break;
      }
    }
  }

  if (params != NULL) {
    GEOSBufferParams_destroy_r(ctx, params);
  }

  GEOS_FINISH_THREADS;

  // fill the numpy array with PyObjects while holding the GIL
  if (errstate == PGERR_SUCCESS) {
    geom_arr_to_npy(geom_arr, args[7], steps[7], dimensions[0]);
  }
  free(geom_arr);
}
static PyUFuncGenericFunction buffer_funcs[1] = {&buffer_func};

#if GEOS_SINCE_3_10_0

static char make_valid_with_params_inner(void* ctx, GEOSMakeValidParams* params,
                                         void* ip1, GEOSGeometry** geom_arr,
                                         npy_intp i) {
  GEOSGeometry* in1 = NULL;

  /* get the geometry: return on error */
  if (!get_geom(*(GeometryObject**)ip1, &in1)) {
    return PGERR_NOT_A_GEOMETRY;
  }
  /* handle NULL geometries */
  if (in1 == NULL) {
    geom_arr[i] = NULL;
  } else {
    geom_arr[i] = GEOSMakeValidWithParams_r(ctx, in1, params);
    if (geom_arr[i] == NULL) {
      return PGERR_GEOS_EXCEPTION;
    }
  }
  return PGERR_SUCCESS;
}

static char make_valid_with_params_dtypes[4] = {NPY_OBJECT, NPY_INT, NPY_BOOL, 
                                                NPY_OBJECT};
static void make_valid_with_params_func(char** args, const npy_intp* dimensions,
                                        const npy_intp* steps, void* data) {
  char *ip1 = args[0], *ip2 = args[1], *ip3 = args[2];
  npy_intp is1 = steps[0], is2 = steps[1], is3 = steps[2];
  npy_intp n = dimensions[0];
  npy_intp i;
  GEOSGeometry** geom_arr;

  CHECK_NO_INPLACE_OUTPUT(3);

  if ((is2 != 0) || (is3 != 0)) {
    PyErr_Format(PyExc_ValueError,
                 "make_valid_with_params function called with non-scalar parameters");
    return;
  }

  // allocate a temporary array to store output GEOSGeometry objects
  geom_arr = malloc(sizeof(void*) * n);
  CHECK_ALLOC(geom_arr);

  GEOS_INIT_THREADS;

  GEOSMakeValidParams* params = GEOSMakeValidParams_create_r(ctx);
  if (params != NULL) {
    if (!GEOSMakeValidParams_setMethod_r(ctx, params, *(int*)ip2)) {
      errstate = PGERR_GEOS_EXCEPTION;
    }
    if (!GEOSMakeValidParams_setKeepCollapsed_r(ctx, params, *(npy_bool*)ip3)) {
      errstate = PGERR_GEOS_EXCEPTION;
    }
  } else {
    errstate = PGERR_GEOS_EXCEPTION;
  }

  if (errstate == PGERR_SUCCESS) {
    for (i = 0; i < n; i++, ip1 += is1) {
      CHECK_SIGNALS_THREADS(i);
      if (errstate == PGERR_PYSIGNAL) {
        destroy_geom_arr(ctx, geom_arr, i - 1);
        break;
      }
      errstate = make_valid_with_params_inner(ctx, params, ip1, geom_arr, i);
      if (errstate != PGERR_SUCCESS) {
        destroy_geom_arr(ctx, geom_arr, i - 1);
        break;
      }
    }
  }

  if (params != NULL) {
    GEOSMakeValidParams_destroy_r(ctx, params);
  }

  GEOS_FINISH_THREADS;

  // fill the numpy array with PyObjects while holding the GIL
  if (errstate == PGERR_SUCCESS) {
    geom_arr_to_npy(geom_arr, args[3], steps[3], dimensions[0]);
  }
  free(geom_arr);
}
static PyUFuncGenericFunction make_valid_with_params_funcs[1] = {&make_valid_with_params_func};

#endif  // GEOS_SINCE_3_10_0

static char offset_curve_dtypes[6] = {NPY_OBJECT, NPY_DOUBLE, NPY_INT,
                                      NPY_INT,    NPY_DOUBLE, NPY_OBJECT};
static void offset_curve_func(char** args, const npy_intp* dimensions, const npy_intp* steps,
                              void* data) {
  char *ip1 = args[0], *ip2 = args[1], *ip3 = args[2], *ip4 = args[3], *ip5 = args[4];
  npy_intp is1 = steps[0], is2 = steps[1], is3 = steps[2], is4 = steps[3], is5 = steps[4];
  npy_intp n = dimensions[0];
  npy_intp i;
  GEOSGeometry** geom_arr;
  GEOSGeometry* in1 = NULL;

  CHECK_NO_INPLACE_OUTPUT(5);

  if ((is3 != 0) || (is4 != 0) || (is5 != 0)) {
    PyErr_Format(PyExc_ValueError,
                 "Offset curve function called with non-scalar parameters");
    return;
  }

  double width;
  int quadsegs = *(int*)ip3;
  int joinStyle = *(int*)ip4;
  double mitreLimit = *(double*)ip5;

  // allocate a temporary array to store output GEOSGeometry objects
  geom_arr = malloc(sizeof(void*) * n);
  CHECK_ALLOC(geom_arr);

  GEOS_INIT_THREADS;

  for (i = 0; i < n; i++, ip1 += is1, ip2 += is2) {
    CHECK_SIGNALS_THREADS(i);
    if (errstate == PGERR_PYSIGNAL) {
      destroy_geom_arr(ctx, geom_arr, i - 1);
      break;
    }
    /* get the geometry: return on error */
    if (!get_geom(*(GeometryObject**)ip1, &in1)) {
      errstate = PGERR_NOT_A_GEOMETRY;
      destroy_geom_arr(ctx, geom_arr, i - 1);
      break;
    }

    width = *(double*)ip2;
    if ((in1 == NULL) || npy_isnan(width)) {
      // in case of a missing value: return NULL (None)
      geom_arr[i] = NULL;
    } else {
      geom_arr[i] = GEOSOffsetCurve_r(ctx, in1, width, quadsegs, joinStyle, mitreLimit);
      if (geom_arr[i] == NULL) {
        errstate = PGERR_GEOS_EXCEPTION;
        destroy_geom_arr(ctx, geom_arr, i - 1);
        break;
      }
    }
  }

  GEOS_FINISH_THREADS;

  // fill the numpy array with PyObjects while holding the GIL
  if (errstate == PGERR_SUCCESS) {
    geom_arr_to_npy(geom_arr, args[5], steps[5], dimensions[0]);
  }
  free(geom_arr);
}
static PyUFuncGenericFunction offset_curve_funcs[1] = {&offset_curve_func};

static char snap_dtypes[4] = {NPY_OBJECT, NPY_OBJECT, NPY_DOUBLE, NPY_OBJECT};
static void snap_func(char** args, const npy_intp* dimensions, const npy_intp* steps, void* data) {
  GEOSGeometry *in1 = NULL, *in2 = NULL;
  GEOSGeometry** geom_arr;

  CHECK_NO_INPLACE_OUTPUT(3);

  // allocate a temporary array to store output GEOSGeometry objects
  geom_arr = malloc(sizeof(void*) * dimensions[0]);
  CHECK_ALLOC(geom_arr);

  GEOS_INIT_THREADS;

  TERNARY_LOOP {
    CHECK_SIGNALS_THREADS(i);
    if (errstate == PGERR_PYSIGNAL) {
      destroy_geom_arr(ctx, geom_arr, i - 1);
      break;
    }
    /* get the geometries: return on error */
    if (!get_geom(*(GeometryObject**)ip1, &in1) ||
        !get_geom(*(GeometryObject**)ip2, &in2)) {
      errstate = PGERR_NOT_A_GEOMETRY;
      destroy_geom_arr(ctx, geom_arr, i - 1);
      break;
    }
    double in3 = *(double*)ip3;
    if ((in1 == NULL) || (in2 == NULL) || npy_isnan(in3)) {
      // in case of a missing value: return NULL (None)
      geom_arr[i] = NULL;
    } else {
      geom_arr[i] = GEOSSnap_r(ctx, in1, in2, in3);
      if (geom_arr[i] == NULL) {
        errstate = PGERR_GEOS_EXCEPTION;
        destroy_geom_arr(ctx, geom_arr, i - 1);
        break;
      }
    }
  }

  GEOS_FINISH_THREADS;

  // fill the numpy array with PyObjects while holding the GIL
  if (errstate == PGERR_SUCCESS) {
    geom_arr_to_npy(geom_arr, args[3], steps[3], dimensions[0]);
  }
  free(geom_arr);
}
static PyUFuncGenericFunction snap_funcs[1] = {&snap_func};

#if GEOS_SINCE_3_11_0

static char concave_hull_dtypes[4] = {NPY_OBJECT, NPY_DOUBLE, NPY_BOOL, NPY_OBJECT};

static void concave_hull_func(char** args, const npy_intp* dimensions, const npy_intp* steps,
                              void* data) {
  char *ip1 = args[0], *ip2 = args[1], *ip3 = args[2];
  npy_intp is1 = steps[0], is2 = steps[1], is3 = steps[2];
  npy_intp n = dimensions[0];
  npy_intp i;
  GEOSGeometry** geom_arr;
  GEOSGeometry* in1 = NULL;

  CHECK_NO_INPLACE_OUTPUT(3);

  if ((is2 != 0) || (is3 != 0)) {
    PyErr_Format(PyExc_ValueError,
                 "concave_hull function called with non-scalar parameters");
    return;
  }

  double ratio = *(double*)ip2;
  unsigned int allowHoles = (unsigned int)(*(npy_bool*)ip3);

  // allocate a temporary array to store output GEOSGeometry objects
  geom_arr = malloc(sizeof(void*) * n);
  CHECK_ALLOC(geom_arr);

  GEOS_INIT_THREADS;

  for (i = 0; i < n; i++, ip1 += is1) {
    /* get the geometry: return on error */
    if (!get_geom(*(GeometryObject**)ip1, &in1)) {
      errstate = PGERR_NOT_A_GEOMETRY;
      destroy_geom_arr(ctx, geom_arr, i - 1);
      break;
    }

    if (in1 == NULL) {
      // in case of a missing value: return NULL (None)
      geom_arr[i] = NULL;
    } else {
      geom_arr[i] = GEOSConcaveHull_r(ctx, in1, ratio, allowHoles);
      if (geom_arr[i] == NULL) {
        errstate = PGERR_GEOS_EXCEPTION;
        destroy_geom_arr(ctx, geom_arr, i - 1);
        break;
      }
    }
  }

  GEOS_FINISH_THREADS;

  // fill the numpy array with PyObjects while holding the GIL
  if (errstate == PGERR_SUCCESS) {
    geom_arr_to_npy(geom_arr, args[3], steps[3], dimensions[0]);
  }
  free(geom_arr);
}
static PyUFuncGenericFunction concave_hull_funcs[1] = {&concave_hull_func};

#endif  // GEOS_SINCE_3_11_0

static char clip_by_rect_dtypes[6] = {NPY_OBJECT, NPY_DOUBLE, NPY_DOUBLE,
                                      NPY_DOUBLE, NPY_DOUBLE, NPY_OBJECT};
static void clip_by_rect_func(char** args, const npy_intp* dimensions, const npy_intp* steps,
                              void* data) {
  char *ip1 = args[0], *ip2 = args[1], *ip3 = args[2], *ip4 = args[3], *ip5 = args[4];
  npy_intp is1 = steps[0], is2 = steps[1], is3 = steps[2], is4 = steps[3], is5 = steps[4];
  npy_intp n = dimensions[0];
  npy_intp i;
  GEOSGeometry** geom_arr;
  GEOSGeometry* in1 = NULL;

  CHECK_NO_INPLACE_OUTPUT(5);

  if ((is2 != 0) || (is3 != 0) || (is4 != 0) || (is5 != 0)) {
    PyErr_Format(PyExc_ValueError,
                 "clip_by_rect function called with non-scalar parameters");
    return;
  }

  double xmin = *(double*)ip2;
  double ymin = *(double*)ip3;
  double xmax = *(double*)ip4;
  double ymax = *(double*)ip5;

  // allocate a temporary array to store output GEOSGeometry objects
  geom_arr = malloc(sizeof(void*) * n);
  CHECK_ALLOC(geom_arr);

  GEOS_INIT_THREADS;

  for (i = 0; i < n; i++, ip1 += is1) {
    CHECK_SIGNALS_THREADS(i);
    if (errstate == PGERR_PYSIGNAL) {
      destroy_geom_arr(ctx, geom_arr, i - 1);
      break;
    }
    /* get the geometry: return on error */
    if (!get_geom(*(GeometryObject**)ip1, &in1)) {
      errstate = PGERR_NOT_A_GEOMETRY;
      destroy_geom_arr(ctx, geom_arr, i - 1);
      break;
    }

    if (in1 == NULL) {
      // in case of a missing value: return NULL (None)
      geom_arr[i] = NULL;
    } else {
      geom_arr[i] = GEOSClipByRect_r(ctx, in1, xmin, ymin, xmax, ymax);
      if (geom_arr[i] == NULL) {
        errstate = PGERR_GEOS_EXCEPTION;
        destroy_geom_arr(ctx, geom_arr, i - 1);
        break;
      }
    }
  }

  GEOS_FINISH_THREADS;

  // fill the numpy array with PyObjects while holding the GIL
  if (errstate == PGERR_SUCCESS) {
    geom_arr_to_npy(geom_arr, args[5], steps[5], dimensions[0]);
  }
  free(geom_arr);
}
static PyUFuncGenericFunction clip_by_rect_funcs[1] = {&clip_by_rect_func};

static char equals_exact_dtypes[4] = {NPY_OBJECT, NPY_OBJECT, NPY_DOUBLE, NPY_BOOL};
static void equals_exact_func(char** args, const npy_intp* dimensions, const npy_intp* steps,
                              void* data) {
  GEOSGeometry *in1 = NULL, *in2 = NULL;
  double in3;
  npy_bool ret;

  GEOS_INIT_THREADS;

  TERNARY_LOOP {
    CHECK_SIGNALS_THREADS(i);
    if (errstate == PGERR_PYSIGNAL) {
      goto finish;
    }
    /* get the geometries: return on error */
    if (!get_geom(*(GeometryObject**)ip1, &in1)) {
      errstate = PGERR_NOT_A_GEOMETRY;
      goto finish;
    }
    if (!get_geom(*(GeometryObject**)ip2, &in2)) {
      errstate = PGERR_NOT_A_GEOMETRY;
      goto finish;
    }
    in3 = *(double*)ip3;
    if ((in1 == NULL) || (in2 == NULL) || npy_isnan(in3)) {
      /* return 0 (False) for missing values */
      ret = 0;
    } else {
      ret = GEOSEqualsExact_r(ctx, in1, in2, in3);
      if ((ret != 0) && (ret != 1)) {
        errstate = PGERR_GEOS_EXCEPTION;
        goto finish;
      }
    }
    *(npy_bool*)op1 = ret;
  }

finish:
  GEOS_FINISH_THREADS;
}
static PyUFuncGenericFunction equals_exact_funcs[1] = {&equals_exact_func};

#if GEOS_SINCE_3_10_0

static char dwithin_dtypes[4] = {NPY_OBJECT, NPY_OBJECT, NPY_DOUBLE, NPY_BOOL};
static void dwithin_func(char** args, const npy_intp* dimensions, const npy_intp* steps, void* data) {
  GEOSGeometry *in1 = NULL, *in2 = NULL;
  GEOSPreparedGeometry* in1_prepared = NULL;
  double in3;
  npy_bool ret;

  GEOS_INIT_THREADS;

  TERNARY_LOOP {
    CHECK_SIGNALS_THREADS(i);
    if (errstate == PGERR_PYSIGNAL) {
      goto finish;
    }
    /* get the geometries: return on error */
    if (!get_geom_with_prepared(*(GeometryObject**)ip1, &in1, &in1_prepared)) {
      errstate = PGERR_NOT_A_GEOMETRY;
      goto finish;
    }
    if (!get_geom(*(GeometryObject**)ip2, &in2)) {
      errstate = PGERR_NOT_A_GEOMETRY;
      goto finish;
    }
    in3 = *(double*)ip3;
    if ((in1 == NULL) || (in2 == NULL) || npy_isnan(in3)) {
      /* in case of a missing value: return 0 (False) */
      ret = 0;
    } else {
      if (in1_prepared == NULL) {
        /* call the GEOS function */
        ret = GEOSDistanceWithin_r(ctx, in1, in2, in3);
      } else {
        /* call the prepared GEOS function */
        ret = GEOSPreparedDistanceWithin_r(ctx, in1_prepared, in2, in3);
      }
      /* return for illegal values */
      if (ret == 2) {
        errstate = PGERR_GEOS_EXCEPTION;
        goto finish;
      }
    }
    *(npy_bool*)op1 = ret;
  }

finish:

  GEOS_FINISH_THREADS;
}
static PyUFuncGenericFunction dwithin_funcs[1] = {&dwithin_func};

#endif  // GEOS_SINCE_3_10_0

static char delaunay_triangles_dtypes[4] = {NPY_OBJECT, NPY_DOUBLE, NPY_BOOL, NPY_OBJECT};
static void delaunay_triangles_func(char** args, const npy_intp* dimensions, const npy_intp* steps,
                                    void* data) {
  GEOSGeometry* in1 = NULL;
  GEOSGeometry** geom_arr;

  CHECK_NO_INPLACE_OUTPUT(3);

  // allocate a temporary array to store output GEOSGeometry objects
  geom_arr = malloc(sizeof(void*) * dimensions[0]);
  CHECK_ALLOC(geom_arr);

  GEOS_INIT_THREADS;

  TERNARY_LOOP {
    CHECK_SIGNALS_THREADS(i);
    if (errstate == PGERR_PYSIGNAL) {
      destroy_geom_arr(ctx, geom_arr, i - 1);
      break;
    }
    // get the geometry: return on error
    if (!get_geom(*(GeometryObject**)ip1, &in1)) {
      errstate = PGERR_NOT_A_GEOMETRY;
      destroy_geom_arr(ctx, geom_arr, i - 1);
      break;
    }
    double in2 = *(double*)ip2;
    npy_bool in3 = *(npy_bool*)ip3;
    if ((in1 == NULL) || npy_isnan(in2)) {
      // in case of a missing value: return NULL (None)
      geom_arr[i] = NULL;
    } else {
      geom_arr[i] = GEOSDelaunayTriangulation_r(ctx, in1, in2, (int)in3);
      if (geom_arr[i] == NULL) {
        errstate = PGERR_GEOS_EXCEPTION;
        destroy_geom_arr(ctx, geom_arr, i - 1);
        break;
      }
    }
  }

  GEOS_FINISH_THREADS;

  // fill the numpy array with PyObjects while holding the GIL
  if (errstate == PGERR_SUCCESS) {
    geom_arr_to_npy(geom_arr, args[3], steps[3], dimensions[0]);
  }
  free(geom_arr);
}
static PyUFuncGenericFunction delaunay_triangles_funcs[1] = {&delaunay_triangles_func};

static char voronoi_polygons_dtypes[6] = {NPY_OBJECT, NPY_DOUBLE, NPY_OBJECT, NPY_BOOL,
                                          NPY_BOOL, NPY_OBJECT};
static void voronoi_polygons_func(char** args, const npy_intp* dimensions, const npy_intp* steps,
                                  void* data) {
  GEOSGeometry *in1 = NULL, *in3 = NULL;
  GEOSGeometry** geom_arr;

  CHECK_NO_INPLACE_OUTPUT(5);

  // allocate a temporary array to store output GEOSGeometry objects
  geom_arr = malloc(sizeof(void*) * dimensions[0]);
  CHECK_ALLOC(geom_arr);

  GEOS_INIT_THREADS;

  QUINARY_LOOP {
    CHECK_SIGNALS_THREADS(i);
    if (errstate == PGERR_PYSIGNAL) {
      destroy_geom_arr(ctx, geom_arr, i - 1);
      break;
    }
    // get the geometry: return on error
    if (!get_geom(*(GeometryObject**)ip1, &in1) ||
        !get_geom(*(GeometryObject**)ip3, &in3)) {
      errstate = PGERR_NOT_A_GEOMETRY;
      destroy_geom_arr(ctx, geom_arr, i - 1);
      break;
    }
    double in2 = *(double*)ip2;
    npy_bool in4 = *(npy_bool*)ip4;
    npy_bool in5 = *(npy_bool*)ip5;
    int flag = 0;
    if (in4) {
      flag = 1;
    } else if (in5) {
      flag = 2;
    }
    if ((in1 == NULL) || npy_isnan(in2)) {
      /* propagate NULL geometries; in3 = NULL is actually supported */
      geom_arr[i] = NULL;
    } else {
      geom_arr[i] = GEOSVoronoiDiagram_r(ctx, in1, in3, in2, flag);
      if (geom_arr[i] == NULL) {
        errstate = PGERR_GEOS_EXCEPTION;
        destroy_geom_arr(ctx, geom_arr, i - 1);
        break;
      }
    }
  }

  GEOS_FINISH_THREADS;

  // fill the numpy array with PyObjects while holding the GIL
  if (errstate == PGERR_SUCCESS) {
    geom_arr_to_npy(geom_arr, args[5], steps[5], dimensions[0]);
  }
  free(geom_arr);
}
static PyUFuncGenericFunction voronoi_polygons_funcs[1] = {&voronoi_polygons_func};

static char is_valid_reason_dtypes[2] = {NPY_OBJECT, NPY_OBJECT};
static void is_valid_reason_func(char** args, const npy_intp* dimensions, const npy_intp* steps,
                                 void* data) {
  char* reason;
  GEOSGeometry* in1 = NULL;

  GEOS_INIT;

  UNARY_LOOP {
    CHECK_SIGNALS(i);
    if (errstate == PGERR_PYSIGNAL) {
      goto finish;
    }
    PyObject** out = (PyObject**)op1;
    /* get the geometry return on error */
    if (!get_geom(*(GeometryObject**)ip1, &in1)) {
      errstate = PGERR_NOT_A_GEOMETRY;
      goto finish;
    }
    if (in1 == NULL) {
      /* Missing geometries give None */
      Py_XDECREF(*out);
      Py_INCREF(Py_None);
      *out = Py_None;
    } else {
      reason = GEOSisValidReason_r(ctx, in1);
      if (reason == NULL) {
        errstate = PGERR_GEOS_EXCEPTION;
        goto finish;
      }
      /* convert to python string and set to out */
      Py_XDECREF(*out);
      *out = PyUnicode_FromString(reason);
      GEOSFree_r(ctx, reason);
    }
  }

finish:
  GEOS_FINISH;
}
static PyUFuncGenericFunction is_valid_reason_funcs[1] = {&is_valid_reason_func};

static char relate_dtypes[3] = {NPY_OBJECT, NPY_OBJECT, NPY_OBJECT};
static void relate_func(char** args, const npy_intp* dimensions, const npy_intp* steps, void* data) {
  char* pattern;
  GEOSGeometry *in1 = NULL, *in2 = NULL;

  GEOS_INIT;

  BINARY_LOOP {
    CHECK_SIGNALS(i);
    if (errstate == PGERR_PYSIGNAL) {
      goto finish;
    }
    PyObject** out = (PyObject**)op1;
    /* get the geometries: return on error */
    if (!get_geom(*(GeometryObject**)ip1, &in1)) {
      errstate = PGERR_NOT_A_GEOMETRY;
      goto finish;
    }
    if (!get_geom(*(GeometryObject**)ip2, &in2)) {
      errstate = PGERR_NOT_A_GEOMETRY;
      goto finish;
    }
    if ((in1 == NULL) || (in2 == NULL)) {
      /* Missing geometries give None */
      Py_XDECREF(*out);
      Py_INCREF(Py_None);
      *out = Py_None;
    } else {
      pattern = GEOSRelate_r(ctx, in1, in2);
      if (pattern == NULL) {
        errstate = PGERR_GEOS_EXCEPTION;
        goto finish;
      }
      /* convert to python string and set to out */
      Py_XDECREF(*out);
      *out = PyUnicode_FromString(pattern);
      GEOSFree_r(ctx, pattern);
    }
  }

finish:
  GEOS_FINISH;
}
static PyUFuncGenericFunction relate_funcs[1] = {&relate_func};

static char relate_pattern_dtypes[4] = {NPY_OBJECT, NPY_OBJECT, NPY_OBJECT, NPY_BOOL};
static void relate_pattern_func(char** args, const npy_intp* dimensions, const npy_intp* steps,
                                void* data) {
  GEOSGeometry *in1 = NULL, *in2 = NULL;
  const char* pattern = NULL;
  npy_bool ret;

  /* get the pattern argument (only deal with scalar for now) */
  char* ip3 = args[2];
  npy_intp is3 = steps[2];

  if (is3 != 0) {
    PyErr_Format(PyExc_ValueError, "pattern keyword only supports scalar argument");
    return;
  }
  PyObject* in3 = *(PyObject**)ip3;
  if (PyUnicode_Check(in3)) {
    pattern = PyUnicode_AsUTF8(in3);
    if (pattern == NULL) {
      /* error happened in PyUnicode_AsUTF8, error already set by Python */
      return;
    }
  } else {
    PyErr_Format(PyExc_TypeError, "pattern keyword expected string, got %s",
                 Py_TYPE(in3)->tp_name);
    return;
  }

  GEOS_INIT_THREADS;

  TERNARY_LOOP {
    CHECK_SIGNALS_THREADS(i);
    if (errstate == PGERR_PYSIGNAL) {
      goto finish;
    }
    /* get the geometries: return on error */
    if (!get_geom(*(GeometryObject**)ip1, &in1)) {
      errstate = PGERR_NOT_A_GEOMETRY;
      goto finish;
    }
    if (!get_geom(*(GeometryObject**)ip2, &in2)) {
      errstate = PGERR_NOT_A_GEOMETRY;
      goto finish;
    }
    /* ip3 is already handled above */

    if ((in1 == NULL) || (in2 == NULL)) {
      /* in case of a missing value: return 0 (False) */
      ret = 0;
    } else {
      ret = GEOSRelatePattern_r(ctx, in1, in2, pattern);
      if (ret == 2) {
        errstate = PGERR_GEOS_EXCEPTION;
        goto finish;
      }
    }
    *(npy_bool*)op1 = ret;
  }

finish:
  GEOS_FINISH_THREADS;
}
static PyUFuncGenericFunction relate_pattern_funcs[1] = {&relate_pattern_func};

static char polygonize_dtypes[2] = {NPY_OBJECT, NPY_OBJECT};
static void polygonize_func(char** args, const npy_intp* dimensions, const npy_intp* steps,
                            void* data) {
  GEOSGeometry* geom = NULL;
  unsigned int n_geoms;

  GEOS_INIT;

  const GEOSGeometry** geoms = malloc(sizeof(void*) * dimensions[1]);
  if (geoms == NULL) {
    errstate = PGERR_NO_MALLOC;
    goto finish;
  }

  SINGLE_COREDIM_LOOP_OUTER {
    CHECK_SIGNALS(i);
    if (errstate == PGERR_PYSIGNAL) {
      goto finish;
    }
    n_geoms = 0;
    SINGLE_COREDIM_LOOP_INNER {
      if (!get_geom(*(GeometryObject**)cp1, &geom)) {
        errstate = PGERR_NOT_A_GEOMETRY;
        goto finish;
      }
      if (geom == NULL) {
        continue;
      }
      geoms[n_geoms] = geom;
      n_geoms++;
    }

    GEOSGeometry* ret_ptr = GEOSPolygonize_r(ctx, geoms, n_geoms);
    if (ret_ptr == NULL) {
      errstate = PGERR_GEOS_EXCEPTION;
      goto finish;
    }
    OUTPUT_Y;
  }

finish:
  if (geoms != NULL) {
    free(geoms);
  }
  GEOS_FINISH;
}
static PyUFuncGenericFunction polygonize_funcs[1] = {&polygonize_func};

static char polygonize_full_dtypes[5] = {NPY_OBJECT, NPY_OBJECT, NPY_OBJECT, NPY_OBJECT,
                                         NPY_OBJECT};
static void polygonize_full_func(char** args, const npy_intp* dimensions, const npy_intp* steps,
                                 void* data) {
  GEOSGeometry* geom = NULL;
  GEOSGeometry* geom_copy = NULL;
  unsigned int n_geoms;

  GEOSGeometry* collection = NULL;
  GEOSGeometry* cuts = NULL;
  GEOSGeometry* dangles = NULL;
  GEOSGeometry* invalidRings = NULL;

  GEOS_INIT;

  GEOSGeometry** geoms = malloc(sizeof(void*) * dimensions[1]);
  if (geoms == NULL) {
    errstate = PGERR_NO_MALLOC;
    goto finish;
  }

  SINGLE_COREDIM_LOOP_OUTER_NOUT4 {
    CHECK_SIGNALS(i);
    if (errstate == PGERR_PYSIGNAL) {
      goto finish;
    }
    n_geoms = 0;
    SINGLE_COREDIM_LOOP_INNER {
      if (!get_geom(*(GeometryObject**)cp1, &geom)) {
        errstate = PGERR_NOT_A_GEOMETRY;
        goto finish;
      }
      if (geom == NULL) {
        continue;
      }
      // need to copy the input geometries, because the Collection takes ownership
      geom_copy = GEOSGeom_clone_r(ctx, geom);
      if (geom_copy == NULL) {
        // if something went wrong before creating the collection, destroy previously
        // cloned geoms
        for (i = 0; i < n_geoms; i++) {
          GEOSGeom_destroy_r(ctx, geoms[i]);
        }
        errstate = PGERR_GEOS_EXCEPTION;
        goto finish;
      }
      geoms[n_geoms] = geom_copy;
      n_geoms++;
    }
    collection =
        GEOSGeom_createCollection_r(ctx, GEOS_GEOMETRYCOLLECTION, geoms, n_geoms);
    if (collection == NULL) {
      errstate = PGERR_GEOS_EXCEPTION;
      goto finish;
    }

    GEOSGeometry* ret_ptr =
        GEOSPolygonize_full_r(ctx, collection, &cuts, &dangles, &invalidRings);
    if (ret_ptr == NULL) {
      errstate = PGERR_GEOS_EXCEPTION;
      goto finish;
    }
    OUTPUT_Y_I(1, ret_ptr);
    OUTPUT_Y_I(2, cuts);
    OUTPUT_Y_I(3, dangles);
    OUTPUT_Y_I(4, invalidRings);
    GEOSGeom_destroy_r(ctx, collection);
    collection = NULL;
  }

finish:
  if (collection != NULL) {
    GEOSGeom_destroy_r(ctx, collection);
  }
  if (geoms != NULL) {
    free(geoms);
  }
  GEOS_FINISH;
}
static PyUFuncGenericFunction polygonize_full_funcs[1] = {&polygonize_full_func};

static char shortest_line_dtypes[3] = {NPY_OBJECT, NPY_OBJECT, NPY_OBJECT};
static void shortest_line_func(char** args, const npy_intp* dimensions, const npy_intp* steps,
                               void* data) {
  GEOSGeometry* in1 = NULL;
  GEOSGeometry* in2 = NULL;
  GEOSPreparedGeometry* in1_prepared = NULL;
  GEOSGeometry** geom_arr;
  GEOSCoordSequence* coord_seq = NULL;

  CHECK_NO_INPLACE_OUTPUT(2);

  // allocate a temporary array to store output GEOSGeometry objects
  geom_arr = malloc(sizeof(void*) * dimensions[0]);
  CHECK_ALLOC(geom_arr);

  GEOS_INIT_THREADS;

  BINARY_LOOP {
    CHECK_SIGNALS_THREADS(i);
    if (errstate == PGERR_PYSIGNAL) {
      destroy_geom_arr(ctx, geom_arr, i - 1);
      break;
    }
    /* get the geometries: return on error */
    if (!get_geom_with_prepared(*(GeometryObject**)ip1, &in1, &in1_prepared)) {
      errstate = PGERR_NOT_A_GEOMETRY;
      destroy_geom_arr(ctx, geom_arr, i - 1);
      break;
    }
    if (!get_geom(*(GeometryObject**)ip2, &in2)) {
      errstate = PGERR_NOT_A_GEOMETRY;
      destroy_geom_arr(ctx, geom_arr, i - 1);
      break;
    }

    if ((in1 == NULL) || (in2 == NULL) || GEOSisEmpty_r(ctx, in1) ||
        GEOSisEmpty_r(ctx, in2)) {
      // in case of a missing value or empty geometry: return NULL (None)
      // GEOSNearestPoints_r returns NULL for empty geometries
      // but this is not distinguishable from an actual error, so we handle this ourselves
      geom_arr[i] = NULL;
      continue;
    }
#if GEOS_SINCE_3_9_0
    if (in1_prepared != NULL) {
      coord_seq = GEOSPreparedNearestPoints_r(ctx, in1_prepared, in2);
    } else {
      coord_seq = GEOSNearestPoints_r(ctx, in1, in2);
    }
#else
    coord_seq = GEOSNearestPoints_r(ctx, in1, in2);
#endif
    if (coord_seq == NULL) {
      errstate = PGERR_GEOS_EXCEPTION;
      destroy_geom_arr(ctx, geom_arr, i - 1);
      break;
    }
    geom_arr[i] = GEOSGeom_createLineString_r(ctx, coord_seq);
    // Note: coordinate sequence is owned by linestring; if linestring fails to
    // construct, it will automatically clean up the coordinate sequence
    if (geom_arr[i] == NULL) {
      errstate = PGERR_GEOS_EXCEPTION;
      destroy_geom_arr(ctx, geom_arr, i - 1);
      break;
    }
  }

  GEOS_FINISH_THREADS;

  // fill the numpy array with PyObjects while holding the GIL
  if (errstate == PGERR_SUCCESS) {
    geom_arr_to_npy(geom_arr, args[2], steps[2], dimensions[0]);
  }
  free(geom_arr);
}
static PyUFuncGenericFunction shortest_line_funcs[1] = {&shortest_line_func};

static char set_precision_dtypes[4] = {NPY_OBJECT, NPY_DOUBLE, NPY_INT, NPY_OBJECT};
static void set_precision_func(char** args, const npy_intp* dimensions, const npy_intp* steps,
                               void* data) {
  GEOSGeometry* in1 = NULL;
  GEOSGeometry** geom_arr;
  int flags;

  CHECK_NO_INPLACE_OUTPUT(3);

  /* preserve topology flag
   * flags:
   * - 0: default (from GEOS 3.10 this is named GEOS_PREC_VALID_OUTPUT)
   * - 1: GEOS_PREC_NO_TOPO
   * - 2: GEOS_PREC_KEEP_COLLAPSED
   */
  if (steps[2] != 0) {
    PyErr_Format(PyExc_ValueError, "set_precision function called with non-scalar mode");
    return;
  }
  flags = *(int*)args[2];
  if (!((flags == 0) || (flags == GEOS_PREC_NO_TOPO) ||
        (flags == GEOS_PREC_KEEP_COLLAPSED))) {
    PyErr_Format(PyExc_ValueError, "set_precision function called with illegal mode");
    return;
  }

  // allocate a temporary array to store output GEOSGeometry objects
  geom_arr = malloc(sizeof(void*) * dimensions[0]);
  CHECK_ALLOC(geom_arr);

  GEOS_INIT_THREADS;

  TERNARY_LOOP {
    CHECK_SIGNALS_THREADS(i);
    if (errstate == PGERR_PYSIGNAL) {
      destroy_geom_arr(ctx, geom_arr, i - 1);
      break;
    }
    // get the geometry: return on error
    if (!get_geom(*(GeometryObject**)ip1, &in1)) {
      errstate = PGERR_NOT_A_GEOMETRY;
      destroy_geom_arr(ctx, geom_arr, i - 1);
      break;
    }
    // grid size
    double in2 = *(double*)ip2;

    if ((in1 == NULL) || npy_isnan(in2)) {
      // in case of a missing value: return NULL (None)
      geom_arr[i] = NULL;
    } else {
      geom_arr[i] = GEOSGeom_setPrecision_r(ctx, in1, in2, flags);
      if (geom_arr[i] == NULL) {
        errstate = PGERR_GEOS_EXCEPTION;
        destroy_geom_arr(ctx, geom_arr, i - 1);
        break;
      }
    }
  }

  GEOS_FINISH_THREADS;

  // fill the numpy array with PyObjects while holding the GIL
  if (errstate == PGERR_SUCCESS) {
    geom_arr_to_npy(geom_arr, args[3], steps[3], dimensions[0]);
  }
  free(geom_arr);
}

static PyUFuncGenericFunction set_precision_funcs[1] = {&set_precision_func};

/* define double -> geometry construction functions */
static char points_dtypes[3] = {NPY_DOUBLE, NPY_INT, NPY_OBJECT};
static void points_func(char** args, const npy_intp* dimensions, const npy_intp* steps,
                        void* data) {
  GEOSCoordSequence* coord_seq = NULL;
  GEOSGeometry** geom_arr;

  // check the ordinate dimension before calling GEOSCoordSeq_create_r
  if (dimensions[1] < 2 || dimensions[1] > 3) {
    PyErr_Format(PyExc_ValueError,
                 "The ordinate (last) dimension should be 2 or 3, got %ld",
                 dimensions[1]);
    return;
  }

  if (steps[1] != 0) {
    PyErr_Format(PyExc_ValueError,
                 "points function called with non-scalar parameters");
    return;
  }
  int handle_nan = *(int*)args[1];

  // allocate a temporary array to store output GEOSGeometry objects
  geom_arr = malloc(sizeof(void*) * dimensions[0]);
  CHECK_ALLOC(geom_arr);

  GEOS_INIT_THREADS;

  char *ip1 = args[0];
  npy_intp is1 = steps[0], cs1 = steps[3];
  npy_intp n = dimensions[0], n_c1 = dimensions[1];
  npy_intp i;
  for (i = 0; i < n; i++, ip1 += is1) {
    CHECK_SIGNALS_THREADS(i);
    if (errstate == PGERR_PYSIGNAL) {
      destroy_geom_arr(ctx, geom_arr, i - 1);
      goto finish;
    }
    // the per-point coordinates are retrieved by looping 2 or 3 (=n_c1) times
    // over "ip1" with a stride of "cs1"
    errstate = create_point(ctx, *(double*)ip1, *(double*)(ip1 + cs1),
                            n_c1 == 3 ? (double*)(ip1 + 2 * cs1) : NULL,
                            handle_nan, &(geom_arr[i]));
    if (errstate != PGERR_SUCCESS) {
      destroy_geom_arr(ctx, geom_arr, i - 1);
      goto finish;
    }
  }

finish:
  GEOS_FINISH_THREADS;
  // fill the numpy array with PyObjects while holding the GIL
  if (errstate == PGERR_SUCCESS) {
    geom_arr_to_npy(geom_arr, args[2], steps[2], dimensions[0]);
  }
  free(geom_arr);
}
static PyUFuncGenericFunction points_funcs[1] = {&points_func};

static char linestrings_dtypes[3] = {NPY_DOUBLE, NPY_INT, NPY_OBJECT};
static void linestrings_func(char** args, const npy_intp* dimensions, const npy_intp* steps,
                             void* data) {
  GEOSCoordSequence* coord_seq = NULL;
  GEOSGeometry** geom_arr;

  // check the ordinate dimension before calling coordseq_from_buffer
  if (dimensions[2] < 2 || dimensions[2] > 3) {
    PyErr_Format(PyExc_ValueError,
                 "The ordinate (last) dimension should be 2 or 3, got %ld",
                 dimensions[2]);
    return;
  }

  if (steps[1] != 0) {
    PyErr_Format(PyExc_ValueError,
                 "Linestrings function called with non-scalar parameters");
    return;
  }
  int handle_nan = *(int*)args[1];

  // allocate a temporary array to store output GEOSGeometry objects
  geom_arr = malloc(sizeof(void*) * dimensions[0]);
  CHECK_ALLOC(geom_arr);

  GEOS_INIT_THREADS;

  DOUBLE_COREDIM_LOOP_OUTER {
    CHECK_SIGNALS_THREADS(i);
    if (errstate == PGERR_PYSIGNAL) {
      destroy_geom_arr(ctx, geom_arr, i - 1);
      goto finish;
    }
    errstate = coordseq_from_buffer(ctx, (double*)ip1, n_c1, n_c2, 0, handle_nan, cs1,
                                    cs2, &coord_seq);
    if (errstate != PGERR_SUCCESS) {
      destroy_geom_arr(ctx, geom_arr, i - 1);
      goto finish;
    }
    geom_arr[i] = GEOSGeom_createLineString_r(ctx, coord_seq);
    // Note: coordinate sequence is owned by linestring; if linestring fails to construct,
    // it will automatically clean up the coordinate sequence
    if (geom_arr[i] == NULL) {
      errstate = PGERR_GEOS_EXCEPTION;
      destroy_geom_arr(ctx, geom_arr, i - 1);
      goto finish;
    }
  }

finish:
  GEOS_FINISH_THREADS;

  // fill the numpy array with PyObjects while holding the GIL
  if (errstate == PGERR_SUCCESS) {
    geom_arr_to_npy(geom_arr, args[2], steps[2], dimensions[0]);
  }
  free(geom_arr);
}
static PyUFuncGenericFunction linestrings_funcs[1] = {&linestrings_func};

static char linearrings_dtypes[3] = {NPY_DOUBLE, NPY_INT, NPY_OBJECT};
static void linearrings_func(char** args, const npy_intp* dimensions, const npy_intp* steps,
                             void* data) {
  GEOSCoordSequence* coord_seq = NULL;
  GEOSGeometry** geom_arr;
  unsigned int size;

  // check the ordinate dimension before calling coordseq_from_buffer
  if (dimensions[2] < 2 || dimensions[2] > 3) {
    PyErr_Format(PyExc_ValueError,
                 "The ordinate (last) dimension should be 2 or 3, got %ld",
                 dimensions[2]);
    return;
  }

  if (steps[1] != 0) {
    PyErr_Format(PyExc_ValueError,
                 "Linearrings function called with non-scalar parameters");
    return;
  }
  int handle_nan = *(int*)args[1];

  // allocate a temporary array to store output GEOSGeometry objects
  geom_arr = malloc(sizeof(void*) * dimensions[0]);
  CHECK_ALLOC(geom_arr);

  GEOS_INIT_THREADS;

  DOUBLE_COREDIM_LOOP_OUTER {
    CHECK_SIGNALS_THREADS(i);
    if (errstate == PGERR_PYSIGNAL) {
      destroy_geom_arr(ctx, geom_arr, i - 1);
      goto finish;
    }
    /* fill the coordinate sequence */
    errstate = coordseq_from_buffer(ctx, (double*)ip1, n_c1, n_c2, 1, handle_nan, cs1,
                                    cs2, &coord_seq);
    if (errstate != PGERR_SUCCESS) {
      destroy_geom_arr(ctx, geom_arr, i - 1);
      goto finish;
    }
    /* the minimum number of coordinates in a linearring is 4 */
    if (!GEOSCoordSeq_getSize_r(ctx, coord_seq, &size)) {
      errstate = PGERR_GEOS_EXCEPTION;
      destroy_geom_arr(ctx, geom_arr, i - 1);
      goto finish;
    }
    if ((size > 0) && (size < 4)) {
      errstate = PGERR_LINEARRING_NCOORDS;
      destroy_geom_arr(ctx, geom_arr, i - 1);
      goto finish;
    }
    geom_arr[i] = GEOSGeom_createLinearRing_r(ctx, coord_seq);
    // Note: coordinate sequence is owned by linearring; if linearring fails to construct,
    // it will automatically clean up the coordinate sequence
    if (geom_arr[i] == NULL) {
      errstate = PGERR_GEOS_EXCEPTION;
      destroy_geom_arr(ctx, geom_arr, i - 1);
      goto finish;
    }
  }

finish:
  GEOS_FINISH_THREADS;

  // fill the numpy array with PyObjects while holding the GIL
  if (errstate == PGERR_SUCCESS) {
    geom_arr_to_npy(geom_arr, args[2], steps[2], dimensions[0]);
  }
  free(geom_arr);
}
static PyUFuncGenericFunction linearrings_funcs[1] = {&linearrings_func};

static char polygons_dtypes[3] = {NPY_OBJECT, NPY_OBJECT, NPY_OBJECT};
static void polygons_func(char** args, const npy_intp* dimensions, const npy_intp* steps,
                          void* data) {
  GEOSGeometry *hole, *shell, *hole_copy, *shell_copy;
  GEOSGeometry **holes, **geom_arr;
  int geom_type;
  int n_holes;

  // allocate a temporary array to store output GEOSGeometry objects
  geom_arr = malloc(sizeof(void*) * dimensions[0]);
  CHECK_ALLOC(geom_arr)

  // allocate a temporary array to store holes
  holes = malloc(sizeof(void*) * dimensions[1]);
  CHECK_ALLOC(holes)

  GEOS_INIT_THREADS;

  BINARY_SINGLE_COREDIM_LOOP_OUTER {
    CHECK_SIGNALS_THREADS(i);
    if (errstate == PGERR_PYSIGNAL) {
      destroy_geom_arr(ctx, geom_arr, i - 1);
      break;
    }
    if (!get_geom(*(GeometryObject**)ip1, &shell)) {
      errstate = PGERR_NOT_A_GEOMETRY;
      destroy_geom_arr(ctx, geom_arr, i - 1);
      break;
    }
    if (shell == NULL) {
      // output empty polygon if shell is None (ignoring holes)
      geom_arr[i] = GEOSGeom_createEmptyPolygon_r(ctx);
      if (geom_arr[i] == NULL) {
        errstate = PGERR_GEOS_EXCEPTION;
        destroy_geom_arr(ctx, geom_arr, i - 1);
        break;
      };
      continue;
    }
    geom_type = GEOSGeomTypeId_r(ctx, shell);
    // Pre-emptively check the geometry type (https://trac.osgeo.org/geos/ticket/1111)
    if (geom_type == -1) {
      errstate = PGERR_GEOS_EXCEPTION;
      destroy_geom_arr(ctx, geom_arr, i - 1);
      break;
    } else if (geom_type != 2) {
      errstate = PGERR_GEOMETRY_TYPE;
      destroy_geom_arr(ctx, geom_arr, i - 1);
      break;
    }
    n_holes = 0;
    cp1 = ip2;
    BINARY_SINGLE_COREDIM_LOOP_INNER {
      if (!get_geom(*(GeometryObject**)cp1, &hole)) {
        errstate = PGERR_NOT_A_GEOMETRY;
        destroy_geom_arr(ctx, geom_arr, i - 1);
        destroy_geom_arr(ctx, holes, n_holes - 1);
        goto finish;
      }
      if (hole == NULL) {
        continue;
      }
      // Pre-emptively check the geometry type (https://trac.osgeo.org/geos/ticket/1111)
      geom_type = GEOSGeomTypeId_r(ctx, hole);
      if (geom_type == -1) {
        errstate = PGERR_GEOS_EXCEPTION;
        destroy_geom_arr(ctx, geom_arr, i - 1);
        destroy_geom_arr(ctx, holes, n_holes - 1);
        goto finish;
      } else if (geom_type != 2) {
        errstate = PGERR_GEOMETRY_TYPE;
        destroy_geom_arr(ctx, geom_arr, i - 1);
        destroy_geom_arr(ctx, holes, n_holes - 1);
        goto finish;
      }
      hole_copy = GEOSGeom_clone_r(ctx, hole);
      if (hole_copy == NULL) {
        errstate = PGERR_GEOS_EXCEPTION;
        destroy_geom_arr(ctx, geom_arr, i - 1);
        destroy_geom_arr(ctx, holes, n_holes - 1);
        goto finish;
      }
      holes[n_holes] = hole_copy;
      n_holes++;
    }
    shell_copy = GEOSGeom_clone_r(ctx, shell);
    if (shell_copy == NULL) {
      errstate = PGERR_GEOS_EXCEPTION;
      destroy_geom_arr(ctx, geom_arr, i - 1);
      destroy_geom_arr(ctx, holes, n_holes - 1);
      break;
    }
    geom_arr[i] = GEOSGeom_createPolygon_r(ctx, shell_copy, holes, n_holes);
    if (geom_arr[i] == NULL) {
      // We will have a memory leak now (https://trac.osgeo.org/geos/ticket/1111)
      // but we have covered all known cases that GEOS would error by pre-emptively
      // checking if all inputs are linearrings.
      errstate = PGERR_GEOS_EXCEPTION;
      destroy_geom_arr(ctx, geom_arr, i - 1);
      break;
    };
  }

finish:
  GEOS_FINISH_THREADS;

  // fill the numpy array with PyObjects while holding the GIL
  if (errstate == PGERR_SUCCESS) {
    geom_arr_to_npy(geom_arr, args[2], steps[2], dimensions[0]);
  }
  free(geom_arr);
  if (holes != NULL) {
    free(holes);
  }
}
static PyUFuncGenericFunction polygons_funcs[1] = {&polygons_func};

static char create_collection_dtypes[3] = {NPY_OBJECT, NPY_INT, NPY_OBJECT};
static void create_collection_func(char** args, const npy_intp* dimensions, const npy_intp* steps,
                                   void* data) {
  GEOSGeometry *g, *g_copy;
  int n_geoms, type, actual_type, expected_type, alt_expected_type;
  GEOSGeometry **temp_geoms, **geom_arr;

  // allocate a temporary array to store output GEOSGeometry objects
  geom_arr = malloc(sizeof(void*) * dimensions[0]);
  CHECK_ALLOC(geom_arr)

  // allocate a temporary array to store geometries to put in a collection
  temp_geoms = malloc(sizeof(void*) * dimensions[1]);
  CHECK_ALLOC(temp_geoms)

  GEOS_INIT_THREADS;

  BINARY_SINGLE_COREDIM_LOOP_OUTER {
    CHECK_SIGNALS_THREADS(i);
    if (errstate == PGERR_PYSIGNAL) {
      destroy_geom_arr(ctx, geom_arr, i - 1);
      goto finish;
    }

    type = *(int*)ip2;
    switch (type) {
      case GEOS_MULTIPOINT:
        expected_type = GEOS_POINT;
        alt_expected_type = -1;
        break;
      case GEOS_MULTILINESTRING:
        expected_type = GEOS_LINESTRING;
        alt_expected_type = GEOS_LINEARRING;
        break;
      case GEOS_MULTIPOLYGON:
        expected_type = GEOS_POLYGON;
        alt_expected_type = -1;
        break;
      case GEOS_GEOMETRYCOLLECTION:
        expected_type = -1;
        alt_expected_type = -1;
        break;
      default:
        errstate = PGERR_GEOMETRY_TYPE;
        destroy_geom_arr(ctx, geom_arr, i - 1);
        goto finish;
    }
    n_geoms = 0;
    cp1 = ip1;
    BINARY_SINGLE_COREDIM_LOOP_INNER {
      if (!get_geom(*(GeometryObject**)cp1, &g)) {
        errstate = PGERR_NOT_A_GEOMETRY;
        destroy_geom_arr(ctx, geom_arr, i - 1);
        destroy_geom_arr(ctx, temp_geoms, n_geoms - 1);
        goto finish;
      }
      if (g == NULL) {
        continue;
      }
      if (expected_type != -1) {
        actual_type = GEOSGeomTypeId_r(ctx, g);
        if (actual_type == -1) {
          errstate = PGERR_GEOS_EXCEPTION;
          destroy_geom_arr(ctx, geom_arr, i - 1);
          destroy_geom_arr(ctx, temp_geoms, n_geoms - 1);
          goto finish;
        }
        if ((actual_type != expected_type) && (actual_type != alt_expected_type)) {
          errstate = PGERR_GEOMETRY_TYPE;
          destroy_geom_arr(ctx, geom_arr, i - 1);
          destroy_geom_arr(ctx, temp_geoms, n_geoms - 1);
          goto finish;
        }
      }
      g_copy = GEOSGeom_clone_r(ctx, g);
      if (g_copy == NULL) {
        errstate = PGERR_GEOS_EXCEPTION;
        destroy_geom_arr(ctx, geom_arr, i - 1);
        destroy_geom_arr(ctx, temp_geoms, n_geoms - 1);
        goto finish;
      }
      temp_geoms[n_geoms] = g_copy;
      n_geoms++;
    }
    geom_arr[i] = GEOSGeom_createCollection_r(ctx, type, temp_geoms, n_geoms);
    if (geom_arr[i] == NULL) {
      // We may have a memory leak now (https://trac.osgeo.org/geos/ticket/1111)
      // but we have covered all known cases that GEOS would error by pre-emptively
      // checking if all inputs are the correct geometry types.
      errstate = PGERR_GEOS_EXCEPTION;
      destroy_geom_arr(ctx, geom_arr, i - 1);
      break;
    };
  }

finish:
  GEOS_FINISH_THREADS;

  // fill the numpy array with PyObjects while holding the GIL
  if (errstate == PGERR_SUCCESS) {
    geom_arr_to_npy(geom_arr, args[2], steps[2], dimensions[0]);
  }
  free(geom_arr);
  if (temp_geoms != NULL) {
    free(temp_geoms);
  }
}
static PyUFuncGenericFunction create_collection_funcs[1] = {&create_collection_func};

static char bounds_dtypes[2] = {NPY_OBJECT, NPY_DOUBLE};
static void bounds_func(char** args, const npy_intp* dimensions, const npy_intp* steps, void* data) {
  GEOSGeometry *envelope = NULL, *in1;
  const GEOSGeometry* ring;
  const GEOSCoordSequence* coord_seq;
  int size;
  char *ip1 = args[0], *op1 = args[1];
  double *x1, *y1, *x2, *y2;

  GEOS_INIT_THREADS;

  npy_intp is1 = steps[0], os1 = steps[1], cs1 = steps[2];
  npy_intp n = dimensions[0], i;
  for (i = 0; i < n; i++, ip1 += is1, op1 += os1) {
    CHECK_SIGNALS_THREADS(i);
    if (errstate == PGERR_PYSIGNAL) {
      goto finish;
    }
    if (!get_geom(*(GeometryObject**)ip1, &in1)) {
      errstate = PGERR_NOT_A_GEOMETRY;
      goto finish;
    }

    /* get the 4 (pointers to) the bbox values from the "core stride 1" (cs1) */
    x1 = (double*)(op1);
    y1 = (double*)(op1 + cs1);
    x2 = (double*)(op1 + 2 * cs1);
    y2 = (double*)(op1 + 3 * cs1);

    if (in1 == NULL) { /* no geometry => bbox becomes (nan, nan, nan, nan) */
      *x1 = *y1 = *x2 = *y2 = NPY_NAN;
    } else {
#if GEOS_SINCE_3_11_0
      if (GEOSisEmpty_r(ctx, in1)) {
        *x1 = *y1 = *x2 = *y2 = NPY_NAN;
      }
      else {
        if (!GEOSGeom_getExtent_r(ctx, in1, x1, y1, x2, y2)) {
          errstate = PGERR_GEOS_EXCEPTION;
          goto finish;
        }
      }

#else
      if (GEOSisEmpty_r(ctx, in1)) {
        *x1 = *y1 = *x2 = *y2 = NPY_NAN;
      } else {
        if (!GEOSGeom_getXMin_r(ctx, in1, x1)) {
          errstate = PGERR_GEOS_EXCEPTION;
          goto finish;
        }
        if (!GEOSGeom_getYMin_r(ctx, in1, y1)) {
          errstate = PGERR_GEOS_EXCEPTION;
          goto finish;
        }
        if (!GEOSGeom_getXMax_r(ctx, in1, x2)) {
          errstate = PGERR_GEOS_EXCEPTION;
          goto finish;
        }
        if (!GEOSGeom_getYMax_r(ctx, in1, y2)) {
          errstate = PGERR_GEOS_EXCEPTION;
          goto finish;
        }
      }
#endif
    }
  }

finish:
  if (envelope != NULL) {
    GEOSGeom_destroy_r(ctx, envelope);
  }
  GEOS_FINISH_THREADS;
}
static PyUFuncGenericFunction bounds_funcs[1] = {&bounds_func};

/* Define the object -> geom functions (O_Y) */

static char from_wkb_dtypes[3] = {NPY_OBJECT, NPY_UINT8, NPY_OBJECT};
static void from_wkb_func(char** args, const npy_intp* dimensions, const npy_intp* steps,
                          void* data) {
  char *ip1 = args[0], *ip2 = args[1], *op1 = args[2];
  npy_intp is1 = steps[0], is2 = steps[1], os1 = steps[2];
  PyObject* in1;
  npy_uint8 on_invalid = *(npy_uint8*)ip2;
  npy_intp n = dimensions[0];
  npy_intp i;
  GEOSWKBReader* reader;
  unsigned char* wkb;
  GEOSGeometry* ret_ptr;
  Py_ssize_t size;
  char is_hex;

  if ((is2 != 0)) {
    PyErr_Format(PyExc_ValueError, "from_wkb function called with non-scalar parameters");
    return;
  }

  GEOS_INIT;

  /* Create the WKB reader */
  reader = GEOSWKBReader_create_r(ctx);
  if (reader == NULL) {
    errstate = PGERR_GEOS_EXCEPTION;
    goto finish;
  }

  for (i = 0; i < n; i++, ip1 += is1, op1 += os1) {
    CHECK_SIGNALS(i);
    if (errstate == PGERR_PYSIGNAL) {
      goto finish;
    }
    /* ip1 is pointer to array element PyObject* */
    in1 = *(PyObject**)ip1;

    if (in1 == Py_None) {
      /* None in the input propagates to the output */
      ret_ptr = NULL;
    } else {
      /* Cast the PyObject (only bytes) to char* */
      if (PyBytes_Check(in1)) {
        size = PyBytes_Size(in1);
        wkb = (unsigned char*)PyBytes_AsString(in1);
        if (wkb == NULL) {
          errstate = PGERR_GEOS_EXCEPTION;
          goto finish;
        }
      } else if (PyUnicode_Check(in1)) {
        wkb = (unsigned char*)PyUnicode_AsUTF8AndSize(in1, &size);
        if (wkb == NULL) {
          errstate = PGERR_GEOS_EXCEPTION;
          goto finish;
        }
      } else {
        PyErr_Format(PyExc_TypeError, "Expected bytes or string, got %s",
                     Py_TYPE(in1)->tp_name);
        goto finish;
      }

      /* Check if this is a HEX WKB */
      if (size != 0) {
        is_hex = ((wkb[0] == 48) || (wkb[0] == 49));
      } else {
        is_hex = 0;
      }

      /* Read the WKB */
      if (is_hex) {
        ret_ptr = GEOSWKBReader_readHEX_r(ctx, reader, wkb, size);
      } else {
        ret_ptr = GEOSWKBReader_read_r(ctx, reader, wkb, size);
      }
      if (ret_ptr == NULL) {
        if (on_invalid == 2) {
          // raise exception
          errstate = PGERR_GEOS_EXCEPTION;
          goto finish;
        } else if (on_invalid == 1) {
          // raise warning, return None
          errstate = PGWARN_INVALID_WKB;
        }
        // else: return None, no warning
      }
    }
    OUTPUT_Y;
  }

finish:
  GEOSWKBReader_destroy_r(ctx, reader);
  GEOS_FINISH;
}
static PyUFuncGenericFunction from_wkb_funcs[1] = {&from_wkb_func};

static char from_wkt_dtypes[3] = {NPY_OBJECT, NPY_UINT8, NPY_OBJECT};
static void from_wkt_func(char** args, const npy_intp* dimensions, const npy_intp* steps,
                          void* data) {
  char *ip1 = args[0], *ip2 = args[1], *op1 = args[2];
  npy_intp is1 = steps[0], is2 = steps[1], os1 = steps[2];
  PyObject* in1;
  npy_uint8 on_invalid = *(npy_uint8*)ip2;
  npy_intp n = dimensions[0];
  npy_intp i;
  GEOSGeometry* ret_ptr;
  GEOSWKTReader* reader;
  const char* wkt;

  if ((is2 != 0)) {
    PyErr_Format(PyExc_ValueError, "from_wkt function called with non-scalar parameters");
    return;
  }

  GEOS_INIT;

  /* Create the WKT reader */
  reader = GEOSWKTReader_create_r(ctx);
  if (reader == NULL) {
    errstate = PGERR_GEOS_EXCEPTION;
    goto finish;
  }

  for (i = 0; i < n; i++, ip1 += is1, op1 += os1) {
    CHECK_SIGNALS(i);
    if (errstate == PGERR_PYSIGNAL) {
      goto finish;
    }
    /* ip1 is pointer to array element PyObject* */
    in1 = *(PyObject**)ip1;

    if (in1 == Py_None) {
      /* None in the input propagates to the output */
      ret_ptr = NULL;
    } else {
      /* Cast the PyObject (bytes or str) to char* */
      if (PyBytes_Check(in1)) {
        wkt = PyBytes_AsString(in1);
        if (wkt == NULL) {
          errstate = PGERR_GEOS_EXCEPTION;
          goto finish;
        }
      } else if (PyUnicode_Check(in1)) {
        wkt = PyUnicode_AsUTF8(in1);
        if (wkt == NULL) {
          errstate = PGERR_GEOS_EXCEPTION;
          goto finish;
        }
      } else {
        PyErr_Format(PyExc_TypeError, "Expected bytes or string, got %s",
                     Py_TYPE(in1)->tp_name);
        goto finish;
      }

      /* Read the WKT */
      ret_ptr = GEOSWKTReader_read_r(ctx, reader, wkt);
      if (ret_ptr == NULL) {
        if (on_invalid == 2) {
          // raise exception
          errstate = PGERR_GEOS_EXCEPTION;
          goto finish;
        } else if (on_invalid == 1) {
          // raise warning, return None
          errstate = PGWARN_INVALID_WKT;
        }
        // else: return None, no warning
      }
    }
    OUTPUT_Y;
  }

finish:
  GEOSWKTReader_destroy_r(ctx, reader);
  GEOS_FINISH;
}
static PyUFuncGenericFunction from_wkt_funcs[1] = {&from_wkt_func};

static char to_wkb_dtypes[7] = {NPY_OBJECT, NPY_BOOL, NPY_INT,
                                NPY_INT,    NPY_BOOL, NPY_INT,
                                NPY_OBJECT};
static void to_wkb_func(char** args, const npy_intp* dimensions, const npy_intp* steps, void* data) {
  char *ip1 = args[0], *ip2 = args[1], *ip3 = args[2], *ip4 = args[3], *ip5 = args[4],
       *ip6 = args[5], *op1 = args[6];
  npy_intp is1 = steps[0], is2 = steps[1], is3 = steps[2], is4 = steps[3], is5 = steps[4],
           is6 = steps[5], os1 = steps[6];
  npy_intp n = dimensions[0];
  npy_intp i;

  GEOSGeometry *in1, *temp_geom;
  GEOSWKBWriter* writer;
  unsigned char* wkb;
  size_t size;
#if !GEOS_SINCE_3_9_0
  char has_empty;
#endif  // !GEOS_SINCE_3_9_0

  if ((is2 != 0) || (is3 != 0) || (is4 != 0) || (is5 != 0) || (is6 != 0)) {
    PyErr_Format(PyExc_ValueError, "to_wkb function called with non-scalar parameters");
    return;
  }

  GEOS_INIT;

  /* Create the WKB writer */
  writer = GEOSWKBWriter_create_r(ctx);
  if (writer == NULL) {
    errstate = PGERR_GEOS_EXCEPTION;
    goto finish;
  }

  char hex = *(npy_bool*)ip2;
  GEOSWKBWriter_setOutputDimension_r(ctx, writer, *(int*)ip3);
  int byte_order = *(int*)ip4;
  if (byte_order != -1) {
    GEOSWKBWriter_setByteOrder_r(ctx, writer, *(int*)ip4);
  }
  GEOSWKBWriter_setIncludeSRID_r(ctx, writer, *(npy_bool*)ip5);

#if GEOS_SINCE_3_10_0
  GEOSWKBWriter_setFlavor_r(ctx, writer, *(int*)ip6);
#endif

  // Check if the above functions caused a GEOS exception
  if (last_error[0] != 0) {
    errstate = PGERR_GEOS_EXCEPTION;
    goto finish;
  }

  for (i = 0; i < n; i++, ip1 += is1, op1 += os1) {
    CHECK_SIGNALS(i);
    if (errstate == PGERR_PYSIGNAL) {
      goto finish;
    }
    if (!get_geom(*(GeometryObject**)ip1, &in1)) {
      errstate = PGERR_NOT_A_GEOMETRY;
      goto finish;
    }
    PyObject** out = (PyObject**)op1;

    if (in1 == NULL) {
      Py_XDECREF(*out);
      Py_INCREF(Py_None);
      *out = Py_None;
    } else {
#if !GEOS_SINCE_3_9_0
      // WKB Does not allow empty points in GEOS<3.9.
      // We check for that and patch the POINT EMPTY if necessary
      has_empty = has_point_empty(ctx, in1);
      if (has_empty == 2) {
        errstate = PGERR_GEOS_EXCEPTION;
        goto finish;
      }
      if (has_empty) {
        temp_geom = point_empty_to_nan_all_geoms(ctx, in1);
      } else {
        temp_geom = in1;
      }
#else
      temp_geom = in1;
#endif  // !GEOS_SINCE_3_9_0
      if (hex) {
        wkb = GEOSWKBWriter_writeHEX_r(ctx, writer, temp_geom, &size);
      } else {
        wkb = GEOSWKBWriter_write_r(ctx, writer, temp_geom, &size);
      }
#if !GEOS_SINCE_3_9_0
      // Destroy the temp_geom if it was patched (POINT EMPTY patch)
      if (has_empty) {
        GEOSGeom_destroy_r(ctx, temp_geom);
      }
#endif  // !GEOS_SINCE_3_9_0
      if (wkb == NULL) {
        errstate = PGERR_GEOS_EXCEPTION;
        goto finish;
      }
      Py_XDECREF(*out);
      if (hex) {
        *out = PyUnicode_FromStringAndSize((char*)wkb, size);
      } else {
        *out = PyBytes_FromStringAndSize((char*)wkb, size);
      }
      GEOSFree_r(ctx, wkb);
    }
  }

finish:
  GEOSWKBWriter_destroy_r(ctx, writer);
  GEOS_FINISH;
}
static PyUFuncGenericFunction to_wkb_funcs[1] = {&to_wkb_func};

static char to_wkt_dtypes[6] = {NPY_OBJECT, NPY_INT,  NPY_BOOL,
                                NPY_INT,    NPY_BOOL, NPY_OBJECT};
static void to_wkt_func(char** args, const npy_intp* dimensions, const npy_intp* steps,
                        void* data) {
  char *ip1 = args[0], *ip2 = args[1], *ip3 = args[2], *ip4 = args[3], *ip5 = args[4],
       *op1 = args[5];
  npy_intp is1 = steps[0], is2 = steps[1], is3 = steps[2], is4 = steps[3], is5 = steps[4],
           os1 = steps[5];
  npy_intp n = dimensions[0];
  npy_intp i;

  GEOSGeometry* in1;
  GEOSWKTWriter* writer;
  char* wkt;

  if ((is2 != 0) || (is3 != 0) || (is4 != 0) || (is5 != 0)) {
    PyErr_Format(PyExc_ValueError, "to_wkt function called with non-scalar parameters");
    return;
  }

  int precision = *(int*)ip2;
  npy_bool trim = *(npy_bool*)ip3;
  int dimension = *(int*)ip4;
  int use_old_3d = *(npy_bool*)ip5;

  GEOS_INIT;

  /* Create the WKT writer */
  writer = GEOSWKTWriter_create_r(ctx);
  if (writer == NULL) {
    errstate = PGERR_GEOS_EXCEPTION;
    goto finish;
  }
  GEOSWKTWriter_setRoundingPrecision_r(ctx, writer, precision);
  GEOSWKTWriter_setTrim_r(ctx, writer, trim);
  GEOSWKTWriter_setOutputDimension_r(ctx, writer, dimension);
  GEOSWKTWriter_setOld3D_r(ctx, writer, use_old_3d);

  // Check if the above functions caused a GEOS exception
  if (last_error[0] != 0) {
    errstate = PGERR_GEOS_EXCEPTION;
    goto finish;
  }

  for (i = 0; i < n; i++, ip1 += is1, op1 += os1) {
    CHECK_SIGNALS(i);
    if (errstate == PGERR_PYSIGNAL) {
      goto finish;
    }
    if (!get_geom(*(GeometryObject**)ip1, &in1)) {
      errstate = PGERR_NOT_A_GEOMETRY;
      goto finish;
    }
    PyObject** out = (PyObject**)op1;

    if (in1 == NULL) {
      Py_XDECREF(*out);
      Py_INCREF(Py_None);
      *out = Py_None;
    } else {
#if !GEOS_SINCE_3_13_0
      if (trim) {
        errstate = check_to_wkt_trim_compatible(ctx, in1, dimension);
        if (errstate != PGERR_SUCCESS) {
          goto finish;
        }
      }
#endif  // !GEOS_SINCE_3_13_0
#if !GEOS_SINCE_3_9_0
      // Before GEOS 3.9.0, there was as segfault on e.g. MULTIPOINT (1 1, EMPTY)
      errstate = check_to_wkt_compatible(ctx, in1);
      if (errstate != PGERR_SUCCESS) {
        goto finish;
      }
#elif !GEOS_SINCE_3_12_0
      // Since GEOS 3.9.0 and before 3.12.0 further handling required
      errstate = wkt_empty_3d_geometry(ctx, in1, &wkt);
      if (errstate != PGERR_SUCCESS) {
        goto finish;
      }
      if (wkt != NULL) {
        Py_XDECREF(*out);
        *out = PyUnicode_FromString(wkt);
        continue;
      }
#endif
      wkt = GEOSWKTWriter_write_r(ctx, writer, in1);
      if (wkt == NULL) {
        errstate = PGERR_GEOS_EXCEPTION;
        goto finish;
      }
      Py_XDECREF(*out);
      *out = PyUnicode_FromString(wkt);
      GEOSFree_r(ctx, wkt);
    }
  }

finish:
  GEOSWKTWriter_destroy_r(ctx, writer);
  GEOS_FINISH;
}
static PyUFuncGenericFunction to_wkt_funcs[1] = {&to_wkt_func};

#if GEOS_SINCE_3_10_0

static char from_geojson_dtypes[3] = {NPY_OBJECT, NPY_UINT8, NPY_OBJECT};
static void from_geojson_func(char** args, const npy_intp* dimensions, const npy_intp* steps,
                              void* data) {
  char *ip1 = args[0], *ip2 = args[1], *op1 = args[2];
  npy_intp is1 = steps[0], is2 = steps[1], os1 = steps[2];
  PyObject* in1;
  npy_uint8 on_invalid = *(npy_uint8*)ip2;
  npy_intp n = dimensions[0];
  npy_intp i;
  GEOSGeometry* ret_ptr;
  GEOSGeoJSONReader* reader;
  const char* geojson;

  if ((is2 != 0)) {
    PyErr_Format(PyExc_ValueError,
                 "from_geojson function called with non-scalar parameters");
    return;
  }

  GEOS_INIT;

  /* Create the WKT reader */
  reader = GEOSGeoJSONReader_create_r(ctx);
  if (reader == NULL) {
    errstate = PGERR_GEOS_EXCEPTION;
    goto finish;
  }

  for (i = 0; i < n; i++, ip1 += is1, op1 += os1) {
    CHECK_SIGNALS(i);
    if (errstate == PGERR_PYSIGNAL) {
      goto finish;
    }
    /* ip1 is pointer to array element PyObject* */
    in1 = *(PyObject**)ip1;

    if (in1 == Py_None) {
      /* None in the input propagates to the output */
      ret_ptr = NULL;
    } else {
      /* Cast the PyObject (bytes or str) to char* */
      if (PyBytes_Check(in1)) {
        geojson = PyBytes_AsString(in1);
        if (geojson == NULL) {
          errstate = PGERR_GEOS_EXCEPTION;
          goto finish;
        }
      } else if (PyUnicode_Check(in1)) {
        geojson = PyUnicode_AsUTF8(in1);
        if (geojson == NULL) {
          errstate = PGERR_GEOS_EXCEPTION;
          goto finish;
        }
      } else {
        PyErr_Format(PyExc_TypeError, "Expected bytes or string, got %s",
                     Py_TYPE(in1)->tp_name);
        goto finish;
      }

      /* Read the GeoJSON */
      ret_ptr = GEOSGeoJSONReader_readGeometry_r(ctx, reader, geojson);
      if (ret_ptr == NULL) {
        if (on_invalid == 2) {
          // raise exception
          errstate = PGERR_GEOS_EXCEPTION;
          goto finish;
        } else if (on_invalid == 1) {
          // raise warning, return None
          errstate = PGWARN_INVALID_GEOJSON;
        }
        // else: return None, no warning
      }
    }
    OUTPUT_Y;
  }

finish:
  GEOSGeoJSONReader_destroy_r(ctx, reader);
  GEOS_FINISH;
}
static PyUFuncGenericFunction from_geojson_funcs[1] = {&from_geojson_func};

static char to_geojson_dtypes[3] = {NPY_OBJECT, NPY_INT, NPY_OBJECT};
static void to_geojson_func(char** args, const npy_intp* dimensions, const npy_intp* steps,
                            void* data) {
  char *ip1 = args[0], *ip2 = args[1], *op1 = args[2];
  npy_intp is1 = steps[0], is2 = steps[1], os1 = steps[2];
  npy_intp n = dimensions[0];
  npy_intp i;

  GEOSGeometry* in1;
  int indent;
  GEOSGeoJSONWriter* writer;
  char* geojson;
  char point_empty_error;

  if (is2 != 0) {
    PyErr_Format(PyExc_ValueError, "to_geojson indent parameter must be a scalar");
    return;
  }
  indent = *(int*)ip2;

  GEOS_INIT;

  /* Create the GeoJSON writer */
  writer = GEOSGeoJSONWriter_create_r(ctx);
  if (writer == NULL) {
    errstate = PGERR_GEOS_EXCEPTION;
    goto finish;
  }

  for (i = 0; i < n; i++, ip1 += is1, op1 += os1) {
    CHECK_SIGNALS(i);
    if (errstate == PGERR_PYSIGNAL) {
      goto finish;
    }
    if (!get_geom(*(GeometryObject**)ip1, &in1)) {
      errstate = PGERR_NOT_A_GEOMETRY;
      goto finish;
    }
    PyObject** out = (PyObject**)op1;

    if (in1 == NULL) {
      Py_XDECREF(*out);
      Py_INCREF(Py_None);
      *out = Py_None;
    } else {
      // Check for empty points (https://trac.osgeo.org/geos/ticket/1139)
      point_empty_error = has_point_empty(ctx, in1);
      if (point_empty_error == 2) {
        errstate = PGERR_GEOS_EXCEPTION;
        goto finish;
      } else if (point_empty_error == 1) {
        errstate = PGERR_GEOJSON_EMPTY_POINT;
        goto finish;
      }
      geojson = GEOSGeoJSONWriter_writeGeometry_r(ctx, writer, in1, indent);
      if (geojson == NULL) {
        errstate = PGERR_GEOS_EXCEPTION;
        goto finish;
      }
      Py_XDECREF(*out);
      *out = PyUnicode_FromString(geojson);
      GEOSFree_r(ctx, geojson);
    }
  }

finish:
  GEOSGeoJSONWriter_destroy_r(ctx, writer);
  GEOS_FINISH;
}
static PyUFuncGenericFunction to_geojson_funcs[1] = {&to_geojson_func};

#endif  // GEOS_SINCE_3_10_0

#if GEOS_SINCE_3_12_0
static char coverage_simplify_dtypes[4] = {NPY_OBJECT, NPY_DOUBLE, NPY_BOOL, NPY_OBJECT};
static void coverage_simplify_func(char** args, const npy_intp* dimensions, const npy_intp* steps,
                                    void* data) {
  GEOSGeometry* in1 = NULL;
  GEOSGeometry** geom_arr;

  CHECK_NO_INPLACE_OUTPUT(3);

  // allocate a temporary array to store output GEOSGeometry objects
  geom_arr = malloc(sizeof(void*) * dimensions[0]);
  CHECK_ALLOC(geom_arr);

  GEOS_INIT_THREADS;

  TERNARY_LOOP {
    CHECK_SIGNALS_THREADS(i);
    if (errstate == PGERR_PYSIGNAL) {
      destroy_geom_arr(ctx, geom_arr, i - 1);
      break;
    }
    // get the geometry: return on error
    if (!get_geom(*(GeometryObject**)ip1, &in1)) {
      errstate = PGERR_NOT_A_GEOMETRY;
      destroy_geom_arr(ctx, geom_arr, i - 1);
      break;
    }
    double in2 = *(double*)ip2;
    npy_bool in3 = !(*(npy_bool*)ip3);
    if ((in1 == NULL) || npy_isnan(in2)) {
      // in case of a missing value: return NULL (None)
      geom_arr[i] = NULL;
    }
    else if
       (GEOSGeomTypeId_r(ctx, in1) != GEOS_MULTIPOLYGON &&
        GEOSGeomTypeId_r(ctx, in1) != GEOS_GEOMETRYCOLLECTION) {
        geom_arr[i] = GEOSGeom_clone_r(ctx, in1);
    } else {
      int isValid = 1;
      if (GEOSGeomTypeId_r(ctx, in1) == GEOS_GEOMETRYCOLLECTION) {
        int numGeoms = GEOSGetNumGeometries_r(ctx, in1);
        for (int j = 0; j < numGeoms; j++) {
          GEOSGeometry* geom = GEOSGetGeometryN_r(ctx, in1, j);
          if (GEOSGeomTypeId_r(ctx, geom) != GEOS_POLYGON && GEOSGeomTypeId_r(ctx, geom) != GEOS_MULTIPOLYGON) {
              isValid = 0;
              break;
          }
        }
      }
      if (isValid) {
        geom_arr[i] = GEOSCoverageSimplifyVW_r(ctx, in1, in2, (int)in3);
        if (geom_arr[i] == NULL) {
          errstate = PGERR_GEOS_EXCEPTION;
          destroy_geom_arr(ctx, geom_arr, i - 1);
          break;
        }
      } else {
        geom_arr[i] = GEOSGeom_clone_r(ctx, in1);
      }
    }
  }


  GEOS_FINISH_THREADS;

  // fill the numpy array with PyObjects while holding the GIL
  if (errstate == PGERR_SUCCESS) {
    geom_arr_to_npy(geom_arr, args[3], steps[3], dimensions[0]);
  }
  free(geom_arr);
}
static PyUFuncGenericFunction coverage_simplify_funcs[1] = {&coverage_simplify_func};

#endif  // GEOS_SINCE_3_12_0
/*
TODO polygonizer functions
TODO prepared geometry predicate functions
TODO relate functions
*/

#define DEFINE_Y_b(NAME)                                                       \
  ufunc = PyUFunc_FromFuncAndData(Y_b_funcs, NAME##_data, Y_b_dtypes, 1, 1, 1, \
                                  PyUFunc_None, #NAME, NULL, 0);               \
  PyDict_SetItemString(d, #NAME, ufunc)

#define DEFINE_O_b(NAME)                                                       \
  ufunc = PyUFunc_FromFuncAndData(O_b_funcs, NAME##_data, O_b_dtypes, 1, 1, 1, \
                                  PyUFunc_None, #NAME, NULL, 0);               \
  PyDict_SetItemString(d, #NAME, ufunc)

#define DEFINE_YY_b(NAME)                                                        \
  ufunc = PyUFunc_FromFuncAndData(YY_b_funcs, NAME##_data, YY_b_dtypes, 1, 2, 1, \
                                  PyUFunc_None, #NAME, "", 0);                   \
  PyDict_SetItemString(d, #NAME, ufunc)

#define DEFINE_YY_b_p(NAME)                                                          \
  ufunc = PyUFunc_FromFuncAndData(YY_b_p_funcs, NAME##_data, YY_b_p_dtypes, 1, 2, 1, \
                                  PyUFunc_None, #NAME, "", 0);                       \
  PyDict_SetItemString(d, #NAME, ufunc)

#define DEFINE_Ydd_b_p(NAME)                                                           \
  ufunc = PyUFunc_FromFuncAndData(Ydd_b_p_funcs, NAME##_data, Ydd_b_p_dtypes, 1, 3, 1, \
                                  PyUFunc_None, #NAME, "", 0);                         \
  PyDict_SetItemString(d, #NAME, ufunc)

#define DEFINE_Y_Y(NAME)                                                       \
  ufunc = PyUFunc_FromFuncAndData(Y_Y_funcs, NAME##_data, Y_Y_dtypes, 1, 1, 1, \
                                  PyUFunc_None, #NAME, "", 0);                 \
  PyDict_SetItemString(d, #NAME, ufunc)

#define DEFINE_Y(NAME)                                                                   \
  ufunc = PyUFunc_FromFuncAndData(Y_funcs, NAME##_data, Y_dtypes, 1, 1, 0, PyUFunc_None, \
                                  #NAME, "", 0);                                         \
  PyDict_SetItemString(d, #NAME, ufunc)

#define DEFINE_Yi_Y(NAME)                                                        \
  ufunc = PyUFunc_FromFuncAndData(Yi_Y_funcs, NAME##_data, Yi_Y_dtypes, 1, 2, 1, \
                                  PyUFunc_None, #NAME, "", 0);                   \
  PyDict_SetItemString(d, #NAME, ufunc)

#define DEFINE_Yd_Y(NAME)                                                        \
  ufunc = PyUFunc_FromFuncAndData(Yd_Y_funcs, NAME##_data, Yd_Y_dtypes, 1, 2, 1, \
                                  PyUFunc_None, #NAME, "", 0);                   \
  PyDict_SetItemString(d, #NAME, ufunc)

#define DEFINE_YY_Y(NAME)                                                        \
  ufunc = PyUFunc_FromFuncAndData(YY_Y_funcs, NAME##_data, YY_Y_dtypes, 1, 2, 1, \
                                  PyUFunc_None, #NAME, "", 0);                   \
  PyDict_SetItemString(d, #NAME, ufunc)

#define DEFINE_Y_Y_reduce(NAME)                                                         \
  ufunc = PyUFunc_FromFuncAndDataAndSignature(Y_Y_reduce_funcs, NAME##_data,            \
                                              Y_Y_reduce_dtypes, 1, 1, 1, PyUFunc_None, \
                                              #NAME, "", 0, "(d)->()");                 \
  PyDict_SetItemString(d, #NAME, ufunc)

#define DEFINE_Y_d(NAME)                                                       \
  ufunc = PyUFunc_FromFuncAndData(Y_d_funcs, NAME##_data, Y_d_dtypes, 1, 1, 1, \
                                  PyUFunc_None, #NAME, "", 0);                 \
  PyDict_SetItemString(d, #NAME, ufunc)

#define DEFINE_Y_B(NAME)                                                       \
  ufunc = PyUFunc_FromFuncAndData(Y_B_funcs, NAME##_data, Y_B_dtypes, 1, 1, 1, \
                                  PyUFunc_None, #NAME, "", 0);                 \
  PyDict_SetItemString(d, #NAME, ufunc)

#define DEFINE_Y_i(NAME)                                                       \
  ufunc = PyUFunc_FromFuncAndData(Y_i_funcs, NAME##_data, Y_i_dtypes, 1, 1, 1, \
                                  PyUFunc_None, #NAME, "", 0);                 \
  PyDict_SetItemString(d, #NAME, ufunc)

#define DEFINE_YY_d(NAME)                                                        \
  ufunc = PyUFunc_FromFuncAndData(YY_d_funcs, NAME##_data, YY_d_dtypes, 1, 2, 1, \
                                  PyUFunc_None, #NAME, "", 0);                   \
  PyDict_SetItemString(d, #NAME, ufunc)

#define DEFINE_YYd_d(NAME)                                                         \
  ufunc = PyUFunc_FromFuncAndData(YYd_d_funcs, NAME##_data, YYd_d_dtypes, 1, 3, 1, \
                                  PyUFunc_None, #NAME, "", 0);                     \
  PyDict_SetItemString(d, #NAME, ufunc)

#define DEFINE_YYd_Y(NAME)                                                         \
  ufunc = PyUFunc_FromFuncAndData(YYd_Y_funcs, NAME##_data, YYd_Y_dtypes, 1, 3, 1, \
                                  PyUFunc_None, #NAME, "", 0);                     \
  PyDict_SetItemString(d, #NAME, ufunc)

#define DEFINE_CUSTOM(NAME, N_IN)                                                     \
  ufunc = PyUFunc_FromFuncAndData(NAME##_funcs, null_data, NAME##_dtypes, 1, N_IN, 1, \
                                  PyUFunc_None, #NAME, "", 0);                        \
  PyDict_SetItemString(d, #NAME, ufunc)

#define DEFINE_GENERALIZED(NAME, N_IN, SIGNATURE)                                        \
  ufunc = PyUFunc_FromFuncAndDataAndSignature(NAME##_funcs, null_data, NAME##_dtypes, 1, \
                                              N_IN, 1, PyUFunc_None, #NAME, "", 0,       \
                                              SIGNATURE);                                \
  PyDict_SetItemString(d, #NAME, ufunc)

#define DEFINE_GENERALIZED_NOUT4(NAME, N_IN, SIGNATURE)                                  \
  ufunc = PyUFunc_FromFuncAndDataAndSignature(NAME##_funcs, null_data, NAME##_dtypes, 1, \
                                              N_IN, 4, PyUFunc_None, #NAME, "", 0,       \
                                              SIGNATURE);                                \
  PyDict_SetItemString(d, #NAME, ufunc)

int init_ufuncs(PyObject* m, PyObject* d) {
  PyObject* ufunc;

  DEFINE_Y_b(is_ccw);
  DEFINE_Y_b(is_empty);
  DEFINE_Y_b(is_simple);
  DEFINE_Y_b(is_geometry);
  DEFINE_Y_b(is_ring);
  DEFINE_Y_b(has_z);
  DEFINE_Y_b(is_closed);
  DEFINE_Y_b(is_valid);

  DEFINE_O_b(is_geometry);
  DEFINE_O_b(is_missing);
  DEFINE_O_b(is_valid_input);

  DEFINE_YY_b_p(disjoint);
  DEFINE_YY_b_p(touches);
  DEFINE_YY_b_p(intersects);
  DEFINE_YY_b_p(crosses);
  DEFINE_YY_b_p(within);
  DEFINE_YY_b_p(contains);
  DEFINE_YY_b_p(contains_properly);
  DEFINE_YY_b_p(overlaps);
  DEFINE_YY_b(equals);
  DEFINE_YY_b_p(covers);
  DEFINE_YY_b_p(covered_by);
  DEFINE_Ydd_b_p(contains_xy);
  DEFINE_Ydd_b_p(intersects_xy);
  DEFINE_CUSTOM(is_prepared, 1);

  DEFINE_Y_Y(envelope);
  DEFINE_Y_Y(convex_hull);
  DEFINE_Y_Y(boundary);
  DEFINE_Y_Y(unary_union);
  DEFINE_Y_Y(point_on_surface);
  DEFINE_Y_Y(centroid);
  DEFINE_Y_Y(line_merge);
  DEFINE_Y_Y(node);
  DEFINE_Y_Y(extract_unique_points);
  DEFINE_Y_Y(get_exterior_ring);
  DEFINE_Y_Y(normalize);
  DEFINE_Y_Y(force_2d);
  DEFINE_Y_Y(oriented_envelope);
  DEFINE_Y_Y(reverse);
  DEFINE_Y_Y(make_valid);
  DEFINE_Y_Y(build_area);
  DEFINE_Y_Y(coverage_union);
  DEFINE_Y_Y(minimum_bounding_circle);

  DEFINE_Y(prepare);
  DEFINE_Y(destroy_prepared);

  DEFINE_Yi_Y(get_point);
  DEFINE_Yi_Y(get_interior_ring);
  DEFINE_Yi_Y(get_geometry);
  DEFINE_Yi_Y(set_srid);

  DEFINE_Yd_Y(line_interpolate_point);
  DEFINE_Yd_Y(line_interpolate_point_normalized);
  DEFINE_Yd_Y(simplify);
  DEFINE_Yd_Y(simplify_preserve_topology);
  DEFINE_Yd_Y(force_3d);

  DEFINE_YY_Y(intersection);
  DEFINE_YY_Y(difference);
  DEFINE_YY_Y(symmetric_difference);
  DEFINE_YY_Y(union);
  DEFINE_YY_Y(shared_paths);

  DEFINE_Y_Y_reduce(intersection_all);
  DEFINE_Y_Y_reduce(symmetric_difference_all);

  DEFINE_Y_d(get_precision);
  DEFINE_Y_d(get_x);
  DEFINE_Y_d(get_y);
  DEFINE_Y_d(get_z);
  DEFINE_Y_d(area);
  DEFINE_Y_d(length);
  DEFINE_Y_d(minimum_clearance);
  DEFINE_Y_d(minimum_bounding_radius);

  DEFINE_Y_i(get_type_id);
  DEFINE_Y_i(get_dimensions);
  DEFINE_Y_i(get_coordinate_dimension);
  DEFINE_Y_i(get_srid);
  DEFINE_Y_i(get_num_points);
  DEFINE_Y_i(get_num_interior_rings);
  DEFINE_Y_i(get_num_geometries);
  DEFINE_Y_i(get_num_coordinates);

  DEFINE_YY_d(distance);
  DEFINE_YY_d(frechet_distance);
  DEFINE_YY_d(hausdorff_distance);
  DEFINE_YY_d(line_locate_point);
  DEFINE_YY_d(line_locate_point_normalized);

  DEFINE_YYd_d(frechet_distance_densify);
  DEFINE_YYd_d(hausdorff_distance_densify);

  DEFINE_CUSTOM(box, 5);
  DEFINE_CUSTOM(buffer, 7);
  DEFINE_CUSTOM(offset_curve, 5);
  DEFINE_CUSTOM(snap, 3);
  DEFINE_CUSTOM(clip_by_rect, 5);
  DEFINE_CUSTOM(equals_exact, 3);

  DEFINE_CUSTOM(delaunay_triangles, 3);
  DEFINE_CUSTOM(voronoi_polygons, 5);
  DEFINE_CUSTOM(is_valid_reason, 1);
  DEFINE_CUSTOM(relate, 2);
  DEFINE_CUSTOM(relate_pattern, 3);
  DEFINE_GENERALIZED(polygonize, 1, "(d)->()");
  DEFINE_GENERALIZED_NOUT4(polygonize_full, 1, "(d)->(),(),(),()");
  DEFINE_CUSTOM(shortest_line, 2);

  DEFINE_GENERALIZED(points, 2, "(d),()->()");
  DEFINE_GENERALIZED(linestrings, 2, "(i, d),()->()");
  DEFINE_GENERALIZED(linearrings, 2, "(i, d),()->()");
  DEFINE_GENERALIZED(bounds, 1, "()->(4)");
  DEFINE_GENERALIZED(polygons, 2, "(),(i)->()");
  DEFINE_GENERALIZED(create_collection, 2, "(i),()->()");

  DEFINE_CUSTOM(from_wkb, 2);
  DEFINE_CUSTOM(from_wkt, 2);
  DEFINE_CUSTOM(to_wkb, 6);
  DEFINE_CUSTOM(to_wkt, 5);
  DEFINE_CUSTOM(set_precision, 3);

#if GEOS_SINCE_3_9_0
  DEFINE_YYd_Y(difference_prec);
  DEFINE_YYd_Y(intersection_prec);
  DEFINE_YYd_Y(symmetric_difference_prec);
  DEFINE_YYd_Y(union_prec);
  DEFINE_Yd_Y(unary_union_prec);
#endif

#if GEOS_SINCE_3_10_0
  DEFINE_CUSTOM(make_valid_with_params, 3);
  DEFINE_Yd_Y(segmentize);
  DEFINE_CUSTOM(dwithin, 3);
  DEFINE_CUSTOM(from_geojson, 2);
  DEFINE_CUSTOM(to_geojson, 2);
#endif

#if GEOS_SINCE_3_11_0
  DEFINE_Yd_Y(remove_repeated_points);
  DEFINE_Y_Y(line_merge_directed);
  DEFINE_CUSTOM(concave_hull, 3);
#endif

#if GEOS_SINCE_3_12_0
<<<<<<< HEAD
  DEFINE_CUSTOM(coverage_simplify, 3);
=======
  DEFINE_Y_b(has_m);
>>>>>>> 24253899
#endif

  Py_DECREF(ufunc);
  return 0;
}<|MERGE_RESOLUTION|>--- conflicted
+++ resolved
@@ -1581,7 +1581,7 @@
   return PGERR_SUCCESS;
 }
 
-static char make_valid_with_params_dtypes[4] = {NPY_OBJECT, NPY_INT, NPY_BOOL, 
+static char make_valid_with_params_dtypes[4] = {NPY_OBJECT, NPY_INT, NPY_BOOL,
                                                 NPY_OBJECT};
 static void make_valid_with_params_func(char** args, const npy_intp* dimensions,
                                         const npy_intp* steps, void* data) {
@@ -3910,11 +3910,8 @@
 #endif
 
 #if GEOS_SINCE_3_12_0
-<<<<<<< HEAD
   DEFINE_CUSTOM(coverage_simplify, 3);
-=======
   DEFINE_Y_b(has_m);
->>>>>>> 24253899
 #endif
 
   Py_DECREF(ufunc);
