#define PY_SSIZE_T_CLEAN
#define NPY_NO_DEPRECATED_API NPY_1_7_API_VERSION

#include <Python.h>
#include <math.h>

#define NO_IMPORT_ARRAY
#define NO_IMPORT_UFUNC
#define PY_ARRAY_UNIQUE_SYMBOL shapely_ARRAY_API
#define PY_UFUNC_UNIQUE_SYMBOL shapely_UFUNC_API
#include <numpy/ndarraytypes.h>
#include <numpy/npy_3kcompat.h>
#include <numpy/ufuncobject.h>

#include "fast_loop_macros.h"
#include "geos.h"
#include "pygeom.h"

/* This initializes a global value for interrupt checking */
int check_signals_interval[1] = {10000};
unsigned long main_thread_id[1] = {0};

PyObject* PySetupSignalChecks(PyObject* self, PyObject* args) {

  if (!PyArg_ParseTuple(args, "ik", check_signals_interval, main_thread_id)) {
    return NULL;
  }

  Py_INCREF(Py_None);
  return Py_None;
}

#define OUTPUT_Y                                         \
  PyObject* ret = GeometryObject_FromGEOS(ret_ptr, ctx); \
  PyObject** out = (PyObject**)op1;                      \
  Py_XDECREF(*out);                                      \
  *out = ret

#define OUTPUT_Y_I(I, RET_PTR)                              \
  PyObject* ret##I = GeometryObject_FromGEOS(RET_PTR, ctx); \
  PyObject** out##I = (PyObject**)op##I;                    \
  Py_XDECREF(*out##I);                                      \
  *out##I = ret##I

// Fail if inputs output multiple times on the same place in memory. That would
// lead to segfaults as the same GEOSGeometry would be 'owned' by multiple PyObjects.
#define CHECK_NO_INPLACE_OUTPUT(N)                                             \
  if ((steps[N] == 0) && (dimensions[0] > 1)) {                                \
    PyErr_Format(PyExc_NotImplementedError,                                    \
                 "Zero-strided output detected. Ufunc mode with args[0]=%p, "  \
                 "args[N]=%p, steps[0]=%ld, steps[N]=%ld, dimensions[0]=%ld.", \
                 args[0], args[N], steps[0], steps[N], dimensions[0]);         \
    return;                                                                    \
  }

#define CHECK_ALLOC(ARR)                                             \
  if (ARR == NULL) {                                                 \
    PyErr_SetString(PyExc_MemoryError, "Could not allocate memory"); \
    return;                                                          \
  }

/* PyErr_CheckSignals calls python signal handler at iteration 10000, 20000, and
 * so forth. If a signal handler raises an exception (by default, SIGINT raises
 * a KeyboardIterrupt), it returns -1.
 * The caller needs to check 'errstate' and cleanup & exit if it equals PGERR_PYSIGNAL.
 */
#define CHECK_SIGNALS(I)                            \
  if (((I + 1) % check_signals_interval[0]) == 0) { \
    if (PyErr_CheckSignals() == -1) {               \
      errstate = PGERR_PYSIGNAL;                    \
    };                                              \
  }

/* This version of CHECK_SIGNALS is to be used in a context without GIL
 * the GIL is only acquired if the current thread is the main thread (else,
 * signals won't be set anyway)
 */

#define CHECK_SIGNALS_THREADS(I)                            \
  if (((I + 1) % check_signals_interval[0]) == 0) {         \
    if (PyThread_get_thread_ident() == main_thread_id[0]) { \
      Py_BLOCK_THREADS;                                     \
      if (PyErr_CheckSignals() == -1) {                     \
        errstate = PGERR_PYSIGNAL;                          \
      }                                                     \
      Py_UNBLOCK_THREADS;                                   \
    }                                                       \
  }

static void geom_arr_to_npy(GEOSGeometry** array, char* ptr, npy_intp stride,
                            npy_intp count) {
  npy_intp i;
  PyObject* ret;
  PyObject** out;

  GEOS_INIT;

  for (i = 0; i < count; i++, ptr += stride) {
    ret = GeometryObject_FromGEOS(array[i], ctx);
    out = (PyObject**)ptr;
    Py_XDECREF(*out);
    *out = ret;
  }

  GEOS_FINISH;
}

/* Define the geom -> bool functions (Y_b) */
static void* is_empty_data[1] = {GEOSisEmpty_r};
/* the GEOSisSimple_r function fails on geometrycollections */
static char GEOSisSimpleAllTypes_r(void* context, void* geom) {
  int type = GEOSGeomTypeId_r(context, geom);
  if (type == -1) {
    return 2;  // Predicates use a return value of 2 for errors
  } else if (type == 7) {
    return 0;
  } else {
    return GEOSisSimple_r(context, geom);
  }
}
static void* is_simple_data[1] = {GEOSisSimpleAllTypes_r};
static void* is_ring_data[1] = {GEOSisRing_r};
static void* has_z_data[1] = {GEOSHasZ_r};
/* the GEOSisClosed_r function fails on non-linestrings */
static char GEOSisClosedAllTypes_r(void* context, void* geom) {
  int type = GEOSGeomTypeId_r(context, geom);
  if (type == -1) {
    return 2;  // Predicates use a return value of 2 for errors
  } else if ((type == 1) || (type == 2) || (type == 5)) {
    return GEOSisClosed_r(context, geom);
  } else {
    return 0;
  }
}
static void* is_closed_data[1] = {GEOSisClosedAllTypes_r};
static void* is_valid_data[1] = {GEOSisValid_r};

#if GEOS_SINCE_3_7_0
static char GEOSGeom_isCCW_r(void* context, void* geom) {
  const GEOSCoordSequence* coord_seq;
  char is_ccw = 2;  // return value of 2 means GEOSException
  int i;

  // Return False for non-linear geometries
  i = GEOSGeomTypeId_r(context, geom);
  if (i == -1) {
    return 2;
  }
  if ((i != GEOS_LINEARRING) && (i != GEOS_LINESTRING)) {
    return 0;
  }

  // Return False for lines with fewer than 4 points
  i = GEOSGeomGetNumPoints_r(context, geom);
  if (i == -1) {
    return 2;
  }
  if (i < 4) {
    return 0;
  }

  // Get the coordinatesequence and call isCCW()
  coord_seq = GEOSGeom_getCoordSeq_r(context, geom);
  if (coord_seq == NULL) {
    return 2;
  }
  if (!GEOSCoordSeq_isCCW_r(context, coord_seq, &is_ccw)) {
    return 2;
  }
  return is_ccw;
}
static void* is_ccw_data[1] = {GEOSGeom_isCCW_r};
#endif

typedef char FuncGEOS_Y_b(void* context, void* a);
static char Y_b_dtypes[2] = {NPY_OBJECT, NPY_BOOL};
static void Y_b_func(char** args, const npy_intp* dimensions, const npy_intp* steps, void* data) {
  FuncGEOS_Y_b* func = (FuncGEOS_Y_b*)data;
  GEOSGeometry* in1 = NULL;
  char ret;

  GEOS_INIT_THREADS;

  UNARY_LOOP {
    CHECK_SIGNALS_THREADS(i);
    if (errstate == PGERR_PYSIGNAL) {
      goto finish;
    }
    /* get the geometry; return on error */
    if (!get_geom(*(GeometryObject**)ip1, &in1)) {
      errstate = PGERR_NOT_A_GEOMETRY;
      goto finish;
    }
    if (in1 == NULL) {
      /* in case of a missing value: return 0 (False) */
      ret = 0;
    } else {
      /* call the GEOS function */
      ret = func(ctx, in1);
      /* finish for illegal values */
      if (ret == 2) {
        errstate = PGERR_GEOS_EXCEPTION;
        goto finish;
      }
    }
    *(npy_bool*)op1 = ret;
  }

finish:
  GEOS_FINISH_THREADS;
}
static PyUFuncGenericFunction Y_b_funcs[1] = {&Y_b_func};

/* Define the object -> bool functions (O_b) which do not raise on non-geom objects*/
static char IsMissing(void* context, PyObject* obj) {
  GEOSGeometry* g = NULL;
  if (!get_geom((GeometryObject*)obj, &g)) {
    return 0;
  };
  return g == NULL;  // get_geom sets g to NULL for None input
}
static void* is_missing_data[1] = {IsMissing};
static char IsGeometry(void* context, PyObject* obj) {
  GEOSGeometry* g = NULL;
  if (!get_geom((GeometryObject*)obj, &g)) {
    return 0;
  }
  return g != NULL;
}
static void* is_geometry_data[1] = {IsGeometry};
static char IsValidInput(void* context, PyObject* obj) {
  GEOSGeometry* g = NULL;
  return get_geom((GeometryObject*)obj, &g);
}
static void* is_valid_input_data[1] = {IsValidInput};
typedef char FuncGEOS_O_b(void* context, PyObject* obj);
static char O_b_dtypes[2] = {NPY_OBJECT, NPY_BOOL};
static void O_b_func(char** args, const npy_intp* dimensions, const npy_intp* steps, void* data) {
  FuncGEOS_O_b* func = (FuncGEOS_O_b*)data;
  GEOS_INIT_THREADS;
  UNARY_LOOP {
    CHECK_SIGNALS_THREADS(i);
    if (errstate == PGERR_PYSIGNAL) {
      break;
    }
    *(npy_bool*)op1 = func(ctx, *(PyObject**)ip1);
  }
  GEOS_FINISH_THREADS;
}
static PyUFuncGenericFunction O_b_funcs[1] = {&O_b_func};

/* Define the geom, geom -> bool functions (YY_b) */
static void* equals_data[1] = {GEOSEquals_r};
typedef char FuncGEOS_YY_b(void* context, void* a, void* b);
static char YY_b_dtypes[3] = {NPY_OBJECT, NPY_OBJECT, NPY_BOOL};
static void YY_b_func(char** args, const npy_intp* dimensions, const npy_intp* steps, void* data) {
  FuncGEOS_YY_b* func = (FuncGEOS_YY_b*)data;
  GEOSGeometry *in1 = NULL, *in2 = NULL;
  char ret;

  GEOS_INIT_THREADS;

  BINARY_LOOP {
    CHECK_SIGNALS_THREADS(i);
    if (errstate == PGERR_PYSIGNAL) {
      goto finish;
    }
    /* get the geometries: return on error */
    if (!get_geom(*(GeometryObject**)ip1, &in1)) {
      errstate = PGERR_NOT_A_GEOMETRY;
      goto finish;
    }
    if (!get_geom(*(GeometryObject**)ip2, &in2)) {
      errstate = PGERR_NOT_A_GEOMETRY;
      goto finish;
    }
    if ((in1 == NULL) || (in2 == NULL)) {
      /* in case of a missing value: return 0 (False) */
      ret = 0;
    } else {
      /* call the GEOS function */
      ret = func(ctx, in1, in2);
      /* return for illegal values */
      if (ret == 2) {
        errstate = PGERR_GEOS_EXCEPTION;
        goto finish;
      }
    }
    *(npy_bool*)op1 = ret;
  }

finish:
  GEOS_FINISH_THREADS;
}
static PyUFuncGenericFunction YY_b_funcs[1] = {&YY_b_func};

/* Define the geom, geom -> bool functions (YY_b) prepared */
static void* contains_func_tuple[2] = {GEOSContains_r, GEOSPreparedContains_r};
static void* contains_data[1] = {contains_func_tuple};
static char GEOSContainsProperly(void* context, void* g1, void* g2) {
  const GEOSPreparedGeometry* prepared_geom_tmp = NULL;
  char ret;

  prepared_geom_tmp = GEOSPrepare_r(context, g1);
  if (prepared_geom_tmp == NULL) {
    return 2;
  }
  ret = GEOSPreparedContainsProperly_r(context, prepared_geom_tmp, g2);
  GEOSPreparedGeom_destroy_r(context, prepared_geom_tmp);
  return ret;
}
static void* contains_properly_func_tuple[2] = {GEOSContainsProperly,
                                                GEOSPreparedContainsProperly_r};
static void* contains_properly_data[1] = {contains_properly_func_tuple};
static void* covered_by_func_tuple[2] = {GEOSCoveredBy_r, GEOSPreparedCoveredBy_r};
static void* covered_by_data[1] = {covered_by_func_tuple};
static void* covers_func_tuple[2] = {GEOSCovers_r, GEOSPreparedCovers_r};
static void* covers_data[1] = {covers_func_tuple};
static void* crosses_func_tuple[2] = {GEOSCrosses_r, GEOSPreparedCrosses_r};
static void* crosses_data[1] = {crosses_func_tuple};
static void* disjoint_func_tuple[2] = {GEOSDisjoint_r, GEOSPreparedDisjoint_r};
static void* disjoint_data[1] = {disjoint_func_tuple};
static void* intersects_func_tuple[2] = {GEOSIntersects_r, GEOSPreparedIntersects_r};
static void* intersects_data[1] = {intersects_func_tuple};
static void* overlaps_func_tuple[2] = {GEOSOverlaps_r, GEOSPreparedOverlaps_r};
static void* overlaps_data[1] = {overlaps_func_tuple};
static void* touches_func_tuple[2] = {GEOSTouches_r, GEOSPreparedTouches_r};
static void* touches_data[1] = {touches_func_tuple};
static void* within_func_tuple[2] = {GEOSWithin_r, GEOSPreparedWithin_r};
static void* within_data[1] = {within_func_tuple};
static char YY_b_p_dtypes[3] = {NPY_OBJECT, NPY_OBJECT, NPY_BOOL};
static void YY_b_p_func(char** args, const npy_intp* dimensions, const npy_intp* steps, void* data) {
  FuncGEOS_YY_b* func = ((FuncGEOS_YY_b**)data)[0];
  FuncGEOS_YY_b* func_prepared = ((FuncGEOS_YY_b**)data)[1];

  GEOSGeometry *in1 = NULL, *in2 = NULL;
  GEOSPreparedGeometry* in1_prepared = NULL;
  char ret;

  GEOS_INIT_THREADS;

  BINARY_LOOP {
    CHECK_SIGNALS_THREADS(i);
    if (errstate == PGERR_PYSIGNAL) {
      goto finish;
    }
    /* get the geometries: return on error */
    if (!get_geom_with_prepared(*(GeometryObject**)ip1, &in1, &in1_prepared)) {
      errstate = PGERR_NOT_A_GEOMETRY;
      goto finish;
    }
    if (!get_geom(*(GeometryObject**)ip2, &in2)) {
      errstate = PGERR_NOT_A_GEOMETRY;
      goto finish;
    }
    if ((in1 == NULL) || (in2 == NULL)) {
      /* in case of a missing value: return 0 (False) */
      ret = 0;
    } else {
      if (in1_prepared == NULL) {
        /* call the GEOS function */
        ret = func(ctx, in1, in2);
      } else {
        /* call the prepared GEOS function */
        ret = func_prepared(ctx, in1_prepared, in2);
      }
      /* return for illegal values */
      if (ret == 2) {
        errstate = PGERR_GEOS_EXCEPTION;
        goto finish;
      }
    }
    *(npy_bool*)op1 = ret;
  }

finish:

  GEOS_FINISH_THREADS;
}
static PyUFuncGenericFunction YY_b_p_funcs[1] = {&YY_b_p_func};

/* Define the geom, X, Y -> bool functions (Ydd_b) prepared */
#if GEOS_SINCE_3_12_0
static void* contains_xy_data[1] = {GEOSPreparedContainsXY_r};
static void* intersects_xy_data[1] = {GEOSPreparedIntersectsXY_r};
#else
static void* contains_xy_data[1] = {GEOSPreparedContains_r};
static void* intersects_xy_data[1] = {GEOSPreparedIntersects_r};
#endif
typedef char FuncGEOS_Ydd_b(void* context, void* pg, double x, double y);
static char Ydd_b_p_dtypes[4] = {NPY_OBJECT, NPY_DOUBLE, NPY_DOUBLE, NPY_BOOL};
static void Ydd_b_p_func(char** args, const npy_intp* dimensions, const npy_intp* steps, void* data) {
#if GEOS_SINCE_3_12_0
  FuncGEOS_Ydd_b* func = (FuncGEOS_Ydd_b*)data;
#else
  FuncGEOS_YY_b* func = (FuncGEOS_YY_b*)data;
#endif
  GEOSGeometry* in1 = NULL;
  GEOSPreparedGeometry* in1_prepared = NULL;
  GEOSGeometry *geom = NULL;
  const GEOSPreparedGeometry* prepared_geom_tmp = NULL;
  char ret;

  GEOS_INIT_THREADS;

  TERNARY_LOOP {
    CHECK_SIGNALS_THREADS(i);
    if (errstate == PGERR_PYSIGNAL) {
      goto finish;
    }
    /* get the geometries: return on error */
    if (!get_geom_with_prepared(*(GeometryObject**)ip1, &in1, &in1_prepared)) {
      errstate = PGERR_NOT_A_GEOMETRY;
      goto finish;
    }
    double in2 = *(double*)ip2;
    double in3 = *(double*)ip3;
    if ((in1 == NULL) || npy_isnan(in2) || npy_isnan(in3)) {
      /* in case of a missing value: return 0 (False) */
      ret = 0;
    } else {
      /* if input geometry is not yet prepared, prepare (and destroy) on the fly*/
      char destroy_prepared = 0;
      if (in1_prepared == NULL) {
        prepared_geom_tmp = GEOSPrepare_r(ctx, in1);
        if (prepared_geom_tmp == NULL) {
          errstate = PGERR_GEOS_EXCEPTION;
          goto finish;
        }
        destroy_prepared = 1;
      } else {
        prepared_geom_tmp = in1_prepared;
      }

#if GEOS_SINCE_3_12_0
      ret = func(ctx, prepared_geom_tmp, in2, in3);
#else
      geom = create_point(ctx, in2, in3);
      if (geom == NULL) {
        if (destroy_prepared) {
          GEOSPreparedGeom_destroy_r(ctx, prepared_geom_tmp);
        }
        errstate = PGERR_GEOS_EXCEPTION;
        goto finish;
      }
      ret = func(ctx, prepared_geom_tmp, geom);
      GEOSGeom_destroy_r(ctx, geom);
#endif

      if (destroy_prepared) {
        GEOSPreparedGeom_destroy_r(ctx, prepared_geom_tmp);
      }
      /* return for illegal values */
      if (ret == 2) {
        errstate = PGERR_GEOS_EXCEPTION;
        goto finish;
      }
    }
    *(npy_bool*)op1 = ret;
  }

finish:

  GEOS_FINISH_THREADS;
}
static PyUFuncGenericFunction Ydd_b_p_funcs[1] = {&Ydd_b_p_func};

static char is_prepared_dtypes[2] = {NPY_OBJECT, NPY_BOOL};
static void is_prepared_func(char** args, const npy_intp* dimensions, const npy_intp* steps,
                             void* data) {
  GEOSGeometry* in1 = NULL;
  GEOSPreparedGeometry* in1_prepared = NULL;

  GEOS_INIT_THREADS;

  UNARY_LOOP {
    CHECK_SIGNALS_THREADS(i);
    if (errstate == PGERR_PYSIGNAL) {
      break;
    }
    /* get the geometry: return on error */
    if (!get_geom_with_prepared(*(GeometryObject**)ip1, &in1, &in1_prepared)) {
      errstate = PGERR_NOT_A_GEOMETRY;
      break;
    }
    *(npy_bool*)op1 = (in1_prepared != NULL);
  }

  GEOS_FINISH_THREADS;
}
static PyUFuncGenericFunction is_prepared_funcs[1] = {&is_prepared_func};

/* Define the geom -> geom functions (Y_Y) */
static void* envelope_data[1] = {GEOSEnvelope_r};
static void* convex_hull_data[1] = {GEOSConvexHull_r};
static void* GEOSBoundaryAllTypes_r(void* context, void* geom) {
  char typ = GEOSGeomTypeId_r(context, geom);
  if (typ == 7) {
    /* return None for geometrycollections */
    return NULL;
  } else {
    return GEOSBoundary_r(context, geom);
  }
}
static void* boundary_data[1] = {GEOSBoundaryAllTypes_r};
static void* unary_union_data[1] = {GEOSUnaryUnion_r};
static void* point_on_surface_data[1] = {GEOSPointOnSurface_r};
static void* centroid_data[1] = {GEOSGetCentroid_r};
static void* line_merge_data[1] = {GEOSLineMerge_r};
static void* node_data[1] = {GEOSNode_r};
static void* extract_unique_points_data[1] = {GEOSGeom_extractUniquePoints_r};
static void* GetExteriorRing(void* context, void* geom) {
  char typ = GEOSGeomTypeId_r(context, geom);
  if (typ != 3) {
    return NULL;
  }
  void* ret = (void*)GEOSGetExteriorRing_r(context, geom);
  /* Create a copy of the obtained geometry */
  if (ret != NULL) {
    ret = GEOSGeom_clone_r(context, ret);
  }
  return ret;
}
static void* get_exterior_ring_data[1] = {GetExteriorRing};
/* the normalize funcion acts inplace */
static void* GEOSNormalize_r_with_clone(void* context, void* geom) {
  int ret;
  void* new_geom = GEOSGeom_clone_r(context, geom);
  if (new_geom == NULL) {
    return NULL;
  }
  ret = GEOSNormalize_r(context, new_geom);
  if (ret == -1) {
    GEOSGeom_destroy_r(context, new_geom);
    return NULL;
  }
  return new_geom;
}
static void* normalize_data[1] = {GEOSNormalize_r_with_clone};
static void* force_2d_data[1] = {PyGEOSForce2D};
#if GEOS_SINCE_3_8_0
static void* build_area_data[1] = {GEOSBuildArea_r};
static void* make_valid_data[1] = {GEOSMakeValid_r};
static void* coverage_union_data[1] = {GEOSCoverageUnion_r};
static void* GEOSMinimumBoundingCircleWithReturn(void* context, void* geom) {
  GEOSGeometry* center = NULL;
  double radius;
  GEOSGeometry* ret = GEOSMinimumBoundingCircle_r(context, geom, &radius, &center);
  if (ret == NULL) {
    return NULL;
  }
  GEOSGeom_destroy_r(context, center);
  return ret;
}
static void* minimum_bounding_circle_data[1] = {GEOSMinimumBoundingCircleWithReturn};
#endif
#if GEOS_SINCE_3_7_0
static void* reverse_data[1] = {GEOSReverse_r};
#endif
#if GEOS_SINCE_3_6_0
static void* oriented_envelope_data[1] = {GEOSMinimumRotatedRectangle_r};
#endif
#if GEOS_SINCE_3_11_0
static void* line_merge_directed_data[1] = {GEOSLineMergeDirected_r};
#endif
typedef void* FuncGEOS_Y_Y(void* context, void* a);
static char Y_Y_dtypes[2] = {NPY_OBJECT, NPY_OBJECT};
static void Y_Y_func(char** args, const npy_intp* dimensions, const npy_intp* steps, void* data) {
  FuncGEOS_Y_Y* func = (FuncGEOS_Y_Y*)data;
  GEOSGeometry* in1 = NULL;
  GEOSGeometry** geom_arr;

  CHECK_NO_INPLACE_OUTPUT(1);

  // allocate a temporary array to store output GEOSGeometry objects
  geom_arr = malloc(sizeof(void*) * dimensions[0]);
  CHECK_ALLOC(geom_arr);

  GEOS_INIT_THREADS;

  UNARY_LOOP {
    CHECK_SIGNALS_THREADS(i);
    if (errstate == PGERR_PYSIGNAL) {
      destroy_geom_arr(ctx, geom_arr, i - 1);
      break;
    }
    // get the geometry: return on error
    if (!get_geom(*(GeometryObject**)ip1, &in1)) {
      errstate = PGERR_NOT_A_GEOMETRY;
      destroy_geom_arr(ctx, geom_arr, i - 1);
      break;
    }
    if (in1 == NULL) {
      // in case of a missing value: return NULL (None)
      geom_arr[i] = NULL;
    } else {
      geom_arr[i] = func(ctx, in1);
      // NULL means: exception, but for some functions it may also indicate a
      // "missing value" (None) (GetExteriorRing, GEOSBoundaryAllTypes_r)
      // So: check the last_error before setting error state
      if ((geom_arr[i] == NULL) && (last_error[0] != 0)) {
        errstate = PGERR_GEOS_EXCEPTION;
        destroy_geom_arr(ctx, geom_arr, i - 1);
        break;
      }
    }
  }

  GEOS_FINISH_THREADS;

  // fill the numpy array with PyObjects while holding the GIL
  if (errstate == PGERR_SUCCESS) {
    geom_arr_to_npy(geom_arr, args[1], steps[1], dimensions[0]);
  }
  free(geom_arr);
}
static PyUFuncGenericFunction Y_Y_funcs[1] = {&Y_Y_func};

/* Define the geom -> no return value functions (Y) */
static char PrepareGeometryObject(void* ctx, GeometryObject* geom) {
  if (geom->ptr_prepared == NULL) {
    geom->ptr_prepared = (GEOSPreparedGeometry*)GEOSPrepare_r(ctx, geom->ptr);
    if (geom->ptr_prepared == NULL) {
      return PGERR_GEOS_EXCEPTION;
    }
  }
  return PGERR_SUCCESS;
}
static char DestroyPreparedGeometryObject(void* ctx, GeometryObject* geom) {
  if (geom->ptr_prepared != NULL) {
    GEOSPreparedGeom_destroy_r(ctx, geom->ptr_prepared);
    geom->ptr_prepared = NULL;
  }
  return PGERR_SUCCESS;
}

static void* prepare_data[1] = {PrepareGeometryObject};
static void* destroy_prepared_data[1] = {DestroyPreparedGeometryObject};
typedef char FuncPyGEOS_Y(void* ctx, GeometryObject* geom);
static char Y_dtypes[1] = {NPY_OBJECT};
static void Y_func(char** args, const npy_intp* dimensions, const npy_intp* steps, void* data) {
  FuncPyGEOS_Y* func = (FuncPyGEOS_Y*)data;
  GEOSGeometry* in1 = NULL;
  GeometryObject* geom_obj = NULL;

  GEOS_INIT;

  NO_OUTPUT_LOOP {
    CHECK_SIGNALS(i);
    if (errstate == PGERR_PYSIGNAL) {
      goto finish;
    }
    geom_obj = *(GeometryObject**)ip1;
    if (!get_geom(geom_obj, &in1)) {
      errstate = PGERR_GEOS_EXCEPTION;
      goto finish;
    }
    if (in1 != NULL) {
      errstate = func(ctx, geom_obj);
      if (errstate != PGERR_SUCCESS) {
        goto finish;
      }
    }
  }

finish:

  GEOS_FINISH;
}
static PyUFuncGenericFunction Y_funcs[1] = {&Y_func};

/* Define the geom, double -> geom functions (Yd_Y) */
static void* GEOSInterpolateProtectEmpty_r(void* context, void* geom, double d) {
  char errstate = geos_interpolate_checker(context, geom);
  if (errstate == PGERR_SUCCESS) {
    return GEOSInterpolate_r(context, geom, d);
  } else if (errstate == PGERR_EMPTY_GEOMETRY) {
    return GEOSGeom_createEmptyPoint_r(context);
  } else {
    return NULL;
  }
}
static void* line_interpolate_point_data[1] = {GEOSInterpolateProtectEmpty_r};
static void* GEOSInterpolateNormalizedProtectEmpty_r(void* context, void* geom,
                                                     double d) {
  char errstate = geos_interpolate_checker(context, geom);
  if (errstate == PGERR_SUCCESS) {
    return GEOSInterpolateNormalized_r(context, geom, d);
  } else if (errstate == PGERR_EMPTY_GEOMETRY) {
    return GEOSGeom_createEmptyPoint_r(context);
  } else {
    return NULL;
  }
}
static void* line_interpolate_point_normalized_data[1] = {
    GEOSInterpolateNormalizedProtectEmpty_r};

static void* simplify_data[1] = {GEOSSimplify_r};
static void* simplify_preserve_topology_data[1] = {GEOSTopologyPreserveSimplify_r};
static void* force_3d_data[1] = {PyGEOSForce3D};

#if GEOS_SINCE_3_9_0
static void* unary_union_prec_data[1] = {GEOSUnaryUnionPrec_r};
#endif

#if GEOS_SINCE_3_10_0
static void* segmentize_data[1] = {GEOSDensify_r};
#endif

#if GEOS_SINCE_3_11_0
static void* remove_repeated_points_data[1] = {GEOSRemoveRepeatedPoints_r};
#endif

typedef void* FuncGEOS_Yd_Y(void* context, void* a, double b);
static char Yd_Y_dtypes[3] = {NPY_OBJECT, NPY_DOUBLE, NPY_OBJECT};
static void Yd_Y_func(char** args, const npy_intp* dimensions, const npy_intp* steps, void* data) {
  FuncGEOS_Yd_Y* func = (FuncGEOS_Yd_Y*)data;
  GEOSGeometry* in1 = NULL;
  GEOSGeometry** geom_arr;

  CHECK_NO_INPLACE_OUTPUT(2);

  // allocate a temporary array to store output GEOSGeometry objects
  geom_arr = malloc(sizeof(void*) * dimensions[0]);
  CHECK_ALLOC(geom_arr);

  GEOS_INIT_THREADS;

  BINARY_LOOP {
    CHECK_SIGNALS_THREADS(i);
    if (errstate == PGERR_PYSIGNAL) {
      destroy_geom_arr(ctx, geom_arr, i - 1);
      break;
    }
    // get the geometry: return on error
    if (!get_geom(*(GeometryObject**)ip1, &in1)) {
      errstate = PGERR_NOT_A_GEOMETRY;
      destroy_geom_arr(ctx, geom_arr, i - 1);
      break;
    }
    double in2 = *(double*)ip2;
    if ((in1 == NULL) || (npy_isnan(in2))) {
      // in case of a missing value: return NULL (None)
      geom_arr[i] = NULL;
    } else {
      geom_arr[i] = func(ctx, in1, in2);
      if (geom_arr[i] == NULL) {
        // Interpolate functions return NULL on PGERR_GEOMETRY_TYPE and on
        // PGERR_GEOS_EXCEPTION. Distinguish these by the state of last_error.
        errstate = last_error[0] == 0 ? PGERR_GEOMETRY_TYPE : PGERR_GEOS_EXCEPTION;
        destroy_geom_arr(ctx, geom_arr, i - 1);
        break;
      }
    }
  }

  GEOS_FINISH_THREADS;

  // fill the numpy array with PyObjects while holding the GIL
  if (errstate == PGERR_SUCCESS) {
    geom_arr_to_npy(geom_arr, args[2], steps[2], dimensions[0]);
  }
  free(geom_arr);
}
static PyUFuncGenericFunction Yd_Y_funcs[1] = {&Yd_Y_func};

/* Define the geom, int -> geom functions (Yi_Y) */
/* We add bound and type checking to the various indexing functions */
static void* GetPointN(void* context, void* geom, int n) {
  char typ = GEOSGeomTypeId_r(context, geom);
  int size, i;
  if ((typ != 1) && (typ != 2)) {
    return NULL;
  }
  size = GEOSGeomGetNumPoints_r(context, geom);
  if (size == -1) {
    return NULL;
  }
  if (n < 0) {
    /* Negative indexing: we get it for free */
    i = size + n;
  } else {
    i = n;
  }
  if ((i < 0) || (i >= size)) {
    /* Important, could give segfaults else */
    return NULL;
  }
  return GEOSGeomGetPointN_r(context, geom, i);
}
static void* get_point_data[1] = {GetPointN};
static void* GetInteriorRingN(void* context, void* geom, int n) {
  char typ = GEOSGeomTypeId_r(context, geom);
  int size, i;
  if (typ != 3) {
    return NULL;
  }
  size = GEOSGetNumInteriorRings_r(context, geom);
  if (size == -1) {
    return NULL;
  }
  if (n < 0) {
    /* Negative indexing: we get it for free */
    i = size + n;
  } else {
    i = n;
  }
  if ((i < 0) || (i >= size)) {
    /* Important, could give segfaults else */
    return NULL;
  }
  void* ret = (void*)GEOSGetInteriorRingN_r(context, geom, i);
  /* Create a copy of the obtained geometry */
  if (ret != NULL) {
    ret = GEOSGeom_clone_r(context, ret);
  }
  return ret;
}
static void* get_interior_ring_data[1] = {GetInteriorRingN};
static void* GetGeometryN(void* context, void* geom, int n) {
  int size, i;
  size = GEOSGetNumGeometries_r(context, geom);
  if (size == -1) {
    return NULL;
  }
  if (n < 0) {
    /* Negative indexing: we get it for free */
    i = size + n;
  } else {
    i = n;
  }
  if ((i < 0) || (i >= size)) {
    /* Important, could give segfaults else */
    return NULL;
  }
  void* ret = (void*)GEOSGetGeometryN_r(context, geom, i);
  /* Create a copy of the obtained geometry */
  if (ret != NULL) {
    ret = GEOSGeom_clone_r(context, ret);
  }
  return ret;
}
static void* get_geometry_data[1] = {GetGeometryN};
/* the set srid funcion acts inplace */
static void* GEOSSetSRID_r_with_clone(void* context, void* geom, int srid) {
  void* ret = GEOSGeom_clone_r(context, geom);
  if (ret == NULL) {
    return NULL;
  }
  GEOSSetSRID_r(context, ret, srid);
  return ret;
}
static void* set_srid_data[1] = {GEOSSetSRID_r_with_clone};
typedef void* FuncGEOS_Yi_Y(void* context, void* a, int b);
static char Yi_Y_dtypes[3] = {NPY_OBJECT, NPY_INT, NPY_OBJECT};
static void Yi_Y_func(char** args, const npy_intp* dimensions, const npy_intp* steps, void* data) {
  FuncGEOS_Yi_Y* func = (FuncGEOS_Yi_Y*)data;
  GEOSGeometry* in1 = NULL;
  GEOSGeometry** geom_arr;

  CHECK_NO_INPLACE_OUTPUT(2);

  // allocate a temporary array to store output GEOSGeometry objects
  geom_arr = malloc(sizeof(void*) * dimensions[0]);
  CHECK_ALLOC(geom_arr);

  GEOS_INIT_THREADS;

  BINARY_LOOP {
    CHECK_SIGNALS_THREADS(i);
    if (errstate == PGERR_PYSIGNAL) {
      destroy_geom_arr(ctx, geom_arr, i - 1);
      break;
    }
    // get the geometry: return on error
    if (!get_geom(*(GeometryObject**)ip1, &in1)) {
      errstate = PGERR_NOT_A_GEOMETRY;
      destroy_geom_arr(ctx, geom_arr, i - 1);
      break;
    }
    int in2 = *(int*)ip2;
    if (in1 == NULL) {
      // in case of a missing value: return NULL (None)
      geom_arr[i] = NULL;
    } else {
      geom_arr[i] = func(ctx, in1, in2);
      // NULL means: exception, but for some functions it may also indicate a
      // "missing value" (None) (GetPointN, GetInteriorRingN, GetGeometryN)
      // So: check the last_error before setting error state
      if ((geom_arr[i] == NULL) && (last_error[0] != 0)) {
        errstate = PGERR_GEOS_EXCEPTION;
        destroy_geom_arr(ctx, geom_arr, i - 1);
        break;
      }
    }
  }

  GEOS_FINISH_THREADS;

  // fill the numpy array with PyObjects while holding the GIL
  if (errstate == PGERR_SUCCESS) {
    geom_arr_to_npy(geom_arr, args[2], steps[2], dimensions[0]);
  }
  free(geom_arr);
}
static PyUFuncGenericFunction Yi_Y_funcs[1] = {&Yi_Y_func};

/* Define the geom, geom -> geom functions (YY_Y) */
static void* intersection_data[1] = {GEOSIntersection_r};
static void* difference_data[1] = {GEOSDifference_r};
static void* symmetric_difference_data[1] = {GEOSSymDifference_r};
static void* union_data[1] = {GEOSUnion_r};
static void* shared_paths_data[1] = {GEOSSharedPaths_r};
typedef void* FuncGEOS_YY_Y(void* context, void* a, void* b);
static char YY_Y_dtypes[3] = {NPY_OBJECT, NPY_OBJECT, NPY_OBJECT};
static void YY_Y_func(char** args, const npy_intp* dimensions, const npy_intp* steps, void* data) {
  FuncGEOS_YY_Y* func = (FuncGEOS_YY_Y*)data;
  GEOSGeometry *in1 = NULL, *in2 = NULL;
  GEOSGeometry** geom_arr;

  CHECK_NO_INPLACE_OUTPUT(2);

  // allocate a temporary array to store output GEOSGeometry objects
  geom_arr = malloc(sizeof(void*) * dimensions[0]);
  CHECK_ALLOC(geom_arr);

  GEOS_INIT_THREADS;

  BINARY_LOOP {
    CHECK_SIGNALS_THREADS(i);
    if (errstate == PGERR_PYSIGNAL) {
      destroy_geom_arr(ctx, geom_arr, i - 1);
      break;
    }
    // get the geometries: return on error
    if (!get_geom(*(GeometryObject**)ip1, &in1) ||
        !get_geom(*(GeometryObject**)ip2, &in2)) {
      errstate = PGERR_NOT_A_GEOMETRY;
      destroy_geom_arr(ctx, geom_arr, i - 1);
      break;
    }
    if ((in1 == NULL) || (in2 == NULL)) {
      // in case of a missing value: return NULL (None)
      geom_arr[i] = NULL;
    } else {
      geom_arr[i] = func(ctx, in1, in2);
      if (geom_arr[i] == NULL) {
        errstate = PGERR_GEOS_EXCEPTION;
        destroy_geom_arr(ctx, geom_arr, i - 1);
        break;
      }
    }
  }

  GEOS_FINISH_THREADS;

  // fill the numpy array with PyObjects while holding the GIL
  if (errstate == PGERR_SUCCESS) {
    geom_arr_to_npy(geom_arr, args[2], steps[2], dimensions[0]);
  }
  free(geom_arr);
}
static PyUFuncGenericFunction YY_Y_funcs[1] = {&YY_Y_func};

/* Define the reducing geoms -> geom functions (Y_Y_reduce) */
static void* intersection_all_data[1] = {GEOSIntersection_r};
static void* symmetric_difference_all_data[1] = {GEOSSymDifference_r};
static char Y_Y_reduce_dtypes[2] = {NPY_OBJECT, NPY_OBJECT};
<<<<<<< HEAD
static void Y_Y_reduce_func(char** args, npy_intp* dimensions, npy_intp* steps,
                            void* data) {
=======
static void Y_Y_reduce_func(char** args, const npy_intp* dimensions, const npy_intp* steps,
                                   void* data) {
>>>>>>> bc62f989
  FuncGEOS_YY_Y* func = (FuncGEOS_YY_Y*)data;
  GEOSGeometry* geom = NULL;
  GEOSGeometry* temp = NULL;
  GEOSGeometry** geom_arr;

  CHECK_NO_INPLACE_OUTPUT(1);

  // allocate a temporary array to store output GEOSGeometry objects
  geom_arr = malloc(sizeof(void*) * dimensions[0]);
  CHECK_ALLOC(geom_arr);

  GEOS_INIT_THREADS;

  SINGLE_COREDIM_LOOP_OUTER {
    CHECK_SIGNALS(i);
    if (errstate == PGERR_PYSIGNAL) {
      destroy_geom_arr(ctx, geom_arr, i - 1);
      goto finish;
    }
    GEOSGeometry* ret_ptr = NULL;
    SINGLE_COREDIM_LOOP_INNER {
      if (!get_geom(*(GeometryObject**)cp1, &geom)) {
        errstate = PGERR_NOT_A_GEOMETRY;
        destroy_geom_arr(ctx, geom_arr, i - 1);
        goto finish;
      }
      if (geom == NULL) {
        continue;
      }
      if (ret_ptr == NULL) {
        // clone first geometry we encounter (in case this gets returned)
        ret_ptr = GEOSGeom_clone_r(ctx, geom);
      } else {
        // subsequenct geometries
        temp = func(ctx, ret_ptr, geom);
        GEOSGeom_destroy_r(ctx, ret_ptr);
        ret_ptr = temp;
        if (ret_ptr == NULL) {
          errstate = PGERR_GEOS_EXCEPTION;
          destroy_geom_arr(ctx, geom_arr, i - 1);
          goto finish;
        }
      }
    }
    if (ret_ptr == NULL) {
      // dimension didn't have geometries (empty or all-None)
      ret_ptr = GEOSGeom_createEmptyCollection_r(ctx, 7);
    }
    geom_arr[i] = ret_ptr;
  }

finish:
  GEOS_FINISH_THREADS;

  // fill the numpy array with PyObjects while holding the GIL
  if (errstate == PGERR_SUCCESS) {
    geom_arr_to_npy(geom_arr, args[1], steps[1], dimensions[0]);
  }
  free(geom_arr);
}
static PyUFuncGenericFunction Y_Y_reduce_funcs[1] = {&Y_Y_reduce_func};

/* Define the geom -> double functions (Y_d) */
static int GetX(void* context, void* a, double* b) {
  char typ = GEOSGeomTypeId_r(context, a);
  if (typ != 0) {
    *(double*)b = NPY_NAN;
    return 1;
  } else {
    return GEOSGeomGetX_r(context, a, b);
  }
}
static void* get_x_data[1] = {GetX};
static int GetY(void* context, void* a, double* b) {
  char typ = GEOSGeomTypeId_r(context, a);
  if (typ != 0) {
    *(double*)b = NPY_NAN;
    return 1;
  } else {
    return GEOSGeomGetY_r(context, a, b);
  }
}
static void* get_y_data[1] = {GetY};
#if GEOS_SINCE_3_7_0
static int GetZ(void* context, void* a, double* b) {
  char typ = GEOSGeomTypeId_r(context, a);
  if (typ != 0) {
    *(double*)b = NPY_NAN;
    return 1;
  } else {
    return GEOSGeomGetZ_r(context, a, b);
  }
}
static void* get_z_data[1] = {GetZ};
#endif
static void* area_data[1] = {GEOSArea_r};
static void* length_data[1] = {GEOSLength_r};

#if GEOS_SINCE_3_6_0
static int GetPrecision(void* context, void* a, double* b) {
  // GEOS returns -1 on error; 0 indicates double precision; > 0 indicates a precision
  // grid size was set for this geometry.
  double out = GEOSGeom_getPrecision_r(context, a);
  if (out == -1) {
    return 0;
  }
  *(double*)b = out;
  return 1;
}
static void* get_precision_data[1] = {GetPrecision};
static int MinimumClearance(void* context, void* a, double* b) {
  // GEOSMinimumClearance deviates from the pattern of returning 0 on exception and 1 on
  // success for functions that return an int (it follows pattern for boolean functions
  // returning char 0/1 and 2 on exception)
  int retcode = GEOSMinimumClearance_r(context, a, b);
  if (retcode == 2) {
    return 0;
  } else {
    return 1;
  }
}
static void* minimum_clearance_data[1] = {MinimumClearance};
#endif
#if GEOS_SINCE_3_8_0
static int GEOSMinimumBoundingRadius(void* context, GEOSGeometry* geom, double* radius) {
  GEOSGeometry* center = NULL;
  GEOSGeometry* ret = GEOSMinimumBoundingCircle_r(context, geom, radius, &center);
  if (ret == NULL) {
    return 0;  // exception code
  }
  GEOSGeom_destroy_r(context, center);
  GEOSGeom_destroy_r(context, ret);
  return 1;  // success code
}
static void* minimum_bounding_radius_data[1] = {GEOSMinimumBoundingRadius};
#endif
typedef int FuncGEOS_Y_d(void* context, void* a, double* b);
static char Y_d_dtypes[2] = {NPY_OBJECT, NPY_DOUBLE};
static void Y_d_func(char** args, const npy_intp* dimensions, const npy_intp* steps, void* data) {
  FuncGEOS_Y_d* func = (FuncGEOS_Y_d*)data;
  GEOSGeometry* in1 = NULL;

  GEOS_INIT_THREADS;

  UNARY_LOOP {
    CHECK_SIGNALS_THREADS(i);
    if (errstate == PGERR_PYSIGNAL) {
      goto finish;
    }
    /* get the geometry: return on error */
    if (!get_geom(*(GeometryObject**)ip1, &in1)) {
      errstate = PGERR_NOT_A_GEOMETRY;
      goto finish;
    }
    if (in1 == NULL) {
      *(double*)op1 = NPY_NAN;
    } else {
      /* let the GEOS function set op1; return on error */
      if (func(ctx, in1, (npy_double*)op1) == 0) {
        errstate = PGERR_GEOS_EXCEPTION;
        goto finish;
      }
    }
  }

finish:
  GEOS_FINISH_THREADS;
}
static PyUFuncGenericFunction Y_d_funcs[1] = {&Y_d_func};

/* Define the geom -> int functions (Y_i) */
/* data values are GEOS func, GEOS error code, return value when input is None */
static void* get_type_id_func_tuple[3] = {GEOSGeomTypeId_r, (void*)-1, (void*)-1};
static void* get_type_id_data[1] = {get_type_id_func_tuple};

static void* get_dimensions_func_tuple[3] = {GEOSGeom_getDimensions_r, (void*)0,
                                             (void*)-1};
static void* get_dimensions_data[1] = {get_dimensions_func_tuple};

static void* get_coordinate_dimension_func_tuple[3] = {GEOSGeom_getCoordinateDimension_r,
                                                       (void*)-1, (void*)-1};
static void* get_coordinate_dimension_data[1] = {get_coordinate_dimension_func_tuple};

static void* get_srid_func_tuple[3] = {GEOSGetSRID_r, (void*)0, (void*)-1};
static void* get_srid_data[1] = {get_srid_func_tuple};

static int GetNumPoints(void* context, void* geom, int n) {
  char typ = GEOSGeomTypeId_r(context, geom);
  if ((typ == 1) || (typ == 2)) { /* Linestring & Linearring */
    return GEOSGeomGetNumPoints_r(context, geom);
  } else {
    return 0;
  }
}
static void* get_num_points_func_tuple[3] = {GetNumPoints, (void*)-1, (void*)0};
static void* get_num_points_data[1] = {get_num_points_func_tuple};

static int GetNumInteriorRings(void* context, void* geom) {
  char typ = GEOSGeomTypeId_r(context, geom);
  if (typ == 3) { /* Polygon */
    return GEOSGetNumInteriorRings_r(context, geom);
  } else {
    return 0;
  }
}
static void* get_num_interior_rings_func_tuple[3] = {GetNumInteriorRings, (void*)-1,
                                                     (void*)0};
static void* get_num_interior_rings_data[1] = {get_num_interior_rings_func_tuple};

static void* get_num_geometries_func_tuple[3] = {GEOSGetNumGeometries_r, (void*)-1,
                                                 (void*)0};
static void* get_num_geometries_data[1] = {get_num_geometries_func_tuple};

static void* get_num_coordinates_func_tuple[3] = {GEOSGetNumCoordinates_r, (void*)-1,
                                                  (void*)0};
static void* get_num_coordinates_data[1] = {get_num_coordinates_func_tuple};

typedef int FuncGEOS_Y_i(void* context, void* a);
static char Y_i_dtypes[2] = {NPY_OBJECT, NPY_INT};
static void Y_i_func(char** args, const npy_intp* dimensions, const npy_intp* steps, void* data) {
  FuncGEOS_Y_i* func = ((FuncGEOS_Y_i**)data)[0];
  int errcode = (int)((int**)data)[1];
  int none_value = (int)((int**)data)[2];

  GEOSGeometry* in1 = NULL;
  int result;

  GEOS_INIT_THREADS;

  UNARY_LOOP {
    CHECK_SIGNALS_THREADS(i);
    if (errstate == PGERR_PYSIGNAL) {
      goto finish;
    }
    /* get the geometry: return on error */
    if (!get_geom(*(GeometryObject**)ip1, &in1)) {
      errstate = PGERR_NOT_A_GEOMETRY;
      goto finish;
    }
    if (in1 == NULL) {
      /* None results in 0 for counting functions, -1 otherwise */
      *(npy_int*)op1 = none_value;
    } else {
      result = func(ctx, in1);
      // Check last_error if the result equals errcode.
      // Otherwise we can't be sure if it is an exception
      if ((result == errcode) && (last_error[0] != 0)) {
        errstate = PGERR_GEOS_EXCEPTION;
        goto finish;
      }
      *(npy_int*)op1 = result;
    }
  }

finish:
  GEOS_FINISH_THREADS;
}
static PyUFuncGenericFunction Y_i_funcs[1] = {&Y_i_func};

/* Define the geom, geom -> double functions (YY_d) */
static void* distance_data[1] = {GEOSDistance_r};
static void* hausdorff_distance_data[1] = {GEOSHausdorffDistance_r};
#if GEOS_SINCE_3_7_0
static int GEOSFrechetDistanceWrapped_r(void* context, void* a, void* b, double* c) {
  /* Handle empty geometries (they give segfaults) */
  if (GEOSisEmpty_r(context, a) || GEOSisEmpty_r(context, b)) {
    *c = NPY_NAN;
    return 1;
  }
  return GEOSFrechetDistance_r(context, a, b, c);
}
static void* frechet_distance_data[1] = {GEOSFrechetDistanceWrapped_r};
#endif
/* Project and ProjectNormalize don't return error codes. wrap them. */
static int GEOSProjectWrapped_r(void* context, void* a, void* b, double* c) {
  /* Handle empty points (they give segfaults (for b) or give exception (for a)) */
  if (GEOSisEmpty_r(context, a) || GEOSisEmpty_r(context, b)) {
    *c = NPY_NAN;
  } else {
    *c = GEOSProject_r(context, a, b);
  }
  if (*c == -1.0) {
    return 0;
  } else {
    return 1;
  }
}
static void* line_locate_point_data[1] = {GEOSProjectWrapped_r};
static int GEOSProjectNormalizedWrapped_r(void* context, void* a, void* b, double* c) {
  double length;
  double distance;

  /* Handle empty points (they give segfaults (for b) or give exception (for a)) */
  if (GEOSisEmpty_r(context, a) || GEOSisEmpty_r(context, b)) {
    *c = NPY_NAN;
  } else {
    /* Use custom implementation of GEOSProjectNormalized to overcome bug in
    older GEOS versions (https://trac.osgeo.org/geos/ticket/1058) */
    if (GEOSLength_r(context, a, &length) != 1) {
      return 0;
    };
    distance = GEOSProject_r(context, a, b);
    if (distance == -1.0) {
      return 0;
    } else {
      *c = distance / length;
    }
  }
  return 1;
}
static void* line_locate_point_normalized_data[1] = {GEOSProjectNormalizedWrapped_r};
typedef int FuncGEOS_YY_d(void* context, void* a, void* b, double* c);
static char YY_d_dtypes[3] = {NPY_OBJECT, NPY_OBJECT, NPY_DOUBLE};
static void YY_d_func(char** args, const npy_intp* dimensions, const npy_intp* steps, void* data) {
  FuncGEOS_YY_d* func = (FuncGEOS_YY_d*)data;
  GEOSGeometry *in1 = NULL, *in2 = NULL;

  GEOS_INIT_THREADS;

  BINARY_LOOP {
    CHECK_SIGNALS_THREADS(i);
    if (errstate == PGERR_PYSIGNAL) {
      goto finish;
    }
    /* get the geometries: return on error */
    if (!get_geom(*(GeometryObject**)ip1, &in1)) {
      errstate = PGERR_NOT_A_GEOMETRY;
      goto finish;
    }
    if (!get_geom(*(GeometryObject**)ip2, &in2)) {
      errstate = PGERR_NOT_A_GEOMETRY;
      goto finish;
    }
    if ((in1 == NULL) || (in2 == NULL)) {
      /* in case of a missing value: return NaN */
      *(double*)op1 = NPY_NAN;
    } else {
      /* let the GEOS function set op1; return on error */
      if (func(ctx, in1, in2, (double*)op1) == 0) {
        errstate = PGERR_GEOS_EXCEPTION;
        goto finish;
      }
      /* incase the outcome is 0.0, check the inputs for emptyness */
      if (*op1 == 0.0) {
        if (GEOSisEmpty_r(ctx, in1) || GEOSisEmpty_r(ctx, in2)) {
          *(double*)op1 = NPY_NAN;
        }
      }
    }
  }

finish:
  GEOS_FINISH_THREADS;
}
static PyUFuncGenericFunction YY_d_funcs[1] = {&YY_d_func};

/* Define the geom, geom, double -> double functions (YYd_d) */
static void* hausdorff_distance_densify_data[1] = {GEOSHausdorffDistanceDensify_r};
#if GEOS_SINCE_3_7_0
static void* frechet_distance_densify_data[1] = {GEOSFrechetDistanceDensify_r};
#endif
typedef int FuncGEOS_YYd_d(void* context, void* a, void* b, double c, double* d);
static char YYd_d_dtypes[4] = {NPY_OBJECT, NPY_OBJECT, NPY_DOUBLE, NPY_DOUBLE};
static void YYd_d_func(char** args, const npy_intp* dimensions, const npy_intp* steps, void* data) {
  FuncGEOS_YYd_d* func = (FuncGEOS_YYd_d*)data;
  GEOSGeometry *in1 = NULL, *in2 = NULL;

  GEOS_INIT_THREADS;

  TERNARY_LOOP {
    CHECK_SIGNALS_THREADS(i);
    if (errstate == PGERR_PYSIGNAL) {
      goto finish;
    }
    /* get the geometries: return on error */
    if (!get_geom(*(GeometryObject**)ip1, &in1)) {
      errstate = PGERR_NOT_A_GEOMETRY;
      goto finish;
    }
    if (!get_geom(*(GeometryObject**)ip2, &in2)) {
      errstate = PGERR_NOT_A_GEOMETRY;
      goto finish;
    }
    double in3 = *(double*)ip3;
    if ((in1 == NULL) || (in2 == NULL) || npy_isnan(in3) || GEOSisEmpty_r(ctx, in1) ||
        GEOSisEmpty_r(ctx, in2)) {
      *(double*)op1 = NPY_NAN;
    } else {
      /* let the GEOS function set op1; return on error */
      if (func(ctx, in1, in2, in3, (double*)op1) == 0) {
        errstate = PGERR_GEOS_EXCEPTION;
        goto finish;
      }
    }
  }

finish:
  GEOS_FINISH_THREADS;
}
static PyUFuncGenericFunction YYd_d_funcs[1] = {&YYd_d_func};

#if GEOS_SINCE_3_9_0

/* Define the geom, geom, double -> geom functions (YYd_Y) */
static void* intersection_prec_data[1] = {GEOSIntersectionPrec_r};
static void* difference_prec_data[1] = {GEOSDifferencePrec_r};
static void* symmetric_difference_prec_data[1] = {GEOSSymDifferencePrec_r};
static void* union_prec_data[1] = {GEOSUnionPrec_r};
typedef void* FuncGEOS_YYd_Y(void* context, void* a, void* b, double c);
static char YYd_Y_dtypes[4] = {NPY_OBJECT, NPY_OBJECT, NPY_DOUBLE, NPY_OBJECT};

static void YYd_Y_func(char** args, const npy_intp* dimensions, const npy_intp* steps, void* data) {
  FuncGEOS_YYd_Y* func = (FuncGEOS_YYd_Y*)data;
  GEOSGeometry *in1 = NULL, *in2 = NULL;
  GEOSGeometry** geom_arr;

  // allocate a temporary array to store output GEOSGeometry objects
  geom_arr = malloc(sizeof(void*) * dimensions[0]);
  CHECK_ALLOC(geom_arr);

  GEOS_INIT_THREADS;

  TERNARY_LOOP {
    CHECK_SIGNALS_THREADS(i);
    if (errstate == PGERR_PYSIGNAL) {
      destroy_geom_arr(ctx, geom_arr, i - 1);
      break;
    }
    // get the geometries: return on error
    if (!get_geom(*(GeometryObject**)ip1, &in1) ||
        !get_geom(*(GeometryObject**)ip2, &in2)) {
      errstate = PGERR_NOT_A_GEOMETRY;
      destroy_geom_arr(ctx, geom_arr, i - 1);
      break;
    }
    double in3 = *(double*)ip3;
    if ((in1 == NULL) || (in2 == NULL) || npy_isnan(in3)) {
      // in case of a missing value: return NULL (None)
      geom_arr[i] = NULL;
    } else {
      geom_arr[i] = func(ctx, in1, in2, in3);
      if (geom_arr[i] == NULL) {
        errstate = PGERR_GEOS_EXCEPTION;
        destroy_geom_arr(ctx, geom_arr, i - 1);
        break;
      }
    }
  }

  GEOS_FINISH_THREADS;

  // fill the numpy array with PyObjects while holding the GIL
  if (errstate == PGERR_SUCCESS) {
    geom_arr_to_npy(geom_arr, args[3], steps[3], dimensions[0]);
  }
  free(geom_arr);
}
static PyUFuncGenericFunction YYd_Y_funcs[1] = {&YYd_Y_func};
#endif

/* Define functions with unique call signatures */
static char box_dtypes[6] = {NPY_DOUBLE, NPY_DOUBLE, NPY_DOUBLE,
                             NPY_DOUBLE, NPY_BOOL,   NPY_OBJECT};
static void box_func(char** args, const npy_intp* dimensions, const npy_intp* steps, void* data) {
  char *ip1 = args[0], *ip2 = args[1], *ip3 = args[2], *ip4 = args[3], *ip5 = args[4];
  npy_intp is1 = steps[0], is2 = steps[1], is3 = steps[2], is4 = steps[3], is5 = steps[4];
  npy_intp n = dimensions[0];
  npy_intp i;
  GEOSGeometry** geom_arr;

  CHECK_NO_INPLACE_OUTPUT(5);

  // allocate a temporary array to store output GEOSGeometry objects
  geom_arr = malloc(sizeof(void*) * n);
  CHECK_ALLOC(geom_arr);

  GEOS_INIT_THREADS;

  for (i = 0; i < n; i++, ip1 += is1, ip2 += is2, ip3 += is3, ip4 += is4, ip5 += is5) {
    CHECK_SIGNALS_THREADS(i);
    if (errstate == PGERR_PYSIGNAL) {
      destroy_geom_arr(ctx, geom_arr, i - 1);
      break;
    }
    geom_arr[i] = create_box(ctx, *(double*)ip1, *(double*)ip2, *(double*)ip3,
                             *(double*)ip4, *(char*)ip5);
    if (geom_arr[i] == NULL) {
      // result will be NULL for any nan coordinates, which is OK;
      // otherwise raise an error
      if (!(npy_isnan(*(double*)ip1) || npy_isnan(*(double*)ip2) ||
            npy_isnan(*(double*)ip3) || npy_isnan(*(double*)ip4))) {
        errstate = PGERR_GEOS_EXCEPTION;
        destroy_geom_arr(ctx, geom_arr, i - 1);
        break;
      }
    }
  }

  GEOS_FINISH_THREADS;

  // fill the numpy array with PyObjects while holding the GIL
  if (errstate == PGERR_SUCCESS) {
    geom_arr_to_npy(geom_arr, args[5], steps[5], dimensions[0]);
  }
  free(geom_arr);
}

static PyUFuncGenericFunction box_funcs[1] = {&box_func};

static void* null_data[1] = {NULL};
static char buffer_inner(void* ctx, GEOSBufferParams* params, void* ip1, void* ip2,
                         GEOSGeometry** geom_arr, npy_intp i) {
  GEOSGeometry* in1 = NULL;

  /* get the geometry: return on error */
  if (!get_geom(*(GeometryObject**)ip1, &in1)) {
    return PGERR_NOT_A_GEOMETRY;
  }
  double in2 = *(double*)ip2;
  /* handle NULL geometries or NaN buffer width */
  if ((in1 == NULL) || npy_isnan(in2)) {
    geom_arr[i] = NULL;
  } else {
    geom_arr[i] = GEOSBufferWithParams_r(ctx, in1, params, in2);
    if (geom_arr[i] == NULL) {
      return PGERR_GEOS_EXCEPTION;
    }
  }
  return PGERR_SUCCESS;
}

static char buffer_dtypes[8] = {NPY_OBJECT, NPY_DOUBLE, NPY_INT,  NPY_INT,
                                NPY_INT,    NPY_DOUBLE, NPY_BOOL, NPY_OBJECT};
static void buffer_func(char** args, const npy_intp* dimensions, const npy_intp* steps, void* data) {
  char *ip1 = args[0], *ip2 = args[1], *ip3 = args[2], *ip4 = args[3], *ip5 = args[4],
       *ip6 = args[5], *ip7 = args[6];
  npy_intp is1 = steps[0], is2 = steps[1], is3 = steps[2], is4 = steps[3], is5 = steps[4],
           is6 = steps[5], is7 = steps[6];
  npy_intp n = dimensions[0];
  npy_intp i;
  GEOSGeometry** geom_arr;

  CHECK_NO_INPLACE_OUTPUT(7);

  if ((is3 != 0) || (is4 != 0) || (is5 != 0) || (is6 != 0) || (is7 != 0)) {
    PyErr_Format(PyExc_ValueError, "Buffer function called with non-scalar parameters");
    return;
  }

  // allocate a temporary array to store output GEOSGeometry objects
  geom_arr = malloc(sizeof(void*) * n);
  CHECK_ALLOC(geom_arr);

  GEOS_INIT_THREADS;

  GEOSBufferParams* params = GEOSBufferParams_create_r(ctx);
  if (params != 0) {
    if (!GEOSBufferParams_setQuadrantSegments_r(ctx, params, *(int*)ip3)) {
      errstate = PGERR_GEOS_EXCEPTION;
    }
    if (!GEOSBufferParams_setEndCapStyle_r(ctx, params, *(int*)ip4)) {
      errstate = PGERR_GEOS_EXCEPTION;
    }
    if (!GEOSBufferParams_setJoinStyle_r(ctx, params, *(int*)ip5)) {
      errstate = PGERR_GEOS_EXCEPTION;
    }
    if (!GEOSBufferParams_setMitreLimit_r(ctx, params, *(double*)ip6)) {
      errstate = PGERR_GEOS_EXCEPTION;
    }
    if (!GEOSBufferParams_setSingleSided_r(ctx, params, *(npy_bool*)ip7)) {
      errstate = PGERR_GEOS_EXCEPTION;
    }
  } else {
    errstate = PGERR_GEOS_EXCEPTION;
  }

  if (errstate == PGERR_SUCCESS) {
    for (i = 0; i < n; i++, ip1 += is1, ip2 += is2) {
      CHECK_SIGNALS_THREADS(i);
      if (errstate == PGERR_PYSIGNAL) {
        destroy_geom_arr(ctx, geom_arr, i - 1);
        break;
      }
      errstate = buffer_inner(ctx, params, ip1, ip2, geom_arr, i);
      if (errstate != PGERR_SUCCESS) {
        destroy_geom_arr(ctx, geom_arr, i - 1);
        break;
      }
    }
  }

  if (params != 0) {
    GEOSBufferParams_destroy_r(ctx, params);
  }

  GEOS_FINISH_THREADS;

  // fill the numpy array with PyObjects while holding the GIL
  if (errstate == PGERR_SUCCESS) {
    geom_arr_to_npy(geom_arr, args[7], steps[7], dimensions[0]);
  }
  free(geom_arr);
}
static PyUFuncGenericFunction buffer_funcs[1] = {&buffer_func};

static char offset_curve_dtypes[6] = {NPY_OBJECT, NPY_DOUBLE, NPY_INT,
                                      NPY_INT,    NPY_DOUBLE, NPY_OBJECT};
static void offset_curve_func(char** args, const npy_intp* dimensions, const npy_intp* steps,
                              void* data) {
  char *ip1 = args[0], *ip2 = args[1], *ip3 = args[2], *ip4 = args[3], *ip5 = args[4];
  npy_intp is1 = steps[0], is2 = steps[1], is3 = steps[2], is4 = steps[3], is5 = steps[4];
  npy_intp n = dimensions[0];
  npy_intp i;
  GEOSGeometry** geom_arr;
  GEOSGeometry* in1 = NULL;

  CHECK_NO_INPLACE_OUTPUT(5);

  if ((is3 != 0) || (is4 != 0) || (is5 != 0)) {
    PyErr_Format(PyExc_ValueError,
                 "Offset curve function called with non-scalar parameters");
    return;
  }

  double width;
  int quadsegs = *(int*)ip3;
  int joinStyle = *(int*)ip4;
  double mitreLimit = *(double*)ip5;

  // allocate a temporary array to store output GEOSGeometry objects
  geom_arr = malloc(sizeof(void*) * n);
  CHECK_ALLOC(geom_arr);

  GEOS_INIT_THREADS;

  for (i = 0; i < n; i++, ip1 += is1, ip2 += is2) {
    CHECK_SIGNALS_THREADS(i);
    if (errstate == PGERR_PYSIGNAL) {
      destroy_geom_arr(ctx, geom_arr, i - 1);
      break;
    }
    /* get the geometry: return on error */
    if (!get_geom(*(GeometryObject**)ip1, &in1)) {
      errstate = PGERR_NOT_A_GEOMETRY;
      destroy_geom_arr(ctx, geom_arr, i - 1);
      break;
    }

    width = *(double*)ip2;
    if ((in1 == NULL) || npy_isnan(width)) {
      // in case of a missing value: return NULL (None)
      geom_arr[i] = NULL;
    } else {
      geom_arr[i] = GEOSOffsetCurve_r(ctx, in1, width, quadsegs, joinStyle, mitreLimit);
      if (geom_arr[i] == NULL) {
        errstate = PGERR_GEOS_EXCEPTION;
        destroy_geom_arr(ctx, geom_arr, i - 1);
        break;
      }
    }
  }

  GEOS_FINISH_THREADS;

  // fill the numpy array with PyObjects while holding the GIL
  if (errstate == PGERR_SUCCESS) {
    geom_arr_to_npy(geom_arr, args[5], steps[5], dimensions[0]);
  }
  free(geom_arr);
}
static PyUFuncGenericFunction offset_curve_funcs[1] = {&offset_curve_func};

static char snap_dtypes[4] = {NPY_OBJECT, NPY_OBJECT, NPY_DOUBLE, NPY_OBJECT};
static void snap_func(char** args, const npy_intp* dimensions, const npy_intp* steps, void* data) {
  GEOSGeometry *in1 = NULL, *in2 = NULL;
  GEOSGeometry** geom_arr;

  CHECK_NO_INPLACE_OUTPUT(3);

  // allocate a temporary array to store output GEOSGeometry objects
  geom_arr = malloc(sizeof(void*) * dimensions[0]);
  CHECK_ALLOC(geom_arr);

  GEOS_INIT_THREADS;

  TERNARY_LOOP {
    CHECK_SIGNALS_THREADS(i);
    if (errstate == PGERR_PYSIGNAL) {
      destroy_geom_arr(ctx, geom_arr, i - 1);
      break;
    }
    /* get the geometries: return on error */
    if (!get_geom(*(GeometryObject**)ip1, &in1) ||
        !get_geom(*(GeometryObject**)ip2, &in2)) {
      errstate = PGERR_NOT_A_GEOMETRY;
      destroy_geom_arr(ctx, geom_arr, i - 1);
      break;
    }
    double in3 = *(double*)ip3;
    if ((in1 == NULL) || (in2 == NULL) || npy_isnan(in3)) {
      // in case of a missing value: return NULL (None)
      geom_arr[i] = NULL;
    } else {
      geom_arr[i] = GEOSSnap_r(ctx, in1, in2, in3);
      if (geom_arr[i] == NULL) {
        errstate = PGERR_GEOS_EXCEPTION;
        destroy_geom_arr(ctx, geom_arr, i - 1);
        break;
      }
    }
  }

  GEOS_FINISH_THREADS;

  // fill the numpy array with PyObjects while holding the GIL
  if (errstate == PGERR_SUCCESS) {
    geom_arr_to_npy(geom_arr, args[3], steps[3], dimensions[0]);
  }
  free(geom_arr);
}
static PyUFuncGenericFunction snap_funcs[1] = {&snap_func};

#if GEOS_SINCE_3_11_0

static char concave_hull_dtypes[4] = {NPY_OBJECT, NPY_DOUBLE, NPY_BOOL, NPY_OBJECT};

static void concave_hull_func(char** args, const npy_intp* dimensions, const npy_intp* steps,
                              void* data) {
  char *ip1 = args[0], *ip2 = args[1], *ip3 = args[2];
  npy_intp is1 = steps[0], is2 = steps[1], is3 = steps[2];
  npy_intp n = dimensions[0];
  npy_intp i;
  GEOSGeometry** geom_arr;
  GEOSGeometry* in1 = NULL;

  CHECK_NO_INPLACE_OUTPUT(3);

  if ((is2 != 0) || (is3 != 0)) {
    PyErr_Format(PyExc_ValueError,
                 "concave_hull function called with non-scalar parameters");
    return;
  }

  double ratio = *(double*)ip2;
  unsigned int allowHoles = (unsigned int)(*(npy_bool*)ip3);

  // allocate a temporary array to store output GEOSGeometry objects
  geom_arr = malloc(sizeof(void*) * n);
  CHECK_ALLOC(geom_arr);

  GEOS_INIT_THREADS;

  for (i = 0; i < n; i++, ip1 += is1) {
    /* get the geometry: return on error */
    if (!get_geom(*(GeometryObject**)ip1, &in1)) {
      errstate = PGERR_NOT_A_GEOMETRY;
      destroy_geom_arr(ctx, geom_arr, i - 1);
      break;
    }

    if (in1 == NULL) {
      // in case of a missing value: return NULL (None)
      geom_arr[i] = NULL;
    } else {
      geom_arr[i] = GEOSConcaveHull_r(ctx, in1, ratio, allowHoles);
      if (geom_arr[i] == NULL) {
        errstate = PGERR_GEOS_EXCEPTION;
        destroy_geom_arr(ctx, geom_arr, i - 1);
        break;
      }
    }
  }

  GEOS_FINISH_THREADS;

  // fill the numpy array with PyObjects while holding the GIL
  if (errstate == PGERR_SUCCESS) {
    geom_arr_to_npy(geom_arr, args[3], steps[3], dimensions[0]);
  }
  free(geom_arr);
}
static PyUFuncGenericFunction concave_hull_funcs[1] = {&concave_hull_func};

#endif  // GEOS_SINCE_3_11_0

static char clip_by_rect_dtypes[6] = {NPY_OBJECT, NPY_DOUBLE, NPY_DOUBLE,
                                      NPY_DOUBLE, NPY_DOUBLE, NPY_OBJECT};
static void clip_by_rect_func(char** args, const npy_intp* dimensions, const npy_intp* steps,
                              void* data) {
  char *ip1 = args[0], *ip2 = args[1], *ip3 = args[2], *ip4 = args[3], *ip5 = args[4];
  npy_intp is1 = steps[0], is2 = steps[1], is3 = steps[2], is4 = steps[3], is5 = steps[4];
  npy_intp n = dimensions[0];
  npy_intp i;
  GEOSGeometry** geom_arr;
  GEOSGeometry* in1 = NULL;

  CHECK_NO_INPLACE_OUTPUT(5);

  if ((is2 != 0) || (is3 != 0) || (is4 != 0) || (is5 != 0)) {
    PyErr_Format(PyExc_ValueError,
                 "clip_by_rect function called with non-scalar parameters");
    return;
  }

  double xmin = *(double*)ip2;
  double ymin = *(double*)ip3;
  double xmax = *(double*)ip4;
  double ymax = *(double*)ip5;

  // allocate a temporary array to store output GEOSGeometry objects
  geom_arr = malloc(sizeof(void*) * n);
  CHECK_ALLOC(geom_arr);

  GEOS_INIT_THREADS;

  for (i = 0; i < n; i++, ip1 += is1) {
    CHECK_SIGNALS_THREADS(i);
    if (errstate == PGERR_PYSIGNAL) {
      destroy_geom_arr(ctx, geom_arr, i - 1);
      break;
    }
    /* get the geometry: return on error */
    if (!get_geom(*(GeometryObject**)ip1, &in1)) {
      errstate = PGERR_NOT_A_GEOMETRY;
      destroy_geom_arr(ctx, geom_arr, i - 1);
      break;
    }

    if (in1 == NULL) {
      // in case of a missing value: return NULL (None)
      geom_arr[i] = NULL;
    } else {
      geom_arr[i] = GEOSClipByRect_r(ctx, in1, xmin, ymin, xmax, ymax);
      if (geom_arr[i] == NULL) {
        errstate = PGERR_GEOS_EXCEPTION;
        destroy_geom_arr(ctx, geom_arr, i - 1);
        break;
      }
    }
  }

  GEOS_FINISH_THREADS;

  // fill the numpy array with PyObjects while holding the GIL
  if (errstate == PGERR_SUCCESS) {
    geom_arr_to_npy(geom_arr, args[5], steps[5], dimensions[0]);
  }
  free(geom_arr);
}
static PyUFuncGenericFunction clip_by_rect_funcs[1] = {&clip_by_rect_func};

static char equals_exact_dtypes[4] = {NPY_OBJECT, NPY_OBJECT, NPY_DOUBLE, NPY_BOOL};
static void equals_exact_func(char** args, const npy_intp* dimensions, const npy_intp* steps,
                              void* data) {
  GEOSGeometry *in1 = NULL, *in2 = NULL;
  double in3;
  npy_bool ret;

  GEOS_INIT_THREADS;

  TERNARY_LOOP {
    CHECK_SIGNALS_THREADS(i);
    if (errstate == PGERR_PYSIGNAL) {
      goto finish;
    }
    /* get the geometries: return on error */
    if (!get_geom(*(GeometryObject**)ip1, &in1)) {
      errstate = PGERR_NOT_A_GEOMETRY;
      goto finish;
    }
    if (!get_geom(*(GeometryObject**)ip2, &in2)) {
      errstate = PGERR_NOT_A_GEOMETRY;
      goto finish;
    }
    in3 = *(double*)ip3;
    if ((in1 == NULL) || (in2 == NULL) || npy_isnan(in3)) {
      /* return 0 (False) for missing values */
      ret = 0;
    } else {
      ret = GEOSEqualsExact_r(ctx, in1, in2, in3);
      if ((ret != 0) && (ret != 1)) {
        errstate = PGERR_GEOS_EXCEPTION;
        goto finish;
      }
    }
    *(npy_bool*)op1 = ret;
  }

finish:
  GEOS_FINISH_THREADS;
}
static PyUFuncGenericFunction equals_exact_funcs[1] = {&equals_exact_func};

#if GEOS_SINCE_3_10_0

static char dwithin_dtypes[4] = {NPY_OBJECT, NPY_OBJECT, NPY_DOUBLE, NPY_BOOL};
static void dwithin_func(char** args, const npy_intp* dimensions, const npy_intp* steps, void* data) {
  GEOSGeometry *in1 = NULL, *in2 = NULL;
  GEOSPreparedGeometry* in1_prepared = NULL;
  double in3;
  npy_bool ret;

  GEOS_INIT_THREADS;

  TERNARY_LOOP {
    CHECK_SIGNALS_THREADS(i);
    if (errstate == PGERR_PYSIGNAL) {
      goto finish;
    }
    /* get the geometries: return on error */
    if (!get_geom_with_prepared(*(GeometryObject**)ip1, &in1, &in1_prepared)) {
      errstate = PGERR_NOT_A_GEOMETRY;
      goto finish;
    }
    if (!get_geom(*(GeometryObject**)ip2, &in2)) {
      errstate = PGERR_NOT_A_GEOMETRY;
      goto finish;
    }
    in3 = *(double*)ip3;
    if ((in1 == NULL) || (in2 == NULL) || npy_isnan(in3)) {
      /* in case of a missing value: return 0 (False) */
      ret = 0;
    } else {
      if (in1_prepared == NULL) {
        /* call the GEOS function */
        ret = GEOSDistanceWithin_r(ctx, in1, in2, in3);
      } else {
        /* call the prepared GEOS function */
        ret = GEOSPreparedDistanceWithin_r(ctx, in1_prepared, in2, in3);
      }
      /* return for illegal values */
      if (ret == 2) {
        errstate = PGERR_GEOS_EXCEPTION;
        goto finish;
      }
    }
    *(npy_bool*)op1 = ret;
  }

finish:

  GEOS_FINISH_THREADS;
}
static PyUFuncGenericFunction dwithin_funcs[1] = {&dwithin_func};

#endif  // GEOS_SINCE_3_10_0

static char delaunay_triangles_dtypes[4] = {NPY_OBJECT, NPY_DOUBLE, NPY_BOOL, NPY_OBJECT};
static void delaunay_triangles_func(char** args, const npy_intp* dimensions, const npy_intp* steps,
                                    void* data) {
  GEOSGeometry* in1 = NULL;
  GEOSGeometry** geom_arr;

  CHECK_NO_INPLACE_OUTPUT(3);

  // allocate a temporary array to store output GEOSGeometry objects
  geom_arr = malloc(sizeof(void*) * dimensions[0]);
  CHECK_ALLOC(geom_arr);

  GEOS_INIT_THREADS;

  TERNARY_LOOP {
    CHECK_SIGNALS_THREADS(i);
    if (errstate == PGERR_PYSIGNAL) {
      destroy_geom_arr(ctx, geom_arr, i - 1);
      break;
    }
    // get the geometry: return on error
    if (!get_geom(*(GeometryObject**)ip1, &in1)) {
      errstate = PGERR_NOT_A_GEOMETRY;
      destroy_geom_arr(ctx, geom_arr, i - 1);
      break;
    }
    double in2 = *(double*)ip2;
    npy_bool in3 = *(npy_bool*)ip3;
    if ((in1 == NULL) || npy_isnan(in2)) {
      // in case of a missing value: return NULL (None)
      geom_arr[i] = NULL;
    } else {
      geom_arr[i] = GEOSDelaunayTriangulation_r(ctx, in1, in2, (int)in3);
      if (geom_arr[i] == NULL) {
        errstate = PGERR_GEOS_EXCEPTION;
        destroy_geom_arr(ctx, geom_arr, i - 1);
        break;
      }
    }
  }

  GEOS_FINISH_THREADS;

  // fill the numpy array with PyObjects while holding the GIL
  if (errstate == PGERR_SUCCESS) {
    geom_arr_to_npy(geom_arr, args[3], steps[3], dimensions[0]);
  }
  free(geom_arr);
}
static PyUFuncGenericFunction delaunay_triangles_funcs[1] = {&delaunay_triangles_func};

static char voronoi_polygons_dtypes[5] = {NPY_OBJECT, NPY_DOUBLE, NPY_OBJECT, NPY_BOOL,
                                          NPY_OBJECT};
static void voronoi_polygons_func(char** args, const npy_intp* dimensions, const npy_intp* steps,
                                  void* data) {
  GEOSGeometry *in1 = NULL, *in3 = NULL;
  GEOSGeometry** geom_arr;

  CHECK_NO_INPLACE_OUTPUT(4);

  // allocate a temporary array to store output GEOSGeometry objects
  geom_arr = malloc(sizeof(void*) * dimensions[0]);
  CHECK_ALLOC(geom_arr);

  GEOS_INIT_THREADS;

  QUATERNARY_LOOP {
    CHECK_SIGNALS_THREADS(i);
    if (errstate == PGERR_PYSIGNAL) {
      destroy_geom_arr(ctx, geom_arr, i - 1);
      break;
    }
    // get the geometry: return on error
    if (!get_geom(*(GeometryObject**)ip1, &in1) ||
        !get_geom(*(GeometryObject**)ip3, &in3)) {
      errstate = PGERR_NOT_A_GEOMETRY;
      destroy_geom_arr(ctx, geom_arr, i - 1);
      break;
    }
    double in2 = *(double*)ip2;
    npy_bool in4 = *(npy_bool*)ip4;
    if ((in1 == NULL) || npy_isnan(in2)) {
      /* propagate NULL geometries; in3 = NULL is actually supported */
      geom_arr[i] = NULL;
    } else {
      geom_arr[i] = GEOSVoronoiDiagram_r(ctx, in1, in3, in2, (int)in4);
      if (geom_arr[i] == NULL) {
        errstate = PGERR_GEOS_EXCEPTION;
        destroy_geom_arr(ctx, geom_arr, i - 1);
        break;
      }
    }
  }

  GEOS_FINISH_THREADS;

  // fill the numpy array with PyObjects while holding the GIL
  if (errstate == PGERR_SUCCESS) {
    geom_arr_to_npy(geom_arr, args[4], steps[4], dimensions[0]);
  }
  free(geom_arr);
}
static PyUFuncGenericFunction voronoi_polygons_funcs[1] = {&voronoi_polygons_func};

static char is_valid_reason_dtypes[2] = {NPY_OBJECT, NPY_OBJECT};
static void is_valid_reason_func(char** args, const npy_intp* dimensions, const npy_intp* steps,
                                 void* data) {
  char* reason;
  GEOSGeometry* in1 = NULL;

  GEOS_INIT;

  UNARY_LOOP {
    CHECK_SIGNALS(i);
    if (errstate == PGERR_PYSIGNAL) {
      goto finish;
    }
    PyObject** out = (PyObject**)op1;
    /* get the geometry return on error */
    if (!get_geom(*(GeometryObject**)ip1, &in1)) {
      errstate = PGERR_NOT_A_GEOMETRY;
      goto finish;
    }
    if (in1 == NULL) {
      /* Missing geometries give None */
      Py_XDECREF(*out);
      Py_INCREF(Py_None);
      *out = Py_None;
    } else {
      reason = GEOSisValidReason_r(ctx, in1);
      if (reason == NULL) {
        errstate = PGERR_GEOS_EXCEPTION;
        goto finish;
      }
      /* convert to python string and set to out */
      Py_XDECREF(*out);
      *out = PyUnicode_FromString(reason);
      GEOSFree_r(ctx, reason);
    }
  }

finish:
  GEOS_FINISH;
}
static PyUFuncGenericFunction is_valid_reason_funcs[1] = {&is_valid_reason_func};

static char relate_dtypes[3] = {NPY_OBJECT, NPY_OBJECT, NPY_OBJECT};
static void relate_func(char** args, const npy_intp* dimensions, const npy_intp* steps, void* data) {
  char* pattern;
  GEOSGeometry *in1 = NULL, *in2 = NULL;

  GEOS_INIT;

  BINARY_LOOP {
    CHECK_SIGNALS(i);
    if (errstate == PGERR_PYSIGNAL) {
      goto finish;
    }
    PyObject** out = (PyObject**)op1;
    /* get the geometries: return on error */
    if (!get_geom(*(GeometryObject**)ip1, &in1)) {
      errstate = PGERR_NOT_A_GEOMETRY;
      goto finish;
    }
    if (!get_geom(*(GeometryObject**)ip2, &in2)) {
      errstate = PGERR_NOT_A_GEOMETRY;
      goto finish;
    }
    if ((in1 == NULL) || (in2 == NULL)) {
      /* Missing geometries give None */
      Py_XDECREF(*out);
      Py_INCREF(Py_None);
      *out = Py_None;
    } else {
      pattern = GEOSRelate_r(ctx, in1, in2);
      if (pattern == NULL) {
        errstate = PGERR_GEOS_EXCEPTION;
        goto finish;
      }
      /* convert to python string and set to out */
      Py_XDECREF(*out);
      *out = PyUnicode_FromString(pattern);
      GEOSFree_r(ctx, pattern);
    }
  }

finish:
  GEOS_FINISH;
}
static PyUFuncGenericFunction relate_funcs[1] = {&relate_func};

static char relate_pattern_dtypes[4] = {NPY_OBJECT, NPY_OBJECT, NPY_OBJECT, NPY_BOOL};
static void relate_pattern_func(char** args, const npy_intp* dimensions, const npy_intp* steps,
                                void* data) {
  GEOSGeometry *in1 = NULL, *in2 = NULL;
  const char* pattern = NULL;
  npy_bool ret;

  /* get the pattern argument (only deal with scalar for now) */
  char* ip3 = args[2];
  npy_intp is3 = steps[2];

  if (is3 != 0) {
    PyErr_Format(PyExc_ValueError, "pattern keyword only supports scalar argument");
    return;
  }
  PyObject* in3 = *(PyObject**)ip3;
  if (PyUnicode_Check(in3)) {
    pattern = PyUnicode_AsUTF8(in3);
    if (pattern == NULL) {
      /* error happened in PyUnicode_AsUTF8, error already set by Python */
      return;
    }
  } else {
    PyErr_Format(PyExc_TypeError, "pattern keyword expected string, got %s",
                 Py_TYPE(in3)->tp_name);
    return;
  }

  GEOS_INIT_THREADS;

  TERNARY_LOOP {
    CHECK_SIGNALS_THREADS(i);
    if (errstate == PGERR_PYSIGNAL) {
      goto finish;
    }
    /* get the geometries: return on error */
    if (!get_geom(*(GeometryObject**)ip1, &in1)) {
      errstate = PGERR_NOT_A_GEOMETRY;
      goto finish;
    }
    if (!get_geom(*(GeometryObject**)ip2, &in2)) {
      errstate = PGERR_NOT_A_GEOMETRY;
      goto finish;
    }
    /* ip3 is already handled above */

    if ((in1 == NULL) || (in2 == NULL)) {
      /* in case of a missing value: return 0 (False) */
      ret = 0;
    } else {
      ret = GEOSRelatePattern_r(ctx, in1, in2, pattern);
      if (ret == 2) {
        errstate = PGERR_GEOS_EXCEPTION;
        goto finish;
      }
    }
    *(npy_bool*)op1 = ret;
  }

finish:
  GEOS_FINISH_THREADS;
}
static PyUFuncGenericFunction relate_pattern_funcs[1] = {&relate_pattern_func};

static char polygonize_dtypes[2] = {NPY_OBJECT, NPY_OBJECT};
static void polygonize_func(char** args, const npy_intp* dimensions, const npy_intp* steps,
                            void* data) {
  GEOSGeometry* geom = NULL;
  unsigned int n_geoms;

  GEOS_INIT;

  GEOSGeometry** geoms = malloc(sizeof(void*) * dimensions[1]);
  if (geoms == NULL) {
    errstate = PGERR_NO_MALLOC;
    goto finish;
  }

  SINGLE_COREDIM_LOOP_OUTER {
    CHECK_SIGNALS(i);
    if (errstate == PGERR_PYSIGNAL) {
      goto finish;
    }
    n_geoms = 0;
    SINGLE_COREDIM_LOOP_INNER {
      if (!get_geom(*(GeometryObject**)cp1, &geom)) {
        errstate = PGERR_NOT_A_GEOMETRY;
        goto finish;
      }
      if (geom == NULL) {
        continue;
      }
      geoms[n_geoms] = geom;
      n_geoms++;
    }

    GEOSGeometry* ret_ptr = GEOSPolygonize_r(ctx, geoms, n_geoms);
    if (ret_ptr == NULL) {
      errstate = PGERR_GEOS_EXCEPTION;
      goto finish;
    }
    OUTPUT_Y;
  }

finish:
  if (geoms != NULL) {
    free(geoms);
  }
  GEOS_FINISH;
}
static PyUFuncGenericFunction polygonize_funcs[1] = {&polygonize_func};

static char polygonize_full_dtypes[5] = {NPY_OBJECT, NPY_OBJECT, NPY_OBJECT, NPY_OBJECT,
                                         NPY_OBJECT};
static void polygonize_full_func(char** args, const npy_intp* dimensions, const npy_intp* steps,
                                 void* data) {
  GEOSGeometry* geom = NULL;
  GEOSGeometry* geom_copy = NULL;
  unsigned int n_geoms;

  GEOSGeometry* collection = NULL;
  GEOSGeometry* cuts = NULL;
  GEOSGeometry* dangles = NULL;
  GEOSGeometry* invalidRings = NULL;

  GEOS_INIT;

  GEOSGeometry** geoms = malloc(sizeof(void*) * dimensions[1]);
  if (geoms == NULL) {
    errstate = PGERR_NO_MALLOC;
    goto finish;
  }

  SINGLE_COREDIM_LOOP_OUTER_NOUT4 {
    CHECK_SIGNALS(i);
    if (errstate == PGERR_PYSIGNAL) {
      goto finish;
    }
    n_geoms = 0;
    SINGLE_COREDIM_LOOP_INNER {
      if (!get_geom(*(GeometryObject**)cp1, &geom)) {
        errstate = PGERR_NOT_A_GEOMETRY;
        goto finish;
      }
      if (geom == NULL) {
        continue;
      }
      // need to copy the input geometries, because the Collection takes ownership
      geom_copy = GEOSGeom_clone_r(ctx, geom);
      if (geom_copy == NULL) {
        // if something went wrong before creating the collection, destroy previously
        // cloned geoms
        for (i = 0; i < n_geoms; i++) {
          GEOSGeom_destroy_r(ctx, geoms[i]);
        }
        errstate = PGERR_GEOS_EXCEPTION;
        goto finish;
      }
      geoms[n_geoms] = geom_copy;
      n_geoms++;
    }
    collection =
        GEOSGeom_createCollection_r(ctx, GEOS_GEOMETRYCOLLECTION, geoms, n_geoms);
    if (collection == NULL) {
      errstate = PGERR_GEOS_EXCEPTION;
      goto finish;
    }

    GEOSGeometry* ret_ptr =
        GEOSPolygonize_full_r(ctx, collection, &cuts, &dangles, &invalidRings);
    if (ret_ptr == NULL) {
      errstate = PGERR_GEOS_EXCEPTION;
      goto finish;
    }
    OUTPUT_Y_I(1, ret_ptr);
    OUTPUT_Y_I(2, cuts);
    OUTPUT_Y_I(3, dangles);
    OUTPUT_Y_I(4, invalidRings);
    GEOSGeom_destroy_r(ctx, collection);
    collection = NULL;
  }

finish:
  if (collection != NULL) {
    GEOSGeom_destroy_r(ctx, collection);
  }
  if (geoms != NULL) {
    free(geoms);
  }
  GEOS_FINISH;
}
static PyUFuncGenericFunction polygonize_full_funcs[1] = {&polygonize_full_func};

static char shortest_line_dtypes[3] = {NPY_OBJECT, NPY_OBJECT, NPY_OBJECT};
static void shortest_line_func(char** args, const npy_intp* dimensions, const npy_intp* steps,
                               void* data) {
  GEOSGeometry* in1 = NULL;
  GEOSGeometry* in2 = NULL;
  GEOSPreparedGeometry* in1_prepared = NULL;
  GEOSGeometry** geom_arr;
  GEOSCoordSequence* coord_seq = NULL;

  CHECK_NO_INPLACE_OUTPUT(2);

  // allocate a temporary array to store output GEOSGeometry objects
  geom_arr = malloc(sizeof(void*) * dimensions[0]);
  CHECK_ALLOC(geom_arr);

  GEOS_INIT_THREADS;

  BINARY_LOOP {
    CHECK_SIGNALS_THREADS(i);
    if (errstate == PGERR_PYSIGNAL) {
      destroy_geom_arr(ctx, geom_arr, i - 1);
      break;
    }
    /* get the geometries: return on error */
    if (!get_geom_with_prepared(*(GeometryObject**)ip1, &in1, &in1_prepared)) {
      errstate = PGERR_NOT_A_GEOMETRY;
      destroy_geom_arr(ctx, geom_arr, i - 1);
      break;
    }
    if (!get_geom(*(GeometryObject**)ip2, &in2)) {
      errstate = PGERR_NOT_A_GEOMETRY;
      destroy_geom_arr(ctx, geom_arr, i - 1);
      break;
    }

    if ((in1 == NULL) || (in2 == NULL) || GEOSisEmpty_r(ctx, in1) ||
        GEOSisEmpty_r(ctx, in2)) {
      // in case of a missing value or empty geometry: return NULL (None)
      // GEOSNearestPoints_r returns NULL for empty geometries
      // but this is not distinguishable from an actual error, so we handle this ourselves
      geom_arr[i] = NULL;
      continue;
    }
#if GEOS_SINCE_3_9_0
    if (in1_prepared != NULL) {
      coord_seq = GEOSPreparedNearestPoints_r(ctx, in1_prepared, in2);
    } else {
      coord_seq = GEOSNearestPoints_r(ctx, in1, in2);
    }
#else
    coord_seq = GEOSNearestPoints_r(ctx, in1, in2);
#endif
    if (coord_seq == NULL) {
      errstate = PGERR_GEOS_EXCEPTION;
      destroy_geom_arr(ctx, geom_arr, i - 1);
      break;
    }
    geom_arr[i] = GEOSGeom_createLineString_r(ctx, coord_seq);
    // Note: coordinate sequence is owned by linestring; if linestring fails to
    // construct, it will automatically clean up the coordinate sequence
    if (geom_arr[i] == NULL) {
      errstate = PGERR_GEOS_EXCEPTION;
      destroy_geom_arr(ctx, geom_arr, i - 1);
      break;
    }
  }

  GEOS_FINISH_THREADS;

  // fill the numpy array with PyObjects while holding the GIL
  if (errstate == PGERR_SUCCESS) {
    geom_arr_to_npy(geom_arr, args[2], steps[2], dimensions[0]);
  }
  free(geom_arr);
}
static PyUFuncGenericFunction shortest_line_funcs[1] = {&shortest_line_func};

#if GEOS_SINCE_3_6_0
static char set_precision_dtypes[4] = {NPY_OBJECT, NPY_DOUBLE, NPY_INT, NPY_OBJECT};
static void set_precision_func(char** args, const npy_intp* dimensions, const npy_intp* steps,
                               void* data) {
  GEOSGeometry* in1 = NULL;
  GEOSGeometry** geom_arr;
  int flags;

  CHECK_NO_INPLACE_OUTPUT(3);

  /* preserve topology flag
   * flags:
   * - 0: default (from GEOS 3.10 this is named GEOS_PREC_VALID_OUTPUT)
   * - 1: GEOS_PREC_NO_TOPO
   * - 2: GEOS_PREC_KEEP_COLLAPSED
   */
  if (steps[2] != 0) {
    PyErr_Format(PyExc_ValueError, "set_precision function called with non-scalar mode");
    return;
  }
  flags = *(int*)args[2];
  if (!((flags == 0) || (flags == GEOS_PREC_NO_TOPO) ||
        (flags == GEOS_PREC_KEEP_COLLAPSED))) {
    PyErr_Format(PyExc_ValueError, "set_precision function called with illegal mode");
    return;
  }

  // allocate a temporary array to store output GEOSGeometry objects
  geom_arr = malloc(sizeof(void*) * dimensions[0]);
  CHECK_ALLOC(geom_arr);

  GEOS_INIT_THREADS;

  TERNARY_LOOP {
    CHECK_SIGNALS_THREADS(i);
    if (errstate == PGERR_PYSIGNAL) {
      destroy_geom_arr(ctx, geom_arr, i - 1);
      break;
    }
    // get the geometry: return on error
    if (!get_geom(*(GeometryObject**)ip1, &in1)) {
      errstate = PGERR_NOT_A_GEOMETRY;
      destroy_geom_arr(ctx, geom_arr, i - 1);
      break;
    }
    // grid size
    double in2 = *(double*)ip2;

    if ((in1 == NULL) || npy_isnan(in2)) {
      // in case of a missing value: return NULL (None)
      geom_arr[i] = NULL;
    } else {
      geom_arr[i] = GEOSGeom_setPrecision_r(ctx, in1, in2, flags);
      if (geom_arr[i] == NULL) {
        errstate = PGERR_GEOS_EXCEPTION;
        destroy_geom_arr(ctx, geom_arr, i - 1);
        break;
      }
    }
  }

  GEOS_FINISH_THREADS;

  // fill the numpy array with PyObjects while holding the GIL
  if (errstate == PGERR_SUCCESS) {
    geom_arr_to_npy(geom_arr, args[3], steps[3], dimensions[0]);
  }
  free(geom_arr);
}

static PyUFuncGenericFunction set_precision_funcs[1] = {&set_precision_func};
#endif

/* define double -> geometry construction functions */
static char points_dtypes[2] = {NPY_DOUBLE, NPY_OBJECT};
static void points_func(char** args, const npy_intp* dimensions, const npy_intp* steps, void* data) {
  GEOSCoordSequence* coord_seq = NULL;
  GEOSGeometry** geom_arr;

  // check the ordinate dimension before calling GEOSCoordSeq_create_r
  if (dimensions[1] < 2 || dimensions[1] > 3) {
    PyErr_Format(PyExc_ValueError,
                 "The ordinate (last) dimension should be 2 or 3, got %ld",
                 dimensions[1]);
    return;
  }

  // allocate a temporary array to store output GEOSGeometry objects
  geom_arr = malloc(sizeof(void*) * dimensions[0]);
  CHECK_ALLOC(geom_arr);

  GEOS_INIT_THREADS;

  SINGLE_COREDIM_LOOP_OUTER {
    CHECK_SIGNALS_THREADS(i);
    if (errstate == PGERR_PYSIGNAL) {
      destroy_geom_arr(ctx, geom_arr, i - 1);
      goto finish;
    }

    coord_seq = GEOSCoordSeq_create_r(ctx, 1, n_c1);
    if (coord_seq == NULL) {
      errstate = PGERR_GEOS_EXCEPTION;
      destroy_geom_arr(ctx, geom_arr, i - 1);
      goto finish;
    }
    SINGLE_COREDIM_LOOP_INNER {
      if (!GEOSCoordSeq_setOrdinate_r(ctx, coord_seq, 0, i_c1, *(double*)cp1)) {
        errstate = PGERR_GEOS_EXCEPTION;
        GEOSCoordSeq_destroy_r(ctx, coord_seq);
        destroy_geom_arr(ctx, geom_arr, i - 1);
        goto finish;
      }
    }
    geom_arr[i] = GEOSGeom_createPoint_r(ctx, coord_seq);
    // Note: coordinate sequence is owned by point; if point fails to construct, it will
    // automatically clean up the coordinate sequence
    if (geom_arr[i] == NULL) {
      errstate = PGERR_GEOS_EXCEPTION;
      destroy_geom_arr(ctx, geom_arr, i - 1);
      goto finish;
    }
  }

finish:
  GEOS_FINISH_THREADS;
  // fill the numpy array with PyObjects while holding the GIL
  if (errstate == PGERR_SUCCESS) {
    geom_arr_to_npy(geom_arr, args[1], steps[1], dimensions[0]);
  }
  free(geom_arr);
}
static PyUFuncGenericFunction points_funcs[1] = {&points_func};

<<<<<<< HEAD
static char linestrings_dtypes[3] = {NPY_DOUBLE, NPY_INT, NPY_OBJECT};
static void linestrings_func(char** args, npy_intp* dimensions, npy_intp* steps,
=======
static char linestrings_dtypes[2] = {NPY_DOUBLE, NPY_OBJECT};
static void linestrings_func(char** args, const npy_intp* dimensions, const npy_intp* steps,
>>>>>>> bc62f989
                             void* data) {
  GEOSCoordSequence* coord_seq = NULL;
  GEOSGeometry** geom_arr;

  // check the ordinate dimension before calling coordseq_from_buffer
  if (dimensions[2] < 2 || dimensions[2] > 3) {
    PyErr_Format(PyExc_ValueError,
                 "The ordinate (last) dimension should be 2 or 3, got %ld",
                 dimensions[2]);
    return;
  }

  if (steps[1] != 0) {
    PyErr_Format(PyExc_ValueError, "Linestrings function called with non-scalar parameters");
    return;
  }
  int handle_nans = *(int*)args[1];

  // allocate a temporary array to store output GEOSGeometry objects
  geom_arr = malloc(sizeof(void*) * dimensions[0]);
  CHECK_ALLOC(geom_arr);

  GEOS_INIT_THREADS;

  DOUBLE_COREDIM_LOOP_OUTER {
    CHECK_SIGNALS_THREADS(i);
    if (errstate == PGERR_PYSIGNAL) {
      destroy_geom_arr(ctx, geom_arr, i - 1);
      goto finish;
    }
    coord_seq =
        coordseq_from_buffer(ctx, (double*)ip1, n_c1, n_c2, 0, handle_nans, cs1, cs2);
    if (coord_seq == NULL) {
      errstate = PGERR_GEOS_EXCEPTION;
      destroy_geom_arr(ctx, geom_arr, i - 1);
      goto finish;
    }
    geom_arr[i] = GEOSGeom_createLineString_r(ctx, coord_seq);
    // Note: coordinate sequence is owned by linestring; if linestring fails to construct,
    // it will automatically clean up the coordinate sequence
    if (geom_arr[i] == NULL) {
      errstate = PGERR_GEOS_EXCEPTION;
      destroy_geom_arr(ctx, geom_arr, i - 1);
      goto finish;
    }
  }

finish:
  GEOS_FINISH_THREADS;

  // fill the numpy array with PyObjects while holding the GIL
  if (errstate == PGERR_SUCCESS) {
    geom_arr_to_npy(geom_arr, args[2], steps[2], dimensions[0]);
  }
  free(geom_arr);
}
static PyUFuncGenericFunction linestrings_funcs[1] = {&linestrings_func};

<<<<<<< HEAD
static char linearrings_dtypes[3] = {NPY_DOUBLE, NPY_INT, NPY_OBJECT};
static void linearrings_func(char** args, npy_intp* dimensions, npy_intp* steps,
=======
static char linearrings_dtypes[2] = {NPY_DOUBLE, NPY_OBJECT};
static void linearrings_func(char** args, const npy_intp* dimensions, const npy_intp* steps,
>>>>>>> bc62f989
                             void* data) {
  GEOSCoordSequence* coord_seq = NULL;
  GEOSGeometry** geom_arr;
  char ring_closure = 0;
  double first_coord, last_coord;

  // check the ordinate dimension before calling coordseq_from_buffer
  if (dimensions[2] < 2 || dimensions[2] > 3) {
    PyErr_Format(PyExc_ValueError,
                 "The ordinate (last) dimension should be 2 or 3, got %ld",
                 dimensions[2]);
    return;
  }

  if (steps[1] != 0) {
    PyErr_Format(PyExc_ValueError, "Linearrings function called with non-scalar parameters");
    return;
  }
  int handle_nans = *(int*)args[1];


  // allocate a temporary array to store output GEOSGeometry objects
  geom_arr = malloc(sizeof(void*) * dimensions[0]);
  CHECK_ALLOC(geom_arr);

  GEOS_INIT_THREADS;

  DOUBLE_COREDIM_LOOP_OUTER {
    CHECK_SIGNALS_THREADS(i);
    if (errstate == PGERR_PYSIGNAL) {
      destroy_geom_arr(ctx, geom_arr, i - 1);
      goto finish;
    }
    /* check if first and last coords are equal; duplicate if necessary */
    ring_closure = 0;
    if (n_c1 == 3) {
      ring_closure = 1;
    } else {
      DOUBLE_COREDIM_LOOP_INNER_2 {
        first_coord = *(double*)(ip1 + i_c2 * cs2);
        last_coord = *(double*)(ip1 + (n_c1 - 1) * cs1 + i_c2 * cs2);
        if (first_coord != last_coord) {
          ring_closure = 1;
          break;
        }
      }
    }
    /* the minimum number of coordinates in a linearring is 4 */
    if (n_c1 + ring_closure < 4) {
      errstate = PGERR_LINEARRING_NCOORDS;
      destroy_geom_arr(ctx, geom_arr, i - 1);
      goto finish;
    }
    /* fill the coordinate sequence */
    coord_seq = coordseq_from_buffer(ctx, (double*)ip1, n_c1, n_c2, ring_closure,
                                     handle_nans, cs1, cs2);
    if (coord_seq == NULL) {
      errstate = PGERR_GEOS_EXCEPTION;
      destroy_geom_arr(ctx, geom_arr, i - 1);
      goto finish;
    }
    geom_arr[i] = GEOSGeom_createLinearRing_r(ctx, coord_seq);
    // Note: coordinate sequence is owned by linearring; if linearring fails to construct,
    // it will automatically clean up the coordinate sequence
    if (geom_arr[i] == NULL) {
      errstate = PGERR_GEOS_EXCEPTION;
      destroy_geom_arr(ctx, geom_arr, i - 1);
      goto finish;
    }
  }

finish:
  GEOS_FINISH_THREADS;

  // fill the numpy array with PyObjects while holding the GIL
  if (errstate == PGERR_SUCCESS) {
    geom_arr_to_npy(geom_arr, args[2], steps[2], dimensions[0]);
  }
  free(geom_arr);
}
static PyUFuncGenericFunction linearrings_funcs[1] = {&linearrings_func};

static char polygons_dtypes[3] = {NPY_OBJECT, NPY_OBJECT, NPY_OBJECT};
static void polygons_func(char** args, const npy_intp* dimensions, const npy_intp* steps,
                          void* data) {
  GEOSGeometry *hole, *shell, *hole_copy, *shell_copy;
  GEOSGeometry **holes, **geom_arr;
  int geom_type;
  int n_holes;

  // allocate a temporary array to store output GEOSGeometry objects
  geom_arr = malloc(sizeof(void*) * dimensions[0]);
  CHECK_ALLOC(geom_arr)

  // allocate a temporary array to store holes
  holes = malloc(sizeof(void*) * dimensions[1]);
  CHECK_ALLOC(holes)

  GEOS_INIT_THREADS;

  BINARY_SINGLE_COREDIM_LOOP_OUTER {
    CHECK_SIGNALS_THREADS(i);
    if (errstate == PGERR_PYSIGNAL) {
      destroy_geom_arr(ctx, geom_arr, i - 1);
      break;
    }
    if (!get_geom(*(GeometryObject**)ip1, &shell)) {
      errstate = PGERR_NOT_A_GEOMETRY;
      destroy_geom_arr(ctx, geom_arr, i - 1);
      break;
    }
    if (shell == NULL) {
      // output empty polygon if shell is None (ignoring holes)
      geom_arr[i] = GEOSGeom_createEmptyPolygon_r(ctx);
      if (geom_arr[i] == NULL) {
        errstate = PGERR_GEOS_EXCEPTION;
        destroy_geom_arr(ctx, geom_arr, i - 1);
        break;
      };
      continue;
    }
    geom_type = GEOSGeomTypeId_r(ctx, shell);
    // Pre-emptively check the geometry type (https://trac.osgeo.org/geos/ticket/1111)
    if (geom_type == -1) {
      errstate = PGERR_GEOS_EXCEPTION;
      destroy_geom_arr(ctx, geom_arr, i - 1);
      break;
    } else if (geom_type != 2) {
      errstate = PGERR_GEOMETRY_TYPE;
      destroy_geom_arr(ctx, geom_arr, i - 1);
      break;
    }
    n_holes = 0;
    cp1 = ip2;
    BINARY_SINGLE_COREDIM_LOOP_INNER {
      if (!get_geom(*(GeometryObject**)cp1, &hole)) {
        errstate = PGERR_NOT_A_GEOMETRY;
        destroy_geom_arr(ctx, geom_arr, i - 1);
        destroy_geom_arr(ctx, holes, n_holes - 1);
        goto finish;
      }
      if (hole == NULL) {
        continue;
      }
      // Pre-emptively check the geometry type (https://trac.osgeo.org/geos/ticket/1111)
      geom_type = GEOSGeomTypeId_r(ctx, hole);
      if (geom_type == -1) {
        errstate = PGERR_GEOS_EXCEPTION;
        destroy_geom_arr(ctx, geom_arr, i - 1);
        destroy_geom_arr(ctx, holes, n_holes - 1);
        goto finish;
      } else if (geom_type != 2) {
        errstate = PGERR_GEOMETRY_TYPE;
        destroy_geom_arr(ctx, geom_arr, i - 1);
        destroy_geom_arr(ctx, holes, n_holes - 1);
        goto finish;
      }
      hole_copy = GEOSGeom_clone_r(ctx, hole);
      if (hole_copy == NULL) {
        errstate = PGERR_GEOS_EXCEPTION;
        destroy_geom_arr(ctx, geom_arr, i - 1);
        destroy_geom_arr(ctx, holes, n_holes - 1);
        goto finish;
      }
      holes[n_holes] = hole_copy;
      n_holes++;
    }
    shell_copy = GEOSGeom_clone_r(ctx, shell);
    if (shell_copy == NULL) {
      errstate = PGERR_GEOS_EXCEPTION;
      destroy_geom_arr(ctx, geom_arr, i - 1);
      destroy_geom_arr(ctx, holes, n_holes - 1);
      break;
    }
    geom_arr[i] = GEOSGeom_createPolygon_r(ctx, shell_copy, holes, n_holes);
    if (geom_arr[i] == NULL) {
      // We will have a memory leak now (https://trac.osgeo.org/geos/ticket/1111)
      // but we have covered all known cases that GEOS would error by pre-emptively
      // checking if all inputs are linearrings.
      errstate = PGERR_GEOS_EXCEPTION;
      destroy_geom_arr(ctx, geom_arr, i - 1);
      break;
    };
  }

finish:
  GEOS_FINISH_THREADS;

  // fill the numpy array with PyObjects while holding the GIL
  if (errstate == PGERR_SUCCESS) {
    geom_arr_to_npy(geom_arr, args[2], steps[2], dimensions[0]);
  }
  free(geom_arr);
  if (holes != NULL) {
    free(holes);
  }
}
static PyUFuncGenericFunction polygons_funcs[1] = {&polygons_func};

static char create_collection_dtypes[3] = {NPY_OBJECT, NPY_INT, NPY_OBJECT};
static void create_collection_func(char** args, const npy_intp* dimensions, const npy_intp* steps,
                                   void* data) {
  GEOSGeometry *g, *g_copy;
  int n_geoms, type, actual_type, expected_type, alt_expected_type;
  GEOSGeometry **temp_geoms, **geom_arr;

  // allocate a temporary array to store output GEOSGeometry objects
  geom_arr = malloc(sizeof(void*) * dimensions[0]);
  CHECK_ALLOC(geom_arr)

  // allocate a temporary array to store geometries to put in a collection
  temp_geoms = malloc(sizeof(void*) * dimensions[1]);
  CHECK_ALLOC(temp_geoms)

  GEOS_INIT_THREADS;

  BINARY_SINGLE_COREDIM_LOOP_OUTER {
    CHECK_SIGNALS_THREADS(i);
    if (errstate == PGERR_PYSIGNAL) {
      destroy_geom_arr(ctx, geom_arr, i - 1);
      goto finish;
    }

    type = *(int*)ip2;
    switch (type) {
      case GEOS_MULTIPOINT:
        expected_type = GEOS_POINT;
        alt_expected_type = -1;
        break;
      case GEOS_MULTILINESTRING:
        expected_type = GEOS_LINESTRING;
        alt_expected_type = GEOS_LINEARRING;
        break;
      case GEOS_MULTIPOLYGON:
        expected_type = GEOS_POLYGON;
        alt_expected_type = -1;
        break;
      case GEOS_GEOMETRYCOLLECTION:
        expected_type = -1;
        alt_expected_type = -1;
        break;
      default:
        errstate = PGERR_GEOMETRY_TYPE;
        destroy_geom_arr(ctx, geom_arr, i - 1);
        goto finish;
    }
    n_geoms = 0;
    cp1 = ip1;
    BINARY_SINGLE_COREDIM_LOOP_INNER {
      if (!get_geom(*(GeometryObject**)cp1, &g)) {
        errstate = PGERR_NOT_A_GEOMETRY;
        destroy_geom_arr(ctx, geom_arr, i - 1);
        destroy_geom_arr(ctx, temp_geoms, n_geoms - 1);
        goto finish;
      }
      if (g == NULL) {
        continue;
      }
      if (expected_type != -1) {
        actual_type = GEOSGeomTypeId_r(ctx, g);
        if (actual_type == -1) {
          errstate = PGERR_GEOS_EXCEPTION;
          destroy_geom_arr(ctx, geom_arr, i - 1);
          destroy_geom_arr(ctx, temp_geoms, n_geoms - 1);
          goto finish;
        }
        if ((actual_type != expected_type) && (actual_type != alt_expected_type)) {
          errstate = PGERR_GEOMETRY_TYPE;
          destroy_geom_arr(ctx, geom_arr, i - 1);
          destroy_geom_arr(ctx, temp_geoms, n_geoms - 1);
          goto finish;
        }
      }
      g_copy = GEOSGeom_clone_r(ctx, g);
      if (g_copy == NULL) {
        errstate = PGERR_GEOS_EXCEPTION;
        destroy_geom_arr(ctx, geom_arr, i - 1);
        destroy_geom_arr(ctx, temp_geoms, n_geoms - 1);
        goto finish;
      }
      temp_geoms[n_geoms] = g_copy;
      n_geoms++;
    }
    geom_arr[i] = GEOSGeom_createCollection_r(ctx, type, temp_geoms, n_geoms);
    if (geom_arr[i] == NULL) {
      // We may have a memory leak now (https://trac.osgeo.org/geos/ticket/1111)
      // but we have covered all known cases that GEOS would error by pre-emptively
      // checking if all inputs are the correct geometry types.
      errstate = PGERR_GEOS_EXCEPTION;
      destroy_geom_arr(ctx, geom_arr, i - 1);
      break;
    };
  }

finish:
  GEOS_FINISH_THREADS;

  // fill the numpy array with PyObjects while holding the GIL
  if (errstate == PGERR_SUCCESS) {
    geom_arr_to_npy(geom_arr, args[2], steps[2], dimensions[0]);
  }
  free(geom_arr);
  if (temp_geoms != NULL) {
    free(temp_geoms);
  }
}
static PyUFuncGenericFunction create_collection_funcs[1] = {&create_collection_func};

static char bounds_dtypes[2] = {NPY_OBJECT, NPY_DOUBLE};
static void bounds_func(char** args, const npy_intp* dimensions, const npy_intp* steps, void* data) {
  GEOSGeometry *envelope = NULL, *in1;
  const GEOSGeometry* ring;
  const GEOSCoordSequence* coord_seq;
  int size;
  char *ip1 = args[0], *op1 = args[1];
  double *x1, *y1, *x2, *y2;

  GEOS_INIT_THREADS;

  npy_intp is1 = steps[0], os1 = steps[1], cs1 = steps[2];
  npy_intp n = dimensions[0], i;
  for (i = 0; i < n; i++, ip1 += is1, op1 += os1) {
    CHECK_SIGNALS_THREADS(i);
    if (errstate == PGERR_PYSIGNAL) {
      goto finish;
    }
    if (!get_geom(*(GeometryObject**)ip1, &in1)) {
      errstate = PGERR_NOT_A_GEOMETRY;
      goto finish;
    }

    /* get the 4 (pointers to) the bbox values from the "core stride 1" (cs1) */
    x1 = (double*)(op1);
    y1 = (double*)(op1 + cs1);
    x2 = (double*)(op1 + 2 * cs1);
    y2 = (double*)(op1 + 3 * cs1);

    if (in1 == NULL) { /* no geometry => bbox becomes (nan, nan, nan, nan) */
      *x1 = *y1 = *x2 = *y2 = NPY_NAN;
    } else {
#if GEOS_SINCE_3_11_0
      if (GEOSisEmpty_r(ctx, in1)) {
        *x1 = *y1 = *x2 = *y2 = NPY_NAN;
      } else {
        if (!GEOSGeom_getExtent_r(ctx, in1, x1, y1, x2, y2)) {
          errstate = PGERR_GEOS_EXCEPTION;
          goto finish;
        }
      }

#elif GEOS_SINCE_3_7_0
      if (GEOSisEmpty_r(ctx, in1)) {
        *x1 = *y1 = *x2 = *y2 = NPY_NAN;
      } else {
        if (!GEOSGeom_getXMin_r(ctx, in1, x1)) {
          errstate = PGERR_GEOS_EXCEPTION;
          goto finish;
        }
        if (!GEOSGeom_getYMin_r(ctx, in1, y1)) {
          errstate = PGERR_GEOS_EXCEPTION;
          goto finish;
        }
        if (!GEOSGeom_getXMax_r(ctx, in1, x2)) {
          errstate = PGERR_GEOS_EXCEPTION;
          goto finish;
        }
        if (!GEOSGeom_getYMax_r(ctx, in1, y2)) {
          errstate = PGERR_GEOS_EXCEPTION;
          goto finish;
        }
      }
#else
      /* construct the envelope */
      envelope = GEOSEnvelope_r(ctx, in1);
      if (envelope == NULL) {
        errstate = PGERR_GEOS_EXCEPTION;
        goto finish;
      }
      size = GEOSGetNumCoordinates_r(ctx, envelope);

      /* get the bbox depending on the number of coordinates in the envelope */
      if (size == 0) { /* Envelope is empty */
        *x1 = *y1 = *x2 = *y2 = NPY_NAN;
      } else if (size == 1) { /* Envelope is a point */
        if (!GEOSGeomGetX_r(ctx, envelope, x1)) {
          errstate = PGERR_GEOS_EXCEPTION;
          goto finish;
        }
        if (!GEOSGeomGetY_r(ctx, envelope, y1)) {
          errstate = PGERR_GEOS_EXCEPTION;
          goto finish;
        }
        *x2 = *x1;
        *y2 = *y1;
      } else if (size == 5) { /* Envelope is a box */
        ring = GEOSGetExteriorRing_r(ctx, envelope);
        if (ring == NULL) {
          errstate = PGERR_GEOS_EXCEPTION;
          goto finish;
        }
        coord_seq = GEOSGeom_getCoordSeq_r(ctx, ring);
        if (coord_seq == NULL) {
          errstate = PGERR_GEOS_EXCEPTION;
          goto finish;
        }
        if (!GEOSCoordSeq_getX_r(ctx, coord_seq, 0, x1)) {
          errstate = PGERR_GEOS_EXCEPTION;
          goto finish;
        }
        if (!GEOSCoordSeq_getY_r(ctx, coord_seq, 0, y1)) {
          errstate = PGERR_GEOS_EXCEPTION;
          goto finish;
        }
        if (!GEOSCoordSeq_getX_r(ctx, coord_seq, 2, x2)) {
          errstate = PGERR_GEOS_EXCEPTION;
          goto finish;
        }
        if (!GEOSCoordSeq_getY_r(ctx, coord_seq, 2, y2)) {
          errstate = PGERR_GEOS_EXCEPTION;
          goto finish;
        }
      } else {
        errstate = PGERR_GEOMETRY_TYPE;
        goto finish;
      }
      GEOSGeom_destroy_r(ctx, envelope);
      envelope = NULL;
#endif
    }
  }

finish:
  if (envelope != NULL) {
    GEOSGeom_destroy_r(ctx, envelope);
  }
  GEOS_FINISH_THREADS;
}
static PyUFuncGenericFunction bounds_funcs[1] = {&bounds_func};

/* Define the object -> geom functions (O_Y) */

static char from_wkb_dtypes[3] = {NPY_OBJECT, NPY_UINT8, NPY_OBJECT};
static void from_wkb_func(char** args, const npy_intp* dimensions, const npy_intp* steps,
                          void* data) {
  char *ip1 = args[0], *ip2 = args[1], *op1 = args[2];
  npy_intp is1 = steps[0], is2 = steps[1], os1 = steps[2];
  PyObject* in1;
  npy_uint8 on_invalid = *(npy_uint8*)ip2;
  npy_intp n = dimensions[0];
  npy_intp i;
  GEOSWKBReader* reader;
  unsigned char* wkb;
  GEOSGeometry* ret_ptr;
  Py_ssize_t size;
  char is_hex;

  if ((is2 != 0)) {
    PyErr_Format(PyExc_ValueError, "from_wkb function called with non-scalar parameters");
    return;
  }

  GEOS_INIT;

  /* Create the WKB reader */
  reader = GEOSWKBReader_create_r(ctx);
  if (reader == NULL) {
    errstate = PGERR_GEOS_EXCEPTION;
    goto finish;
  }

  for (i = 0; i < n; i++, ip1 += is1, op1 += os1) {
    CHECK_SIGNALS(i);
    if (errstate == PGERR_PYSIGNAL) {
      goto finish;
    }
    /* ip1 is pointer to array element PyObject* */
    in1 = *(PyObject**)ip1;

    if (in1 == Py_None) {
      /* None in the input propagates to the output */
      ret_ptr = NULL;
    } else {
      /* Cast the PyObject (only bytes) to char* */
      if (PyBytes_Check(in1)) {
        size = PyBytes_Size(in1);
        wkb = (unsigned char*)PyBytes_AsString(in1);
        if (wkb == NULL) {
          errstate = PGERR_GEOS_EXCEPTION;
          goto finish;
        }
      } else if (PyUnicode_Check(in1)) {
        wkb = (unsigned char*)PyUnicode_AsUTF8AndSize(in1, &size);
        if (wkb == NULL) {
          errstate = PGERR_GEOS_EXCEPTION;
          goto finish;
        }
      } else {
        PyErr_Format(PyExc_TypeError, "Expected bytes or string, got %s",
                     Py_TYPE(in1)->tp_name);
        goto finish;
      }

      /* Check if this is a HEX WKB */
      if (size != 0) {
        is_hex = ((wkb[0] == 48) || (wkb[0] == 49));
      } else {
        is_hex = 0;
      }

      /* Read the WKB */
      if (is_hex) {
        ret_ptr = GEOSWKBReader_readHEX_r(ctx, reader, wkb, size);
      } else {
        ret_ptr = GEOSWKBReader_read_r(ctx, reader, wkb, size);
      }
      if (ret_ptr == NULL) {
        if (on_invalid == 2) {
          // raise exception
          errstate = PGERR_GEOS_EXCEPTION;
          goto finish;
        } else if (on_invalid == 1) {
          // raise warning, return None
          errstate = PGWARN_INVALID_WKB;
        }
        // else: return None, no warning
      }
    }
    OUTPUT_Y;
  }

finish:
  GEOSWKBReader_destroy_r(ctx, reader);
  GEOS_FINISH;
}
static PyUFuncGenericFunction from_wkb_funcs[1] = {&from_wkb_func};

static char from_wkt_dtypes[3] = {NPY_OBJECT, NPY_UINT8, NPY_OBJECT};
static void from_wkt_func(char** args, const npy_intp* dimensions, const npy_intp* steps,
                          void* data) {
  char *ip1 = args[0], *ip2 = args[1], *op1 = args[2];
  npy_intp is1 = steps[0], is2 = steps[1], os1 = steps[2];
  PyObject* in1;
  npy_uint8 on_invalid = *(npy_uint8*)ip2;
  npy_intp n = dimensions[0];
  npy_intp i;
  GEOSGeometry* ret_ptr;
  GEOSWKTReader* reader;
  const char* wkt;

  if ((is2 != 0)) {
    PyErr_Format(PyExc_ValueError, "from_wkt function called with non-scalar parameters");
    return;
  }

  GEOS_INIT;

  /* Create the WKT reader */
  reader = GEOSWKTReader_create_r(ctx);
  if (reader == NULL) {
    errstate = PGERR_GEOS_EXCEPTION;
    goto finish;
  }

  for (i = 0; i < n; i++, ip1 += is1, op1 += os1) {
    CHECK_SIGNALS(i);
    if (errstate == PGERR_PYSIGNAL) {
      goto finish;
    }
    /* ip1 is pointer to array element PyObject* */
    in1 = *(PyObject**)ip1;

    if (in1 == Py_None) {
      /* None in the input propagates to the output */
      ret_ptr = NULL;
    } else {
      /* Cast the PyObject (bytes or str) to char* */
      if (PyBytes_Check(in1)) {
        wkt = PyBytes_AsString(in1);
        if (wkt == NULL) {
          errstate = PGERR_GEOS_EXCEPTION;
          goto finish;
        }
      } else if (PyUnicode_Check(in1)) {
        wkt = PyUnicode_AsUTF8(in1);
        if (wkt == NULL) {
          errstate = PGERR_GEOS_EXCEPTION;
          goto finish;
        }
      } else {
        PyErr_Format(PyExc_TypeError, "Expected bytes or string, got %s",
                     Py_TYPE(in1)->tp_name);
        goto finish;
      }

      /* Read the WKT */
      ret_ptr = GEOSWKTReader_read_r(ctx, reader, wkt);
      if (ret_ptr == NULL) {
        if (on_invalid == 2) {
          // raise exception
          errstate = PGERR_GEOS_EXCEPTION;
          goto finish;
        } else if (on_invalid == 1) {
          // raise warning, return None
          errstate = PGWARN_INVALID_WKT;
        }
        // else: return None, no warning
      }
    }
    OUTPUT_Y;
  }

finish:
  GEOSWKTReader_destroy_r(ctx, reader);
  GEOS_FINISH;
}
static PyUFuncGenericFunction from_wkt_funcs[1] = {&from_wkt_func};

static char to_wkb_dtypes[7] = {NPY_OBJECT, NPY_BOOL, NPY_INT,
                                NPY_INT,    NPY_BOOL, NPY_INT,
                                NPY_OBJECT};
static void to_wkb_func(char** args, const npy_intp* dimensions, const npy_intp* steps, void* data) {
  char *ip1 = args[0], *ip2 = args[1], *ip3 = args[2], *ip4 = args[3], *ip5 = args[4],
       *ip6 = args[5], *op1 = args[6];
  npy_intp is1 = steps[0], is2 = steps[1], is3 = steps[2], is4 = steps[3], is5 = steps[4],
           is6 = steps[5], os1 = steps[6];
  npy_intp n = dimensions[0];
  npy_intp i;

  GEOSGeometry *in1, *temp_geom;
  GEOSWKBWriter* writer;
  unsigned char* wkb;
  size_t size;
#if !GEOS_SINCE_3_9_0
  char has_empty;
#endif  // !GEOS_SINCE_3_9_0

  if ((is2 != 0) || (is3 != 0) || (is4 != 0) || (is5 != 0) || (is6 != 0)) {
    PyErr_Format(PyExc_ValueError, "to_wkb function called with non-scalar parameters");
    return;
  }

  GEOS_INIT;

  /* Create the WKB writer */
  writer = GEOSWKBWriter_create_r(ctx);
  if (writer == NULL) {
    errstate = PGERR_GEOS_EXCEPTION;
    goto finish;
  }

  char hex = *(npy_bool*)ip2;
  GEOSWKBWriter_setOutputDimension_r(ctx, writer, *(int*)ip3);
  int byte_order = *(int*)ip4;
  if (byte_order != -1) {
    GEOSWKBWriter_setByteOrder_r(ctx, writer, *(int*)ip4);
  }
  GEOSWKBWriter_setIncludeSRID_r(ctx, writer, *(npy_bool*)ip5);

#if GEOS_SINCE_3_10_0
  GEOSWKBWriter_setFlavor_r(ctx, writer, *(int*)ip6);
#endif

  // Check if the above functions caused a GEOS exception
  if (last_error[0] != 0) {
    errstate = PGERR_GEOS_EXCEPTION;
    goto finish;
  }

  for (i = 0; i < n; i++, ip1 += is1, op1 += os1) {
    CHECK_SIGNALS(i);
    if (errstate == PGERR_PYSIGNAL) {
      goto finish;
    }
    if (!get_geom(*(GeometryObject**)ip1, &in1)) {
      errstate = PGERR_NOT_A_GEOMETRY;
      goto finish;
    }
    PyObject** out = (PyObject**)op1;

    if (in1 == NULL) {
      Py_XDECREF(*out);
      Py_INCREF(Py_None);
      *out = Py_None;
    } else {
#if !GEOS_SINCE_3_9_0
      // WKB Does not allow empty points in GEOS<3.9.
      // We check for that and patch the POINT EMPTY if necessary
      has_empty = has_point_empty(ctx, in1);
      if (has_empty == 2) {
        errstate = PGERR_GEOS_EXCEPTION;
        goto finish;
      }
      if (has_empty) {
        temp_geom = point_empty_to_nan_all_geoms(ctx, in1);
      } else {
        temp_geom = in1;
      }
#else
      temp_geom = in1;
#endif  // !GEOS_SINCE_3_9_0
      if (hex) {
        wkb = GEOSWKBWriter_writeHEX_r(ctx, writer, temp_geom, &size);
      } else {
        wkb = GEOSWKBWriter_write_r(ctx, writer, temp_geom, &size);
      }
#if !GEOS_SINCE_3_9_0
      // Destroy the temp_geom if it was patched (POINT EMPTY patch)
      if (has_empty) {
        GEOSGeom_destroy_r(ctx, temp_geom);
      }
#endif  // !GEOS_SINCE_3_9_0
      if (wkb == NULL) {
        errstate = PGERR_GEOS_EXCEPTION;
        goto finish;
      }
      Py_XDECREF(*out);
      if (hex) {
        *out = PyUnicode_FromStringAndSize((char*)wkb, size);
      } else {
        *out = PyBytes_FromStringAndSize((char*)wkb, size);
      }
      GEOSFree_r(ctx, wkb);
    }
  }

finish:
  GEOSWKBWriter_destroy_r(ctx, writer);
  GEOS_FINISH;
}
static PyUFuncGenericFunction to_wkb_funcs[1] = {&to_wkb_func};

static char to_wkt_dtypes[6] = {NPY_OBJECT, NPY_INT,  NPY_BOOL,
                                NPY_INT,    NPY_BOOL, NPY_OBJECT};
static void to_wkt_func(char** args, const npy_intp* dimensions, const npy_intp* steps, void* data) {
  char *ip1 = args[0], *ip2 = args[1], *ip3 = args[2], *ip4 = args[3], *ip5 = args[4],
       *op1 = args[5];
  npy_intp is1 = steps[0], is2 = steps[1], is3 = steps[2], is4 = steps[3], is5 = steps[4],
           os1 = steps[5];
  npy_intp n = dimensions[0];
  npy_intp i;

  GEOSGeometry* in1;
  GEOSWKTWriter* writer;
  char* wkt;

  if ((is2 != 0) || (is3 != 0) || (is4 != 0) || (is5 != 0)) {
    PyErr_Format(PyExc_ValueError, "to_wkt function called with non-scalar parameters");
    return;
  }

  GEOS_INIT;

  /* Create the WKT writer */
  writer = GEOSWKTWriter_create_r(ctx);
  if (writer == NULL) {
    errstate = PGERR_GEOS_EXCEPTION;
    goto finish;
  }
  GEOSWKTWriter_setRoundingPrecision_r(ctx, writer, *(int*)ip2);
  GEOSWKTWriter_setTrim_r(ctx, writer, *(npy_bool*)ip3);
  GEOSWKTWriter_setOutputDimension_r(ctx, writer, *(int*)ip4);
  GEOSWKTWriter_setOld3D_r(ctx, writer, *(npy_bool*)ip5);

  // Check if the above functions caused a GEOS exception
  if (last_error[0] != 0) {
    errstate = PGERR_GEOS_EXCEPTION;
    goto finish;
  }

  for (i = 0; i < n; i++, ip1 += is1, op1 += os1) {
    CHECK_SIGNALS(i);
    if (errstate == PGERR_PYSIGNAL) {
      goto finish;
    }
    if (!get_geom(*(GeometryObject**)ip1, &in1)) {
      errstate = PGERR_NOT_A_GEOMETRY;
      goto finish;
    }
    PyObject** out = (PyObject**)op1;

    if (in1 == NULL) {
      Py_XDECREF(*out);
      Py_INCREF(Py_None);
      *out = Py_None;
    } else {
#if GEOS_SINCE_3_9_0
      errstate = wkt_empty_3d_geometry(ctx, in1, &wkt);
      if (errstate != PGERR_SUCCESS) {
        goto finish;
      }
      if (wkt != NULL) {
        *out = PyUnicode_FromString(wkt);
        goto finish;
      }

#else
      // Before GEOS 3.9.0, there was as segfault on e.g. MULTIPOINT (1 1, EMPTY)
      errstate = check_to_wkt_compatible(ctx, in1);
      if (errstate != PGERR_SUCCESS) {
        goto finish;
      }
#endif
      wkt = GEOSWKTWriter_write_r(ctx, writer, in1);
      if (wkt == NULL) {
        errstate = PGERR_GEOS_EXCEPTION;
        goto finish;
      }
      Py_XDECREF(*out);
      *out = PyUnicode_FromString(wkt);
      GEOSFree_r(ctx, wkt);
    }
  }

finish:
  GEOSWKTWriter_destroy_r(ctx, writer);
  GEOS_FINISH;
}
static PyUFuncGenericFunction to_wkt_funcs[1] = {&to_wkt_func};

#if GEOS_SINCE_3_10_0

static char from_geojson_dtypes[3] = {NPY_OBJECT, NPY_UINT8, NPY_OBJECT};
static void from_geojson_func(char** args, const npy_intp* dimensions, const npy_intp* steps,
                              void* data) {
  char *ip1 = args[0], *ip2 = args[1], *op1 = args[2];
  npy_intp is1 = steps[0], is2 = steps[1], os1 = steps[2];
  PyObject* in1;
  npy_uint8 on_invalid = *(npy_uint8*)ip2;
  npy_intp n = dimensions[0];
  npy_intp i;
  GEOSGeometry* ret_ptr;
  GEOSGeoJSONReader* reader;
  const char* geojson;

  if ((is2 != 0)) {
    PyErr_Format(PyExc_ValueError,
                 "from_geojson function called with non-scalar parameters");
    return;
  }

  GEOS_INIT;

  /* Create the WKT reader */
  reader = GEOSGeoJSONReader_create_r(ctx);
  if (reader == NULL) {
    errstate = PGERR_GEOS_EXCEPTION;
    goto finish;
  }

  for (i = 0; i < n; i++, ip1 += is1, op1 += os1) {
    CHECK_SIGNALS(i);
    if (errstate == PGERR_PYSIGNAL) {
      goto finish;
    }
    /* ip1 is pointer to array element PyObject* */
    in1 = *(PyObject**)ip1;

    if (in1 == Py_None) {
      /* None in the input propagates to the output */
      ret_ptr = NULL;
    } else {
      /* Cast the PyObject (bytes or str) to char* */
      if (PyBytes_Check(in1)) {
        geojson = PyBytes_AsString(in1);
        if (geojson == NULL) {
          errstate = PGERR_GEOS_EXCEPTION;
          goto finish;
        }
      } else if (PyUnicode_Check(in1)) {
        geojson = PyUnicode_AsUTF8(in1);
        if (geojson == NULL) {
          errstate = PGERR_GEOS_EXCEPTION;
          goto finish;
        }
      } else {
        PyErr_Format(PyExc_TypeError, "Expected bytes or string, got %s",
                     Py_TYPE(in1)->tp_name);
        goto finish;
      }

      /* Read the GeoJSON */
      ret_ptr = GEOSGeoJSONReader_readGeometry_r(ctx, reader, geojson);
      if (ret_ptr == NULL) {
        if (on_invalid == 2) {
          // raise exception
          errstate = PGERR_GEOS_EXCEPTION;
          goto finish;
        } else if (on_invalid == 1) {
          // raise warning, return None
          errstate = PGWARN_INVALID_GEOJSON;
        }
        // else: return None, no warning
      }
    }
    OUTPUT_Y;
  }

finish:
  GEOSGeoJSONReader_destroy_r(ctx, reader);
  GEOS_FINISH;
}
static PyUFuncGenericFunction from_geojson_funcs[1] = {&from_geojson_func};

static char to_geojson_dtypes[3] = {NPY_OBJECT, NPY_INT, NPY_OBJECT};
static void to_geojson_func(char** args, const npy_intp* dimensions, const npy_intp* steps,
                            void* data) {
  char *ip1 = args[0], *ip2 = args[1], *op1 = args[2];
  npy_intp is1 = steps[0], is2 = steps[1], os1 = steps[2];
  npy_intp n = dimensions[0];
  npy_intp i;

  GEOSGeometry* in1;
  int indent;
  GEOSGeoJSONWriter* writer;
  char* geojson;
  char point_empty_error;

  if (is2 != 0) {
    PyErr_Format(PyExc_ValueError, "to_geojson indent parameter must be a scalar");
    return;
  }
  indent = *(int*)ip2;

  GEOS_INIT;

  /* Create the GeoJSON writer */
  writer = GEOSGeoJSONWriter_create_r(ctx);
  if (writer == NULL) {
    errstate = PGERR_GEOS_EXCEPTION;
    goto finish;
  }

  for (i = 0; i < n; i++, ip1 += is1, op1 += os1) {
    CHECK_SIGNALS(i);
    if (errstate == PGERR_PYSIGNAL) {
      goto finish;
    }
    if (!get_geom(*(GeometryObject**)ip1, &in1)) {
      errstate = PGERR_NOT_A_GEOMETRY;
      goto finish;
    }
    PyObject** out = (PyObject**)op1;

    if (in1 == NULL) {
      Py_XDECREF(*out);
      Py_INCREF(Py_None);
      *out = Py_None;
    } else {
      // Check for empty points (https://trac.osgeo.org/geos/ticket/1139)
      point_empty_error = has_point_empty(ctx, in1);
      if (point_empty_error == 2) {
        errstate = PGERR_GEOS_EXCEPTION;
        goto finish;
      } else if (point_empty_error == 1) {
        errstate = PGERR_GEOJSON_EMPTY_POINT;
        goto finish;
      }
      geojson = GEOSGeoJSONWriter_writeGeometry_r(ctx, writer, in1, indent);
      if (geojson == NULL) {
        errstate = PGERR_GEOS_EXCEPTION;
        goto finish;
      }
      Py_XDECREF(*out);
      *out = PyUnicode_FromString(geojson);
      GEOSFree_r(ctx, geojson);
    }
  }

finish:
  GEOSGeoJSONWriter_destroy_r(ctx, writer);
  GEOS_FINISH;
}
static PyUFuncGenericFunction to_geojson_funcs[1] = {&to_geojson_func};

#endif  // GEOS_SINCE_3_10_0

/*
TODO polygonizer functions
TODO prepared geometry predicate functions
TODO relate functions
*/

#define DEFINE_Y_b(NAME)                                                       \
  ufunc = PyUFunc_FromFuncAndData(Y_b_funcs, NAME##_data, Y_b_dtypes, 1, 1, 1, \
                                  PyUFunc_None, #NAME, NULL, 0);               \
  PyDict_SetItemString(d, #NAME, ufunc)

#define DEFINE_O_b(NAME)                                                       \
  ufunc = PyUFunc_FromFuncAndData(O_b_funcs, NAME##_data, O_b_dtypes, 1, 1, 1, \
                                  PyUFunc_None, #NAME, NULL, 0);               \
  PyDict_SetItemString(d, #NAME, ufunc)

#define DEFINE_YY_b(NAME)                                                        \
  ufunc = PyUFunc_FromFuncAndData(YY_b_funcs, NAME##_data, YY_b_dtypes, 1, 2, 1, \
                                  PyUFunc_None, #NAME, "", 0);                   \
  PyDict_SetItemString(d, #NAME, ufunc)

#define DEFINE_YY_b_p(NAME)                                                          \
  ufunc = PyUFunc_FromFuncAndData(YY_b_p_funcs, NAME##_data, YY_b_p_dtypes, 1, 2, 1, \
                                  PyUFunc_None, #NAME, "", 0);                       \
  PyDict_SetItemString(d, #NAME, ufunc)

#define DEFINE_Ydd_b_p(NAME)                                                           \
  ufunc = PyUFunc_FromFuncAndData(Ydd_b_p_funcs, NAME##_data, Ydd_b_p_dtypes, 1, 3, 1, \
                                  PyUFunc_None, #NAME, "", 0);                         \
  PyDict_SetItemString(d, #NAME, ufunc)

#define DEFINE_Y_Y(NAME)                                                       \
  ufunc = PyUFunc_FromFuncAndData(Y_Y_funcs, NAME##_data, Y_Y_dtypes, 1, 1, 1, \
                                  PyUFunc_None, #NAME, "", 0);                 \
  PyDict_SetItemString(d, #NAME, ufunc)

#define DEFINE_Y(NAME)                                                                   \
  ufunc = PyUFunc_FromFuncAndData(Y_funcs, NAME##_data, Y_dtypes, 1, 1, 0, PyUFunc_None, \
                                  #NAME, "", 0);                                         \
  PyDict_SetItemString(d, #NAME, ufunc)

#define DEFINE_Yi_Y(NAME)                                                        \
  ufunc = PyUFunc_FromFuncAndData(Yi_Y_funcs, NAME##_data, Yi_Y_dtypes, 1, 2, 1, \
                                  PyUFunc_None, #NAME, "", 0);                   \
  PyDict_SetItemString(d, #NAME, ufunc)

#define DEFINE_Yd_Y(NAME)                                                        \
  ufunc = PyUFunc_FromFuncAndData(Yd_Y_funcs, NAME##_data, Yd_Y_dtypes, 1, 2, 1, \
                                  PyUFunc_None, #NAME, "", 0);                   \
  PyDict_SetItemString(d, #NAME, ufunc)

#define DEFINE_YY_Y(NAME)                                                        \
  ufunc = PyUFunc_FromFuncAndData(YY_Y_funcs, NAME##_data, YY_Y_dtypes, 1, 2, 1, \
                                  PyUFunc_None, #NAME, "", 0);                   \
  PyDict_SetItemString(d, #NAME, ufunc)

#define DEFINE_Y_Y_reduce(NAME)                                                         \
  ufunc = PyUFunc_FromFuncAndDataAndSignature(Y_Y_reduce_funcs, NAME##_data,            \
                                              Y_Y_reduce_dtypes, 1, 1, 1, PyUFunc_None, \
                                              #NAME, "", 0, "(d)->()");                 \
  PyDict_SetItemString(d, #NAME, ufunc)

#define DEFINE_Y_d(NAME)                                                       \
  ufunc = PyUFunc_FromFuncAndData(Y_d_funcs, NAME##_data, Y_d_dtypes, 1, 1, 1, \
                                  PyUFunc_None, #NAME, "", 0);                 \
  PyDict_SetItemString(d, #NAME, ufunc)

#define DEFINE_Y_B(NAME)                                                       \
  ufunc = PyUFunc_FromFuncAndData(Y_B_funcs, NAME##_data, Y_B_dtypes, 1, 1, 1, \
                                  PyUFunc_None, #NAME, "", 0);                 \
  PyDict_SetItemString(d, #NAME, ufunc)

#define DEFINE_Y_i(NAME)                                                       \
  ufunc = PyUFunc_FromFuncAndData(Y_i_funcs, NAME##_data, Y_i_dtypes, 1, 1, 1, \
                                  PyUFunc_None, #NAME, "", 0);                 \
  PyDict_SetItemString(d, #NAME, ufunc)

#define DEFINE_YY_d(NAME)                                                        \
  ufunc = PyUFunc_FromFuncAndData(YY_d_funcs, NAME##_data, YY_d_dtypes, 1, 2, 1, \
                                  PyUFunc_None, #NAME, "", 0);                   \
  PyDict_SetItemString(d, #NAME, ufunc)

#define DEFINE_YYd_d(NAME)                                                         \
  ufunc = PyUFunc_FromFuncAndData(YYd_d_funcs, NAME##_data, YYd_d_dtypes, 1, 3, 1, \
                                  PyUFunc_None, #NAME, "", 0);                     \
  PyDict_SetItemString(d, #NAME, ufunc)

#define DEFINE_YYd_Y(NAME)                                                         \
  ufunc = PyUFunc_FromFuncAndData(YYd_Y_funcs, NAME##_data, YYd_Y_dtypes, 1, 3, 1, \
                                  PyUFunc_None, #NAME, "", 0);                     \
  PyDict_SetItemString(d, #NAME, ufunc)

#define DEFINE_CUSTOM(NAME, N_IN)                                                     \
  ufunc = PyUFunc_FromFuncAndData(NAME##_funcs, null_data, NAME##_dtypes, 1, N_IN, 1, \
                                  PyUFunc_None, #NAME, "", 0);                        \
  PyDict_SetItemString(d, #NAME, ufunc)

#define DEFINE_GENERALIZED(NAME, N_IN, SIGNATURE)                                        \
  ufunc = PyUFunc_FromFuncAndDataAndSignature(NAME##_funcs, null_data, NAME##_dtypes, 1, \
                                              N_IN, 1, PyUFunc_None, #NAME, "", 0,       \
                                              SIGNATURE);                                \
  PyDict_SetItemString(d, #NAME, ufunc)

#define DEFINE_GENERALIZED_NOUT4(NAME, N_IN, SIGNATURE)                                  \
  ufunc = PyUFunc_FromFuncAndDataAndSignature(NAME##_funcs, null_data, NAME##_dtypes, 1, \
                                              N_IN, 4, PyUFunc_None, #NAME, "", 0,       \
                                              SIGNATURE);                                \
  PyDict_SetItemString(d, #NAME, ufunc)

int init_ufuncs(PyObject* m, PyObject* d) {
  PyObject* ufunc;

  DEFINE_Y_b(is_empty);
  DEFINE_Y_b(is_simple);
  DEFINE_Y_b(is_geometry);
  DEFINE_Y_b(is_ring);
  DEFINE_Y_b(has_z);
  DEFINE_Y_b(is_closed);
  DEFINE_Y_b(is_valid);

  DEFINE_O_b(is_geometry);
  DEFINE_O_b(is_missing);
  DEFINE_O_b(is_valid_input);

  DEFINE_YY_b_p(disjoint);
  DEFINE_YY_b_p(touches);
  DEFINE_YY_b_p(intersects);
  DEFINE_YY_b_p(crosses);
  DEFINE_YY_b_p(within);
  DEFINE_YY_b_p(contains);
  DEFINE_YY_b_p(contains_properly);
  DEFINE_YY_b_p(overlaps);
  DEFINE_YY_b(equals);
  DEFINE_YY_b_p(covers);
  DEFINE_YY_b_p(covered_by);
  DEFINE_Ydd_b_p(contains_xy);
  DEFINE_Ydd_b_p(intersects_xy);
  DEFINE_CUSTOM(is_prepared, 1);

  DEFINE_Y_Y(envelope);
  DEFINE_Y_Y(convex_hull);
  DEFINE_Y_Y(boundary);
  DEFINE_Y_Y(unary_union);
  DEFINE_Y_Y(point_on_surface);
  DEFINE_Y_Y(centroid);
  DEFINE_Y_Y(line_merge);
  DEFINE_Y_Y(node);
  DEFINE_Y_Y(extract_unique_points);
  DEFINE_Y_Y(get_exterior_ring);
  DEFINE_Y_Y(normalize);
  DEFINE_Y_Y(force_2d);

  DEFINE_Y(prepare);
  DEFINE_Y(destroy_prepared);

  DEFINE_Yi_Y(get_point);
  DEFINE_Yi_Y(get_interior_ring);
  DEFINE_Yi_Y(get_geometry);
  DEFINE_Yi_Y(set_srid);

  DEFINE_Yd_Y(line_interpolate_point);
  DEFINE_Yd_Y(line_interpolate_point_normalized);
  DEFINE_Yd_Y(simplify);
  DEFINE_Yd_Y(simplify_preserve_topology);
  DEFINE_Yd_Y(force_3d);

  DEFINE_YY_Y(intersection);
  DEFINE_YY_Y(difference);
  DEFINE_YY_Y(symmetric_difference);
  DEFINE_YY_Y(union);
  DEFINE_YY_Y(shared_paths);

  DEFINE_Y_Y_reduce(intersection_all);
  DEFINE_Y_Y_reduce(symmetric_difference_all);

  DEFINE_Y_d(get_x);
  DEFINE_Y_d(get_y);
  DEFINE_Y_d(area);
  DEFINE_Y_d(length);

  DEFINE_Y_i(get_type_id);
  DEFINE_Y_i(get_dimensions);
  DEFINE_Y_i(get_coordinate_dimension);
  DEFINE_Y_i(get_srid);
  DEFINE_Y_i(get_num_points);
  DEFINE_Y_i(get_num_interior_rings);
  DEFINE_Y_i(get_num_geometries);
  DEFINE_Y_i(get_num_coordinates);

  DEFINE_YY_d(distance);
  DEFINE_YY_d(hausdorff_distance);
  DEFINE_YY_d(line_locate_point);
  DEFINE_YY_d(line_locate_point_normalized);

  DEFINE_YYd_d(hausdorff_distance_densify);

  DEFINE_CUSTOM(box, 5);
  DEFINE_CUSTOM(buffer, 7);
  DEFINE_CUSTOM(offset_curve, 5);
  DEFINE_CUSTOM(snap, 3);
  DEFINE_CUSTOM(clip_by_rect, 5);
  DEFINE_CUSTOM(equals_exact, 3);

  DEFINE_CUSTOM(delaunay_triangles, 3);
  DEFINE_CUSTOM(voronoi_polygons, 4);
  DEFINE_CUSTOM(is_valid_reason, 1);
  DEFINE_CUSTOM(relate, 2);
  DEFINE_CUSTOM(relate_pattern, 3);
  DEFINE_GENERALIZED(polygonize, 1, "(d)->()");
  DEFINE_GENERALIZED_NOUT4(polygonize_full, 1, "(d)->(),(),(),()");
  DEFINE_CUSTOM(shortest_line, 2);

  DEFINE_GENERALIZED(points, 1, "(d)->()");
  DEFINE_GENERALIZED(linestrings, 2, "(i, d),()->()");
  DEFINE_GENERALIZED(linearrings, 2, "(i, d),()->()");
  DEFINE_GENERALIZED(bounds, 1, "()->(n)");
  DEFINE_GENERALIZED(polygons, 2, "(),(i)->()");
  DEFINE_GENERALIZED(create_collection, 2, "(i),()->()");

  DEFINE_CUSTOM(from_wkb, 2);
  DEFINE_CUSTOM(from_wkt, 2);
  DEFINE_CUSTOM(to_wkb, 6);
  DEFINE_CUSTOM(to_wkt, 5);

#if GEOS_SINCE_3_6_0
  DEFINE_Y_d(minimum_clearance);
  DEFINE_Y_d(get_precision);
  DEFINE_Y_Y(oriented_envelope);
  DEFINE_CUSTOM(set_precision, 3);
#endif

#if GEOS_SINCE_3_7_0
  DEFINE_Y_b(is_ccw);
  DEFINE_Y_d(get_z);
  DEFINE_Y_Y(reverse);
  DEFINE_YY_d(frechet_distance);
  DEFINE_YYd_d(frechet_distance_densify);
#endif

#if GEOS_SINCE_3_8_0
  DEFINE_Y_Y(make_valid);
  DEFINE_Y_Y(build_area);
  DEFINE_Y_Y(coverage_union);
  DEFINE_Y_Y(minimum_bounding_circle);
  DEFINE_Y_d(minimum_bounding_radius);
#endif

#if GEOS_SINCE_3_9_0
  DEFINE_YYd_Y(difference_prec);
  DEFINE_YYd_Y(intersection_prec);
  DEFINE_YYd_Y(symmetric_difference_prec);
  DEFINE_YYd_Y(union_prec);
  DEFINE_Yd_Y(unary_union_prec);
#endif

#if GEOS_SINCE_3_10_0
  DEFINE_Yd_Y(segmentize);
  DEFINE_CUSTOM(dwithin, 3);
  DEFINE_CUSTOM(from_geojson, 2);
  DEFINE_CUSTOM(to_geojson, 2);
#endif

#if GEOS_SINCE_3_11_0
  DEFINE_Yd_Y(remove_repeated_points);
  DEFINE_Y_Y(line_merge_directed);
  DEFINE_CUSTOM(concave_hull, 3);
#endif

  Py_DECREF(ufunc);
  return 0;
}<|MERGE_RESOLUTION|>--- conflicted
+++ resolved
@@ -966,13 +966,8 @@
 static void* intersection_all_data[1] = {GEOSIntersection_r};
 static void* symmetric_difference_all_data[1] = {GEOSSymDifference_r};
 static char Y_Y_reduce_dtypes[2] = {NPY_OBJECT, NPY_OBJECT};
-<<<<<<< HEAD
-static void Y_Y_reduce_func(char** args, npy_intp* dimensions, npy_intp* steps,
-                            void* data) {
-=======
 static void Y_Y_reduce_func(char** args, const npy_intp* dimensions, const npy_intp* steps,
                                    void* data) {
->>>>>>> bc62f989
   FuncGEOS_YY_Y* func = (FuncGEOS_YY_Y*)data;
   GEOSGeometry* geom = NULL;
   GEOSGeometry* temp = NULL;
@@ -2515,13 +2510,8 @@
 }
 static PyUFuncGenericFunction points_funcs[1] = {&points_func};
 
-<<<<<<< HEAD
 static char linestrings_dtypes[3] = {NPY_DOUBLE, NPY_INT, NPY_OBJECT};
-static void linestrings_func(char** args, npy_intp* dimensions, npy_intp* steps,
-=======
-static char linestrings_dtypes[2] = {NPY_DOUBLE, NPY_OBJECT};
 static void linestrings_func(char** args, const npy_intp* dimensions, const npy_intp* steps,
->>>>>>> bc62f989
                              void* data) {
   GEOSCoordSequence* coord_seq = NULL;
   GEOSGeometry** geom_arr;
@@ -2580,13 +2570,8 @@
 }
 static PyUFuncGenericFunction linestrings_funcs[1] = {&linestrings_func};
 
-<<<<<<< HEAD
 static char linearrings_dtypes[3] = {NPY_DOUBLE, NPY_INT, NPY_OBJECT};
-static void linearrings_func(char** args, npy_intp* dimensions, npy_intp* steps,
-=======
-static char linearrings_dtypes[2] = {NPY_DOUBLE, NPY_OBJECT};
 static void linearrings_func(char** args, const npy_intp* dimensions, const npy_intp* steps,
->>>>>>> bc62f989
                              void* data) {
   GEOSCoordSequence* coord_seq = NULL;
   GEOSGeometry** geom_arr;
