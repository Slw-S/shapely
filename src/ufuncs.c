#define PY_SSIZE_T_CLEAN

#include <Python.h>
#include <math.h>
#include <stdio.h>

#define NO_IMPORT_ARRAY
#define NO_IMPORT_UFUNC
#define PY_ARRAY_UNIQUE_SYMBOL shapely_ARRAY_API
#define PY_UFUNC_UNIQUE_SYMBOL shapely_UFUNC_API
#include <numpy/ndarraytypes.h>
#include <numpy/npy_3kcompat.h>
#include <numpy/ufuncobject.h>

#include "fast_loop_macros.h"
#include "geos.h"
#include "pygeos.h"
#include "pygeom.h"

/* This initializes a global value for interrupt checking */
int check_signals_interval[1] = {10000};
unsigned long main_thread_id[1] = {0};

PyObject* PySetupSignalChecks(PyObject* self, PyObject* args) {

  if (!PyArg_ParseTuple(args, "ik", check_signals_interval, main_thread_id)) {
    return NULL;
  }

  Py_INCREF(Py_None);
  return Py_None;
}

#define OUTPUT_Y                                         \
  PyObject* ret = GeometryObject_FromGEOS(ret_ptr, ctx); \
  PyObject** out = (PyObject**)op1;                      \
  Py_XDECREF(*out);                                      \
  *out = ret

#define OUTPUT_Y_I(I, RET_PTR)                              \
  PyObject* ret##I = GeometryObject_FromGEOS(RET_PTR, ctx); \
  PyObject** out##I = (PyObject**)op##I;                    \
  Py_XDECREF(*out##I);                                      \
  *out##I = ret##I

// Fail if inputs output multiple times on the same place in memory. That would
// lead to segfaults as the same GEOSGeometry would be 'owned' by multiple PyObjects.
#define CHECK_NO_INPLACE_OUTPUT(N)                                             \
  if ((steps[N] == 0) && (dimensions[0] > 1)) {                                \
    PyErr_Format(PyExc_NotImplementedError,                                    \
                 "Zero-strided output detected. Ufunc mode with args[0]=%p, "  \
                 "args[N]=%p, steps[0]=%ld, steps[N]=%ld, dimensions[0]=%ld.", \
                 args[0], args[N], steps[0], steps[N], dimensions[0]);         \
    return;                                                                    \
  }

#define CHECK_ALLOC(ARR)                                             \
  if (ARR == NULL) {                                                 \
    PyErr_SetString(PyExc_MemoryError, "Could not allocate memory"); \
    return;                                                          \
  }

/* PyErr_CheckSignals calls python signal handler at iteration 10000, 20000, and
 * so forth. If a signal handler raises an exception (by default, SIGINT raises
 * a KeyboardIterrupt), it returns -1.
 * The caller needs to check 'errstate' and cleanup & exit if it equals PGERR_PYSIGNAL.
 */
#define CHECK_SIGNALS(I)                            \
  if (((I + 1) % check_signals_interval[0]) == 0) { \
    if (PyErr_CheckSignals() == -1) {               \
      errstate = PGERR_PYSIGNAL;                    \
    };                                              \
  }

/* This version of CHECK_SIGNALS is to be used in a context without GIL
 * the GIL is only acquired if the current thread is the main thread (else,
 * signals won't be set anyway)
 */

#define CHECK_SIGNALS_THREADS(I)                            \
  if (((I + 1) % check_signals_interval[0]) == 0) {         \
    if (PyThread_get_thread_ident() == main_thread_id[0]) { \
      Py_BLOCK_THREADS;                                     \
      if (PyErr_CheckSignals() == -1) {                     \
        errstate = PGERR_PYSIGNAL;                          \
      }                                                     \
      Py_UNBLOCK_THREADS;                                   \
    }                                                       \
  }

static void geom_arr_to_npy(GEOSGeometry** array, char* ptr, npy_intp stride,
                            npy_intp count) {
  npy_intp i;
  PyObject* ret;
  PyObject** out;

  GEOS_INIT;

  for (i = 0; i < count; i++, ptr += stride) {
    ret = GeometryObject_FromGEOS(array[i], ctx);
    out = (PyObject**)ptr;
    Py_XDECREF(*out);
    *out = ret;
  }

  GEOS_FINISH;
}

static void null_arr_to_npy(char* ptr, npy_intp stride, npy_intp count) {
  npy_intp i;
  PyObject* ret;
  PyObject** out;

  for (i = 0; i < count; i++, ptr += stride) {
    Py_INCREF(Py_None);
    ret = Py_None;
    out = (PyObject**)ptr;
    Py_XDECREF(*out);
    *out = ret;
  }
}

/* Define the geom -> bool functions (Y_b) */
static void* is_empty_data[1] = {GEOSisEmpty_r};
/* the GEOSisSimple_r function fails on geometrycollections */
static char GEOSisSimpleAllTypes_r(void* context, void* geom) {
  int type = GEOSGeomTypeId_r(context, geom);
  if (type == -1) {
    return 2;  // Predicates use a return value of 2 for errors
  } else if (type == 7) {
    return 0;
  } else {
    return GEOSisSimple_r(context, geom);
  }
}
static void* is_simple_data[1] = {GEOSisSimpleAllTypes_r};
static void* is_ring_data[1] = {GEOSisRing_r};
static void* has_z_data[1] = {GEOSHasZ_r};
#if GEOS_SINCE_3_12_0
static void* has_m_data[1] = {GEOSHasM_r};
#endif
/* the GEOSisClosed_r function fails on non-linestrings */
static char GEOSisClosedAllTypes_r(void* context, void* geom) {
  int type = GEOSGeomTypeId_r(context, geom);
  if (type == -1) {
    return 2;  // Predicates use a return value of 2 for errors
  } else if ((type == 1) || (type == 2) || (type == 5)) {
    return GEOSisClosed_r(context, geom);
  } else {
    return 0;
  }
}
static void* is_closed_data[1] = {GEOSisClosedAllTypes_r};
static void* is_valid_data[1] = {GEOSisValid_r};

static char GEOSGeom_isCCW_r(void* context, void* geom) {
  const GEOSCoordSequence* coord_seq;
  char is_ccw = 2;  // return value of 2 means GEOSException
  int i;

  // Return False for non-linear geometries
  i = GEOSGeomTypeId_r(context, geom);
  if (i == -1) {
    return 2;
  }
  if ((i != GEOS_LINEARRING) && (i != GEOS_LINESTRING)) {
    return 0;
  }

  // Return False for lines with fewer than 4 points
  i = GEOSGeomGetNumPoints_r(context, geom);
  if (i == -1) {
    return 2;
  }
  if (i < 4) {
    return 0;
  }

  // Get the coordinatesequence and call isCCW()
  coord_seq = GEOSGeom_getCoordSeq_r(context, geom);
  if (coord_seq == NULL) {
    return 2;
  }
  if (!GEOSCoordSeq_isCCW_r(context, coord_seq, &is_ccw)) {
    return 2;
  }
  return is_ccw;
}
static void* is_ccw_data[1] = {GEOSGeom_isCCW_r};

typedef char FuncGEOS_Y_b(void* context, void* a);
static char Y_b_dtypes[2] = {NPY_OBJECT, NPY_BOOL};
static void Y_b_func(char** args, const npy_intp* dimensions, const npy_intp* steps, void* data) {
  FuncGEOS_Y_b* func = (FuncGEOS_Y_b*)data;
  GEOSGeometry* in1 = NULL;
  char ret;

  GEOS_INIT_THREADS;

  UNARY_LOOP {
    CHECK_SIGNALS_THREADS(i);
    if (errstate == PGERR_PYSIGNAL) {
      goto finish;
    }
    /* get the geometry; return on error */
    if (!get_geom(*(GeometryObject**)ip1, &in1)) {
      errstate = PGERR_NOT_A_GEOMETRY;
      goto finish;
    }
    if (in1 == NULL) {
      /* in case of a missing value: return 0 (False) */
      ret = 0;
    } else {
      /* call the GEOS function */
      ret = func(ctx, in1);
      /* finish for illegal values */
      if (ret == 2) {
        errstate = PGERR_GEOS_EXCEPTION;
        goto finish;
      }
    }
    *(npy_bool*)op1 = ret;
  }

finish:
  GEOS_FINISH_THREADS;
}
static PyUFuncGenericFunction Y_b_funcs[1] = {&Y_b_func};

/* Define the object -> bool functions (O_b) which do not raise on non-geom objects*/
static char IsMissing(void* context, PyObject* obj) {
  GEOSGeometry* g = NULL;
  if (!get_geom((GeometryObject*)obj, &g)) {
    return 0;
  };
  return g == NULL;  // get_geom sets g to NULL for None input
}
static void* is_missing_data[1] = {IsMissing};
static char IsGeometry(void* context, PyObject* obj) {
  GEOSGeometry* g = NULL;
  if (!get_geom((GeometryObject*)obj, &g)) {
    return 0;
  }
  return g != NULL;
}
static void* is_geometry_data[1] = {IsGeometry};
static char IsValidInput(void* context, PyObject* obj) {
  GEOSGeometry* g = NULL;
  return get_geom((GeometryObject*)obj, &g);
}
static void* is_valid_input_data[1] = {IsValidInput};
typedef char FuncGEOS_O_b(void* context, PyObject* obj);
static char O_b_dtypes[2] = {NPY_OBJECT, NPY_BOOL};
static void O_b_func(char** args, const npy_intp* dimensions, const npy_intp* steps, void* data) {
  FuncGEOS_O_b* func = (FuncGEOS_O_b*)data;
  GEOS_INIT_THREADS;
  UNARY_LOOP {
    CHECK_SIGNALS_THREADS(i);
    if (errstate == PGERR_PYSIGNAL) {
      break;
    }
    *(npy_bool*)op1 = func(ctx, *(PyObject**)ip1);
  }
  GEOS_FINISH_THREADS;
}
static PyUFuncGenericFunction O_b_funcs[1] = {&O_b_func};

/* Define the geom, geom -> bool functions (YY_b) */
static void* equals_data[1] = {GEOSEquals_r};
static void* equals_identical_data[1] = {PyGEOSEqualsIdentical};
typedef char FuncGEOS_YY_b(void* context, void* a, void* b);
static char YY_b_dtypes[3] = {NPY_OBJECT, NPY_OBJECT, NPY_BOOL};
static void YY_b_func(char** args, const npy_intp* dimensions, const npy_intp* steps, void* data) {
  FuncGEOS_YY_b* func = (FuncGEOS_YY_b*)data;
  GEOSGeometry *in1 = NULL, *in2 = NULL;
  char ret;

  GEOS_INIT_THREADS;

  BINARY_LOOP {
    CHECK_SIGNALS_THREADS(i);
    if (errstate == PGERR_PYSIGNAL) {
      goto finish;
    }
    /* get the geometries: return on error */
    if (!get_geom(*(GeometryObject**)ip1, &in1)) {
      errstate = PGERR_NOT_A_GEOMETRY;
      goto finish;
    }
    if (!get_geom(*(GeometryObject**)ip2, &in2)) {
      errstate = PGERR_NOT_A_GEOMETRY;
      goto finish;
    }
    if ((in1 == NULL) || (in2 == NULL)) {
      /* in case of a missing value: return 0 (False) */
      ret = 0;
    } else {
      /* call the GEOS function */
      ret = func(ctx, in1, in2);
      /* return for illegal values */
      if (ret == 2) {
        errstate = PGERR_GEOS_EXCEPTION;
        goto finish;
      }
    }
    *(npy_bool*)op1 = ret;
  }

finish:
  GEOS_FINISH_THREADS;
}
static PyUFuncGenericFunction YY_b_funcs[1] = {&YY_b_func};

/* Define the geom, geom -> bool functions (YY_b) prepared */
static void* contains_func_tuple[2] = {GEOSContains_r, GEOSPreparedContains_r};
static void* contains_data[1] = {contains_func_tuple};
static char GEOSContainsProperly(void* context, void* g1, void* g2) {
  const GEOSPreparedGeometry* prepared_geom_tmp = NULL;
  char ret;

  prepared_geom_tmp = GEOSPrepare_r(context, g1);
  if (prepared_geom_tmp == NULL) {
    return 2;
  }
  ret = GEOSPreparedContainsProperly_r(context, prepared_geom_tmp, g2);
  GEOSPreparedGeom_destroy_r(context, prepared_geom_tmp);
  return ret;
}
static void* contains_properly_func_tuple[2] = {GEOSContainsProperly,
                                                GEOSPreparedContainsProperly_r};
static void* contains_properly_data[1] = {contains_properly_func_tuple};
static void* covered_by_func_tuple[2] = {GEOSCoveredBy_r, GEOSPreparedCoveredBy_r};
static void* covered_by_data[1] = {covered_by_func_tuple};
static void* covers_func_tuple[2] = {GEOSCovers_r, GEOSPreparedCovers_r};
static void* covers_data[1] = {covers_func_tuple};
static void* crosses_func_tuple[2] = {GEOSCrosses_r, GEOSPreparedCrosses_r};
static void* crosses_data[1] = {crosses_func_tuple};
static void* disjoint_func_tuple[2] = {GEOSDisjoint_r, GEOSPreparedDisjoint_r};
static void* disjoint_data[1] = {disjoint_func_tuple};
static void* intersects_func_tuple[2] = {GEOSIntersects_r, GEOSPreparedIntersects_r};
static void* intersects_data[1] = {intersects_func_tuple};
static void* overlaps_func_tuple[2] = {GEOSOverlaps_r, GEOSPreparedOverlaps_r};
static void* overlaps_data[1] = {overlaps_func_tuple};
static void* touches_func_tuple[2] = {GEOSTouches_r, GEOSPreparedTouches_r};
static void* touches_data[1] = {touches_func_tuple};
static void* within_func_tuple[2] = {GEOSWithin_r, GEOSPreparedWithin_r};
static void* within_data[1] = {within_func_tuple};
static char YY_b_p_dtypes[3] = {NPY_OBJECT, NPY_OBJECT, NPY_BOOL};
static void YY_b_p_func(char** args, const npy_intp* dimensions, const npy_intp* steps, void* data) {
  FuncGEOS_YY_b* func = ((FuncGEOS_YY_b**)data)[0];
  FuncGEOS_YY_b* func_prepared = ((FuncGEOS_YY_b**)data)[1];

  GEOSGeometry *in1 = NULL, *in2 = NULL;
  GEOSPreparedGeometry* in1_prepared = NULL;
  char ret;

  GEOS_INIT_THREADS;

  BINARY_LOOP {
    CHECK_SIGNALS_THREADS(i);
    if (errstate == PGERR_PYSIGNAL) {
      goto finish;
    }
    /* get the geometries: return on error */
    if (!get_geom_with_prepared(*(GeometryObject**)ip1, &in1, &in1_prepared)) {
      errstate = PGERR_NOT_A_GEOMETRY;
      goto finish;
    }
    if (!get_geom(*(GeometryObject**)ip2, &in2)) {
      errstate = PGERR_NOT_A_GEOMETRY;
      goto finish;
    }
    if ((in1 == NULL) || (in2 == NULL)) {
      /* in case of a missing value: return 0 (False) */
      ret = 0;
    } else {
      if (in1_prepared == NULL) {
        /* call the GEOS function */
        ret = func(ctx, in1, in2);
      } else {
        /* call the prepared GEOS function */
        ret = func_prepared(ctx, in1_prepared, in2);
      }
      /* return for illegal values */
      if (ret == 2) {
        errstate = PGERR_GEOS_EXCEPTION;
        goto finish;
      }
    }
    *(npy_bool*)op1 = ret;
  }

finish:

  GEOS_FINISH_THREADS;
}
static PyUFuncGenericFunction YY_b_p_funcs[1] = {&YY_b_p_func};

/* Define the geom, X, Y -> bool functions (Ydd_b) prepared */
#if GEOS_SINCE_3_12_0
static void* contains_xy_data[1] = {GEOSPreparedContainsXY_r};
static void* intersects_xy_data[1] = {GEOSPreparedIntersectsXY_r};
#else
static void* contains_xy_data[1] = {GEOSPreparedContains_r};
static void* intersects_xy_data[1] = {GEOSPreparedIntersects_r};
#endif
typedef char FuncGEOS_Ydd_b(void* context, void* pg, double x, double y);
static char Ydd_b_p_dtypes[4] = {NPY_OBJECT, NPY_DOUBLE, NPY_DOUBLE, NPY_BOOL};
static void Ydd_b_p_func(char** args, const npy_intp* dimensions, const npy_intp* steps, void* data) {
#if GEOS_SINCE_3_12_0
  FuncGEOS_Ydd_b* func = (FuncGEOS_Ydd_b*)data;
#else
  FuncGEOS_YY_b* func = (FuncGEOS_YY_b*)data;
#endif
  GEOSGeometry* in1 = NULL;
  GEOSPreparedGeometry* in1_prepared = NULL;
  const GEOSPreparedGeometry* prepared_geom_tmp = NULL;
  char ret;

  GEOS_INIT_THREADS;

  TERNARY_LOOP {
    CHECK_SIGNALS_THREADS(i);
    if (errstate == PGERR_PYSIGNAL) {
      goto finish;
    }
    /* get the geometries: return on error */
    if (!get_geom_with_prepared(*(GeometryObject**)ip1, &in1, &in1_prepared)) {
      errstate = PGERR_NOT_A_GEOMETRY;
      goto finish;
    }
    double in2 = *(double*)ip2;
    double in3 = *(double*)ip3;
    if ((in1 == NULL) || npy_isnan(in2) || npy_isnan(in3)) {
      /* in case of a missing value: return 0 (False) */
      ret = 0;
    } else {
      /* if input geometry is not yet prepared, prepare (and destroy) on the fly*/
      char destroy_prepared = 0;
      if (in1_prepared == NULL) {
        prepared_geom_tmp = GEOSPrepare_r(ctx, in1);
        if (prepared_geom_tmp == NULL) {
          errstate = PGERR_GEOS_EXCEPTION;
          goto finish;
        }
        destroy_prepared = 1;
      } else {
        prepared_geom_tmp = in1_prepared;
      }

#if GEOS_SINCE_3_12_0
      ret = func(ctx, prepared_geom_tmp, in2, in3);
#else
      GEOSGeometry *geom = NULL;
      errstate = create_point(ctx, in2, in3, NULL, SHAPELY_HANDLE_NAN_ALLOW, &geom);
      if (errstate != PGERR_SUCCESS) {
        if (destroy_prepared) {
          GEOSPreparedGeom_destroy_r(ctx, prepared_geom_tmp);
        }
        goto finish;
      }
      ret = func(ctx, prepared_geom_tmp, geom);
      GEOSGeom_destroy_r(ctx, geom);
#endif

      if (destroy_prepared) {
        GEOSPreparedGeom_destroy_r(ctx, prepared_geom_tmp);
      }
      /* return for illegal values */
      if (ret == 2) {
        errstate = PGERR_GEOS_EXCEPTION;
        goto finish;
      }
    }
    *(npy_bool*)op1 = ret;
  }

finish:

  GEOS_FINISH_THREADS;
}
static PyUFuncGenericFunction Ydd_b_p_funcs[1] = {&Ydd_b_p_func};

static char is_prepared_dtypes[2] = {NPY_OBJECT, NPY_BOOL};
static void is_prepared_func(char** args, const npy_intp* dimensions, const npy_intp* steps,
                             void* data) {
  GEOSGeometry* in1 = NULL;
  GEOSPreparedGeometry* in1_prepared = NULL;

  GEOS_INIT_THREADS;

  UNARY_LOOP {
    CHECK_SIGNALS_THREADS(i);
    if (errstate == PGERR_PYSIGNAL) {
      break;
    }
    /* get the geometry: return on error */
    if (!get_geom_with_prepared(*(GeometryObject**)ip1, &in1, &in1_prepared)) {
      errstate = PGERR_NOT_A_GEOMETRY;
      break;
    }
    *(npy_bool*)op1 = (in1_prepared != NULL);
  }

  GEOS_FINISH_THREADS;
}
static PyUFuncGenericFunction is_prepared_funcs[1] = {&is_prepared_func};

/* Define the geom -> geom functions (Y_Y) */
static void* envelope_data[1] = {GEOSEnvelope_r};
static void* convex_hull_data[1] = {GEOSConvexHull_r};
static void* GEOSBoundaryAllTypes_r(void* context, void* geom) {
  char typ = GEOSGeomTypeId_r(context, geom);
  if (typ == 7) {
    /* return None for geometrycollections */
    return NULL;
  } else {
    return GEOSBoundary_r(context, geom);
  }
}
static void* boundary_data[1] = {GEOSBoundaryAllTypes_r};
static void* unary_union_data[1] = {GEOSUnaryUnion_r};
static void* point_on_surface_data[1] = {GEOSPointOnSurface_r};
static void* centroid_data[1] = {GEOSGetCentroid_r};
static void* line_merge_data[1] = {GEOSLineMerge_r};
static void* minimum_clearance_line_data[1] = {GEOSMinimumClearanceLine_r};
static void* node_data[1] = {GEOSNode_r};
static void* extract_unique_points_data[1] = {GEOSGeom_extractUniquePoints_r};
static void* GetExteriorRing(void* context, void* geom) {
  char typ = GEOSGeomTypeId_r(context, geom);
  if (typ != 3) {
    return NULL;
  }
  void* ret = (void*)GEOSGetExteriorRing_r(context, geom);
  /* Create a copy of the obtained geometry */
  if (ret != NULL) {
    ret = GEOSGeom_clone_r(context, ret);
  }
  return ret;
}
static void* get_exterior_ring_data[1] = {GetExteriorRing};
/* the normalize function acts in-place */
static void* GEOSNormalize_r_with_clone(void* context, void* geom) {
  int ret;
  void* new_geom = GEOSGeom_clone_r(context, geom);
  if (new_geom == NULL) {
    return NULL;
  }
  ret = GEOSNormalize_r(context, new_geom);
  if (ret == -1) {
    GEOSGeom_destroy_r(context, new_geom);
    return NULL;
  }
  return new_geom;
}
static void* normalize_data[1] = {GEOSNormalize_r_with_clone};
static void* force_2d_data[1] = {PyGEOSForce2D};
static void* build_area_data[1] = {GEOSBuildArea_r};
static void* make_valid_data[1] = {GEOSMakeValid_r};
static void* coverage_union_data[1] = {GEOSCoverageUnion_r};
static void* GEOSMinimumBoundingCircleWithReturn(void* context, void* geom) {
  GEOSGeometry* center = NULL;
  double radius;
  GEOSGeometry* ret = GEOSMinimumBoundingCircle_r(context, geom, &radius, &center);
  if (ret == NULL) {
    return NULL;
  }
  GEOSGeom_destroy_r(context, center);
  return ret;
}
static void* minimum_bounding_circle_data[1] = {GEOSMinimumBoundingCircleWithReturn};
static void* reverse_data[1] = {GEOSReverse_r};
static void* oriented_envelope_data[1] = {GEOSMinimumRotatedRectangle_r};
#if GEOS_SINCE_3_11_0
static void* line_merge_directed_data[1] = {GEOSLineMergeDirected_r};
#endif
#if GEOS_SINCE_3_12_0
static void* disjoint_subset_union_data[1] = {GEOSDisjointSubsetUnion_r};
#endif  // GEOS_SINCE_3_12_0
typedef void* FuncGEOS_Y_Y(void* context, void* a);
static char Y_Y_dtypes[2] = {NPY_OBJECT, NPY_OBJECT};
static void Y_Y_func(char** args, const npy_intp* dimensions, const npy_intp* steps, void* data) {
  FuncGEOS_Y_Y* func = (FuncGEOS_Y_Y*)data;
  GEOSGeometry* in1 = NULL;
  GEOSGeometry** geom_arr;

  CHECK_NO_INPLACE_OUTPUT(1);

  // allocate a temporary array to store output GEOSGeometry objects
  geom_arr = malloc(sizeof(void*) * dimensions[0]);
  CHECK_ALLOC(geom_arr);

  GEOS_INIT_THREADS;

  UNARY_LOOP {
    CHECK_SIGNALS_THREADS(i);
    if (errstate == PGERR_PYSIGNAL) {
      destroy_geom_arr(ctx, geom_arr, i - 1);
      break;
    }
    // get the geometry: return on error
    if (!get_geom(*(GeometryObject**)ip1, &in1)) {
      errstate = PGERR_NOT_A_GEOMETRY;
      destroy_geom_arr(ctx, geom_arr, i - 1);
      break;
    }
    if (in1 == NULL) {
      // in case of a missing value: return NULL (None)
      geom_arr[i] = NULL;
    } else {
      geom_arr[i] = func(ctx, in1);
      // NULL means: exception, but for some functions it may also indicate a
      // "missing value" (None) (GetExteriorRing, GEOSBoundaryAllTypes_r)
      // So: check the last_error before setting error state
      if ((geom_arr[i] == NULL) && (last_error[0] != 0)) {
        errstate = PGERR_GEOS_EXCEPTION;
        destroy_geom_arr(ctx, geom_arr, i - 1);
        break;
      }
    }
  }

  GEOS_FINISH_THREADS;

  // fill the numpy array with PyObjects while holding the GIL
  if (errstate == PGERR_SUCCESS) {
    geom_arr_to_npy(geom_arr, args[1], steps[1], dimensions[0]);
  }
  free(geom_arr);
}
static PyUFuncGenericFunction Y_Y_funcs[1] = {&Y_Y_func};

/* Define the geom -> no return value functions (Y) */
static char PrepareGeometryObject(void* ctx, GeometryObject* geom) {
  if (geom->ptr_prepared == NULL) {
    geom->ptr_prepared = (GEOSPreparedGeometry*)GEOSPrepare_r(ctx, geom->ptr);
    if (geom->ptr_prepared == NULL) {
      return PGERR_GEOS_EXCEPTION;
    }
  }
  return PGERR_SUCCESS;
}
static char DestroyPreparedGeometryObject(void* ctx, GeometryObject* geom) {
  if (geom->ptr_prepared != NULL) {
    GEOSPreparedGeom_destroy_r(ctx, geom->ptr_prepared);
    geom->ptr_prepared = NULL;
  }
  return PGERR_SUCCESS;
}

static void* prepare_data[1] = {PrepareGeometryObject};
static void* destroy_prepared_data[1] = {DestroyPreparedGeometryObject};
typedef char FuncPyGEOS_Y(void* ctx, GeometryObject* geom);
static char Y_dtypes[1] = {NPY_OBJECT};
static void Y_func(char** args, const npy_intp* dimensions, const npy_intp* steps, void* data) {
  FuncPyGEOS_Y* func = (FuncPyGEOS_Y*)data;
  GEOSGeometry* in1 = NULL;
  GeometryObject* geom_obj = NULL;

  GEOS_INIT;

  NO_OUTPUT_LOOP {
    CHECK_SIGNALS(i);
    if (errstate == PGERR_PYSIGNAL) {
      goto finish;
    }
    geom_obj = *(GeometryObject**)ip1;
    if (!get_geom(geom_obj, &in1)) {
      errstate = PGERR_GEOS_EXCEPTION;
      goto finish;
    }
    if (in1 != NULL) {
      errstate = func(ctx, geom_obj);
      if (errstate != PGERR_SUCCESS) {
        goto finish;
      }
    }
  }

finish:

  GEOS_FINISH;
}
static PyUFuncGenericFunction Y_funcs[1] = {&Y_func};

/* Define the geom, double -> geom functions (Yd_Y) */
static void* GEOSInterpolateProtectEmpty_r(void* context, void* geom, double d) {
  char errstate = geos_interpolate_checker(context, geom);
  if (errstate == PGERR_SUCCESS) {
    return GEOSInterpolate_r(context, geom, d);
  } else if (errstate == PGERR_EMPTY_GEOMETRY) {
    return GEOSGeom_createEmptyPoint_r(context);
  } else {
    return NULL;
  }
}
static void* line_interpolate_point_data[1] = {GEOSInterpolateProtectEmpty_r};
static void* GEOSInterpolateNormalizedProtectEmpty_r(void* context, void* geom,
                                                     double d) {
  char errstate = geos_interpolate_checker(context, geom);
  if (errstate == PGERR_SUCCESS) {
    return GEOSInterpolateNormalized_r(context, geom, d);
  } else if (errstate == PGERR_EMPTY_GEOMETRY) {
    return GEOSGeom_createEmptyPoint_r(context);
  } else {
    return NULL;
  }
}
static void* line_interpolate_point_normalized_data[1] = {
    GEOSInterpolateNormalizedProtectEmpty_r};

static void* simplify_data[1] = {GEOSSimplify_r};
static void* simplify_preserve_topology_data[1] = {GEOSTopologyPreserveSimplify_r};
static void* force_3d_data[1] = {PyGEOSForce3D};

static void* unary_union_prec_data[1] = {GEOSUnaryUnionPrec_r};

static void* GEOSMaximumInscribedCircleWithDefaultTolerance(void* context, void* a, double b) {
  double tolerance;
  if (b == 0.0 && !GEOSisEmpty_r(context, a)) {
    double xmin, xmax, ymin, ymax;
    double width, height, size;

#if GEOS_SINCE_3_11_0
    if (!GEOSGeom_getExtent_r(context, a, &xmin, &ymin, &xmax, &ymax)) {
      return NULL;
    }
#else
    if (!GEOSGeom_getXMin_r(context, a, &xmin)) {
      return NULL;
    }
    if (!GEOSGeom_getYMin_r(context, a, &ymin)) {
      return NULL;
    }
    if (!GEOSGeom_getXMax_r(context, a, &xmax)) {
      return NULL;
    }
    if (!GEOSGeom_getYMax_r(context, a, &ymax)) {
      return NULL;
    }
#endif
    width = xmax - xmin;
    height = ymax - ymin;
    size = width > height ? width : height;
    tolerance = size / 1000.0;
  } else {
    tolerance = b;
  }
  return GEOSMaximumInscribedCircle_r(context, a, tolerance);
}
static void* maximum_inscribed_circle_data[1] = {GEOSMaximumInscribedCircleWithDefaultTolerance};

#if GEOS_SINCE_3_10_0
static void* segmentize_data[1] = {GEOSDensify_r};
#endif

#if GEOS_SINCE_3_11_0
static void* remove_repeated_points_data[1] = {GEOSRemoveRepeatedPoints_r};
#endif

typedef void* FuncGEOS_Yd_Y(void* context, void* a, double b);
static char Yd_Y_dtypes[3] = {NPY_OBJECT, NPY_DOUBLE, NPY_OBJECT};
static void Yd_Y_func(char** args, const npy_intp* dimensions, const npy_intp* steps, void* data) {
  FuncGEOS_Yd_Y* func = (FuncGEOS_Yd_Y*)data;
  GEOSGeometry* in1 = NULL;
  GEOSGeometry** geom_arr;

  CHECK_NO_INPLACE_OUTPUT(2);

  // allocate a temporary array to store output GEOSGeometry objects
  geom_arr = malloc(sizeof(void*) * dimensions[0]);
  CHECK_ALLOC(geom_arr);

  GEOS_INIT_THREADS;

  BINARY_LOOP {
    CHECK_SIGNALS_THREADS(i);
    if (errstate == PGERR_PYSIGNAL) {
      destroy_geom_arr(ctx, geom_arr, i - 1);
      break;
    }
    // get the geometry: return on error
    if (!get_geom(*(GeometryObject**)ip1, &in1)) {
      errstate = PGERR_NOT_A_GEOMETRY;
      destroy_geom_arr(ctx, geom_arr, i - 1);
      break;
    }
    double in2 = *(double*)ip2;
    if ((in1 == NULL) || (npy_isnan(in2))) {
      // in case of a missing value: return NULL (None)
      geom_arr[i] = NULL;
    } else {
      geom_arr[i] = func(ctx, in1, in2);
      if (geom_arr[i] == NULL) {
        // Interpolate functions return NULL on PGERR_GEOMETRY_TYPE and on
        // PGERR_GEOS_EXCEPTION. Distinguish these by the state of last_error.
        errstate = last_error[0] == 0 ? PGERR_GEOMETRY_TYPE : PGERR_GEOS_EXCEPTION;
        destroy_geom_arr(ctx, geom_arr, i - 1);
        break;
      }
    }
  }

  GEOS_FINISH_THREADS;

  // fill the numpy array with PyObjects while holding the GIL
  if (errstate == PGERR_SUCCESS) {
    geom_arr_to_npy(geom_arr, args[2], steps[2], dimensions[0]);
  }
  free(geom_arr);
}
static PyUFuncGenericFunction Yd_Y_funcs[1] = {&Yd_Y_func};

/* Define the geom, int -> geom functions (Yi_Y) */
/* We add bound and type checking to the various indexing functions */
static void* GetPointN(void* context, void* geom, int n) {
  char typ = GEOSGeomTypeId_r(context, geom);
  int size, i;
  if ((typ != 1) && (typ != 2)) {
    return NULL;
  }
  size = GEOSGeomGetNumPoints_r(context, geom);
  if (size == -1) {
    return NULL;
  }
  if (n < 0) {
    /* Negative indexing: we get it for free */
    i = size + n;
  } else {
    i = n;
  }
  if ((i < 0) || (i >= size)) {
    /* Important, could give segfaults else */
    return NULL;
  }
  return GEOSGeomGetPointN_r(context, geom, i);
}
static void* get_point_data[1] = {GetPointN};
static void* GetInteriorRingN(void* context, void* geom, int n) {
  char typ = GEOSGeomTypeId_r(context, geom);
  int size, i;
  if (typ != 3) {
    return NULL;
  }
  size = GEOSGetNumInteriorRings_r(context, geom);
  if (size == -1) {
    return NULL;
  }
  if (n < 0) {
    /* Negative indexing: we get it for free */
    i = size + n;
  } else {
    i = n;
  }
  if ((i < 0) || (i >= size)) {
    /* Important, could give segfaults else */
    return NULL;
  }
  void* ret = (void*)GEOSGetInteriorRingN_r(context, geom, i);
  /* Create a copy of the obtained geometry */
  if (ret != NULL) {
    ret = GEOSGeom_clone_r(context, ret);
  }
  return ret;
}
static void* get_interior_ring_data[1] = {GetInteriorRingN};
static void* GetGeometryN(void* context, void* geom, int n) {
  int size, i;
  size = GEOSGetNumGeometries_r(context, geom);
  if (size == -1) {
    return NULL;
  }
  if (n < 0) {
    /* Negative indexing: we get it for free */
    i = size + n;
  } else {
    i = n;
  }
  if ((i < 0) || (i >= size)) {
    /* Important, could give segfaults else */
    return NULL;
  }
  void* ret = (void*)GEOSGetGeometryN_r(context, geom, i);
  /* Create a copy of the obtained geometry */
  if (ret != NULL) {
    ret = GEOSGeom_clone_r(context, ret);
  }
  return ret;
}
static void* get_geometry_data[1] = {GetGeometryN};
/* the set srid function acts in-place */
static void* GEOSSetSRID_r_with_clone(void* context, void* geom, int srid) {
  void* ret = GEOSGeom_clone_r(context, geom);
  if (ret == NULL) {
    return NULL;
  }
  GEOSSetSRID_r(context, ret, srid);
  return ret;
}
static void* set_srid_data[1] = {GEOSSetSRID_r_with_clone};
#if GEOS_SINCE_3_12_0
static void* GEOSOrientPolygons_r_with_clone(void* context, void* geom, int exteriorCW) {
  int ret;
  void* cloned = GEOSGeom_clone_r(context, geom);
  if (cloned == NULL) {
    return NULL;
  }
  ret = GEOSOrientPolygons_r(context, cloned, exteriorCW);
  if (ret == -1) {
    return NULL;
  }
  return cloned;
}
static void* orient_polygons_data[1] = {GEOSOrientPolygons_r_with_clone};
#endif
typedef void* FuncGEOS_Yi_Y(void* context, void* a, int b);
static char Yi_Y_dtypes[3] = {NPY_OBJECT, NPY_INT, NPY_OBJECT};
static void Yi_Y_func(char** args, const npy_intp* dimensions, const npy_intp* steps, void* data) {
  FuncGEOS_Yi_Y* func = (FuncGEOS_Yi_Y*)data;
  GEOSGeometry* in1 = NULL;
  GEOSGeometry** geom_arr;

  CHECK_NO_INPLACE_OUTPUT(2);

  // allocate a temporary array to store output GEOSGeometry objects
  geom_arr = malloc(sizeof(void*) * dimensions[0]);
  CHECK_ALLOC(geom_arr);

  GEOS_INIT_THREADS;

  BINARY_LOOP {
    CHECK_SIGNALS_THREADS(i);
    if (errstate == PGERR_PYSIGNAL) {
      destroy_geom_arr(ctx, geom_arr, i - 1);
      break;
    }
    // get the geometry: return on error
    if (!get_geom(*(GeometryObject**)ip1, &in1)) {
      errstate = PGERR_NOT_A_GEOMETRY;
      destroy_geom_arr(ctx, geom_arr, i - 1);
      break;
    }
    int in2 = *(int*)ip2;
    if (in1 == NULL) {
      // in case of a missing value: return NULL (None)
      geom_arr[i] = NULL;
    } else {
      geom_arr[i] = func(ctx, in1, in2);
      // NULL means: exception, but for some functions it may also indicate a
      // "missing value" (None) (GetPointN, GetInteriorRingN, GetGeometryN)
      // So: check the last_error before setting error state
      if ((geom_arr[i] == NULL) && (last_error[0] != 0)) {
        errstate = PGERR_GEOS_EXCEPTION;
        destroy_geom_arr(ctx, geom_arr, i - 1);
        break;
      }
    }
  }

  GEOS_FINISH_THREADS;

  // fill the numpy array with PyObjects while holding the GIL
  if (errstate == PGERR_SUCCESS) {
    geom_arr_to_npy(geom_arr, args[2], steps[2], dimensions[0]);
  }
  free(geom_arr);
}
static PyUFuncGenericFunction Yi_Y_funcs[1] = {&Yi_Y_func};

/* Define the geom, geom -> geom functions (YY_Y) */
static void* intersection_data[1] = {GEOSIntersection_r};
static void* difference_data[1] = {GEOSDifference_r};
static void* symmetric_difference_data[1] = {GEOSSymDifference_r};
static void* union_data[1] = {GEOSUnion_r};
static void* shared_paths_data[1] = {GEOSSharedPaths_r};
typedef void* FuncGEOS_YY_Y(void* context, void* a, void* b);
static char YY_Y_dtypes[3] = {NPY_OBJECT, NPY_OBJECT, NPY_OBJECT};
static void YY_Y_func(char** args, const npy_intp* dimensions, const npy_intp* steps, void* data) {
  FuncGEOS_YY_Y* func = (FuncGEOS_YY_Y*)data;
  GEOSGeometry *in1 = NULL, *in2 = NULL;
  GEOSGeometry** geom_arr;

  CHECK_NO_INPLACE_OUTPUT(2);

  // allocate a temporary array to store output GEOSGeometry objects
  geom_arr = malloc(sizeof(void*) * dimensions[0]);
  CHECK_ALLOC(geom_arr);

  GEOS_INIT_THREADS;

  BINARY_LOOP {
    CHECK_SIGNALS_THREADS(i);
    if (errstate == PGERR_PYSIGNAL) {
      destroy_geom_arr(ctx, geom_arr, i - 1);
      break;
    }
    // get the geometries: return on error
    if (!get_geom(*(GeometryObject**)ip1, &in1) ||
        !get_geom(*(GeometryObject**)ip2, &in2)) {
      errstate = PGERR_NOT_A_GEOMETRY;
      destroy_geom_arr(ctx, geom_arr, i - 1);
      break;
    }
    if ((in1 == NULL) || (in2 == NULL)) {
      // in case of a missing value: return NULL (None)
      geom_arr[i] = NULL;
    } else {
      geom_arr[i] = func(ctx, in1, in2);
      if (geom_arr[i] == NULL) {
        errstate = PGERR_GEOS_EXCEPTION;
        destroy_geom_arr(ctx, geom_arr, i - 1);
        break;
      }
    }
  }

  GEOS_FINISH_THREADS;

  // fill the numpy array with PyObjects while holding the GIL
  if (errstate == PGERR_SUCCESS) {
    geom_arr_to_npy(geom_arr, args[2], steps[2], dimensions[0]);
  }
  free(geom_arr);
}
static PyUFuncGenericFunction YY_Y_funcs[1] = {&YY_Y_func};

/* Define the reducing geoms -> geom functions (Y_Y_reduce) */
static void* intersection_all_data[1] = {GEOSIntersection_r};
static void* symmetric_difference_all_data[1] = {GEOSSymDifference_r};
static char Y_Y_reduce_dtypes[2] = {NPY_OBJECT, NPY_OBJECT};
static void Y_Y_reduce_func(char** args, const npy_intp* dimensions, const npy_intp* steps,
                                   void* data) {
  FuncGEOS_YY_Y* func = (FuncGEOS_YY_Y*)data;
  GEOSGeometry* geom = NULL;
  GEOSGeometry* temp = NULL;
  GEOSGeometry** geom_arr;

  CHECK_NO_INPLACE_OUTPUT(1);

  // allocate a temporary array to store output GEOSGeometry objects
  geom_arr = malloc(sizeof(void*) * dimensions[0]);
  CHECK_ALLOC(geom_arr);

  GEOS_INIT_THREADS;

  SINGLE_COREDIM_LOOP_OUTER {
    CHECK_SIGNALS(i);
    if (errstate == PGERR_PYSIGNAL) {
      destroy_geom_arr(ctx, geom_arr, i - 1);
      goto finish;
    }
    GEOSGeometry* ret_ptr = NULL;
    SINGLE_COREDIM_LOOP_INNER {
      if (!get_geom(*(GeometryObject**)cp1, &geom)) {
        errstate = PGERR_NOT_A_GEOMETRY;
        destroy_geom_arr(ctx, geom_arr, i - 1);
        goto finish;
      }
      if (geom == NULL) {
        continue;
      }
      if (ret_ptr == NULL) {
        // clone first geometry we encounter (in case this gets returned)
        ret_ptr = GEOSGeom_clone_r(ctx, geom);
      } else {
        // subsequenct geometries
        temp = func(ctx, ret_ptr, geom);
        GEOSGeom_destroy_r(ctx, ret_ptr);
        ret_ptr = temp;
        if (ret_ptr == NULL) {
          errstate = PGERR_GEOS_EXCEPTION;
          destroy_geom_arr(ctx, geom_arr, i - 1);
          goto finish;
        }
      }
    }
    if (ret_ptr == NULL) {
      // dimension didn't have geometries (empty or all-None)
      ret_ptr = GEOSGeom_createEmptyCollection_r(ctx, 7);
    }
    geom_arr[i] = ret_ptr;
  }

finish:
  GEOS_FINISH_THREADS;

  // fill the numpy array with PyObjects while holding the GIL
  if (errstate == PGERR_SUCCESS) {
    geom_arr_to_npy(geom_arr, args[1], steps[1], dimensions[0]);
  }
  free(geom_arr);
}
static PyUFuncGenericFunction Y_Y_reduce_funcs[1] = {&Y_Y_reduce_func};

/* Define the geom -> double functions (Y_d) */
static int GetX(void* context, void* a, double* b) {
  char typ = GEOSGeomTypeId_r(context, a);
  if (typ != 0) {
    *(double*)b = NPY_NAN;
    return 1;
  } else {
    return GEOSGeomGetX_r(context, a, b);
  }
}
static void* get_x_data[1] = {GetX};
static int GetY(void* context, void* a, double* b) {
  char typ = GEOSGeomTypeId_r(context, a);
  if (typ != 0) {
    *(double*)b = NPY_NAN;
    return 1;
  } else {
    return GEOSGeomGetY_r(context, a, b);
  }
}
static void* get_y_data[1] = {GetY};
static int GetZ(void* context, void* a, double* b) {
  char typ = GEOSGeomTypeId_r(context, a);
  if (typ != 0) {
    *(double*)b = NPY_NAN;
    return 1;
  } else {
    return GEOSGeomGetZ_r(context, a, b);
  }
}
static void* get_z_data[1] = {GetZ};
#if GEOS_SINCE_3_12_0
static int GetM(void* context, void* a, double* b) {
  char typ = GEOSGeomTypeId_r(context, a);
  if (typ != 0) {
    *(double*)b = NPY_NAN;
    return 1;
  } else {
    return GEOSGeomGetM_r(context, a, b);
  }
}
static void* get_m_data[1] = {GetM};
#endif
static void* area_data[1] = {GEOSArea_r};
static void* length_data[1] = {GEOSLength_r};

static int GetPrecision(void* context, void* a, double* b) {
  // GEOS returns -1 on error; 0 indicates double precision; > 0 indicates a precision
  // grid size was set for this geometry.
  double out = GEOSGeom_getPrecision_r(context, a);
  if (out == -1) {
    return 0;
  }
  *(double*)b = out;
  return 1;
}
static void* get_precision_data[1] = {GetPrecision};
static int MinimumClearance(void* context, void* a, double* b) {
  // GEOSMinimumClearance deviates from the pattern of returning 0 on exception and 1 on
  // success for functions that return an int (it follows pattern for boolean functions
  // returning char 0/1 and 2 on exception)
  int retcode = GEOSMinimumClearance_r(context, a, b);
  if (retcode == 2) {
    return 0;
  } else {
    return 1;
  }
}
static void* minimum_clearance_data[1] = {MinimumClearance};
static int GEOSMinimumBoundingRadius(void* context, GEOSGeometry* geom, double* radius) {
  GEOSGeometry* center = NULL;
  GEOSGeometry* ret = GEOSMinimumBoundingCircle_r(context, geom, radius, &center);
  if (ret == NULL) {
    return 0;  // exception code
  }
  GEOSGeom_destroy_r(context, center);
  GEOSGeom_destroy_r(context, ret);
  return 1;  // success code
}
static void* minimum_bounding_radius_data[1] = {GEOSMinimumBoundingRadius};
typedef int FuncGEOS_Y_d(void* context, void* a, double* b);
static char Y_d_dtypes[2] = {NPY_OBJECT, NPY_DOUBLE};
static void Y_d_func(char** args, const npy_intp* dimensions, const npy_intp* steps, void* data) {
  FuncGEOS_Y_d* func = (FuncGEOS_Y_d*)data;
  GEOSGeometry* in1 = NULL;

  GEOS_INIT_THREADS;

  UNARY_LOOP {
    CHECK_SIGNALS_THREADS(i);
    if (errstate == PGERR_PYSIGNAL) {
      goto finish;
    }
    /* get the geometry: return on error */
    if (!get_geom(*(GeometryObject**)ip1, &in1)) {
      errstate = PGERR_NOT_A_GEOMETRY;
      goto finish;
    }
    if (in1 == NULL) {
      *(double*)op1 = NPY_NAN;
    } else {
      /* let the GEOS function set op1; return on error */
      if (func(ctx, in1, (npy_double*)op1) == 0) {
        errstate = PGERR_GEOS_EXCEPTION;
        goto finish;
      }
    }
  }

finish:
  GEOS_FINISH_THREADS;
}
static PyUFuncGenericFunction Y_d_funcs[1] = {&Y_d_func};

/* Define the geom -> int functions (Y_i) */
/* data values are GEOS func, GEOS error code, return value when input is None */
static void* get_type_id_func_tuple[3] = {GEOSGeomTypeId_r, (void*)-1, (void*)-1};
static void* get_type_id_data[1] = {get_type_id_func_tuple};

static void* get_dimensions_func_tuple[3] = {GEOSGeom_getDimensions_r, (void*)0,
                                             (void*)-1};
static void* get_dimensions_data[1] = {get_dimensions_func_tuple};

static void* get_coordinate_dimension_func_tuple[3] = {GEOSGeom_getCoordinateDimension_r,
                                                       (void*)-1, (void*)-1};
static void* get_coordinate_dimension_data[1] = {get_coordinate_dimension_func_tuple};

static void* get_srid_func_tuple[3] = {GEOSGetSRID_r, (void*)0, (void*)-1};
static void* get_srid_data[1] = {get_srid_func_tuple};

static int GetNumPoints(void* context, void* geom, int n) {
  char typ = GEOSGeomTypeId_r(context, geom);
  if ((typ == 1) || (typ == 2)) { /* Linestring & Linearring */
    return GEOSGeomGetNumPoints_r(context, geom);
  } else {
    return 0;
  }
}
static void* get_num_points_func_tuple[3] = {GetNumPoints, (void*)-1, (void*)0};
static void* get_num_points_data[1] = {get_num_points_func_tuple};

static int GetNumInteriorRings(void* context, void* geom) {
  char typ = GEOSGeomTypeId_r(context, geom);
  if (typ == 3) { /* Polygon */
    return GEOSGetNumInteriorRings_r(context, geom);
  } else {
    return 0;
  }
}
static void* get_num_interior_rings_func_tuple[3] = {GetNumInteriorRings, (void*)-1,
                                                     (void*)0};
static void* get_num_interior_rings_data[1] = {get_num_interior_rings_func_tuple};

static void* get_num_geometries_func_tuple[3] = {GEOSGetNumGeometries_r, (void*)-1,
                                                 (void*)0};
static void* get_num_geometries_data[1] = {get_num_geometries_func_tuple};

static void* get_num_coordinates_func_tuple[3] = {GEOSGetNumCoordinates_r, (void*)-1,
                                                  (void*)0};
static void* get_num_coordinates_data[1] = {get_num_coordinates_func_tuple};

typedef int FuncGEOS_Y_i(void* context, void* a);
static char Y_i_dtypes[2] = {NPY_OBJECT, NPY_INT};
static void Y_i_func(char** args, const npy_intp* dimensions, const npy_intp* steps, void* data) {
  FuncGEOS_Y_i* func = ((FuncGEOS_Y_i**)data)[0];
  int errcode = (int)((int**)data)[1];
  int none_value = (int)((int**)data)[2];

  GEOSGeometry* in1 = NULL;
  int result;

  GEOS_INIT_THREADS;

  UNARY_LOOP {
    CHECK_SIGNALS_THREADS(i);
    if (errstate == PGERR_PYSIGNAL) {
      goto finish;
    }
    /* get the geometry: return on error */
    if (!get_geom(*(GeometryObject**)ip1, &in1)) {
      errstate = PGERR_NOT_A_GEOMETRY;
      goto finish;
    }
    if (in1 == NULL) {
      /* None results in 0 for counting functions, -1 otherwise */
      *(npy_int*)op1 = none_value;
    } else {
      result = func(ctx, in1);
      // Check last_error if the result equals errcode.
      // Otherwise we can't be sure if it is an exception
      if ((result == errcode) && (last_error[0] != 0)) {
        errstate = PGERR_GEOS_EXCEPTION;
        goto finish;
      }
      *(npy_int*)op1 = result;
    }
  }

finish:
  GEOS_FINISH_THREADS;
}
static PyUFuncGenericFunction Y_i_funcs[1] = {&Y_i_func};

/* Define the geom, geom -> double functions (YY_d) */
static void* distance_data[1] = {GEOSDistance_r};
static void* hausdorff_distance_data[1] = {GEOSHausdorffDistance_r};
static int GEOSFrechetDistanceWrapped_r(void* context, void* a, void* b, double* c) {
  /* Handle empty geometries (they give segfaults) */
  if (GEOSisEmpty_r(context, a) || GEOSisEmpty_r(context, b)) {
    *c = NPY_NAN;
    return 1;
  }
  return GEOSFrechetDistance_r(context, a, b, c);
}
static void* frechet_distance_data[1] = {GEOSFrechetDistanceWrapped_r};

/* Project and ProjectNormalize don't return error codes. wrap them. */
static int GEOSProjectWrapped_r(void* context, void* a, void* b, double* c) {
  /* Handle empty points (they give segfaults (for b) or give exception (for a)) */
  if (GEOSisEmpty_r(context, a) || GEOSisEmpty_r(context, b)) {
    *c = NPY_NAN;
  } else {
    *c = GEOSProject_r(context, a, b);
  }
  if (*c == -1.0) {
    return 0;
  } else {
    return 1;
  }
}
static void* line_locate_point_data[1] = {GEOSProjectWrapped_r};
static int GEOSProjectNormalizedWrapped_r(void* context, void* a, void* b, double* c) {
  double length;
  double distance;

  /* Handle empty points (they give segfaults (for b) or give exception (for a)) */
  if (GEOSisEmpty_r(context, a) || GEOSisEmpty_r(context, b)) {
    *c = NPY_NAN;
  } else {
    /* Use custom implementation of GEOSProjectNormalized to overcome bug in
    older GEOS versions (https://trac.osgeo.org/geos/ticket/1058) */
    if (GEOSLength_r(context, a, &length) != 1) {
      return 0;
    };
    distance = GEOSProject_r(context, a, b);
    if (distance == -1.0) {
      return 0;
    } else {
      *c = distance / length;
    }
  }
  return 1;
}
static void* line_locate_point_normalized_data[1] = {GEOSProjectNormalizedWrapped_r};
typedef int FuncGEOS_YY_d(void* context, void* a, void* b, double* c);
static char YY_d_dtypes[3] = {NPY_OBJECT, NPY_OBJECT, NPY_DOUBLE};
static void YY_d_func(char** args, const npy_intp* dimensions, const npy_intp* steps, void* data) {
  FuncGEOS_YY_d* func = (FuncGEOS_YY_d*)data;
  GEOSGeometry *in1 = NULL, *in2 = NULL;

  GEOS_INIT_THREADS;

  BINARY_LOOP {
    CHECK_SIGNALS_THREADS(i);
    if (errstate == PGERR_PYSIGNAL) {
      goto finish;
    }
    /* get the geometries: return on error */
    if (!get_geom(*(GeometryObject**)ip1, &in1)) {
      errstate = PGERR_NOT_A_GEOMETRY;
      goto finish;
    }
    if (!get_geom(*(GeometryObject**)ip2, &in2)) {
      errstate = PGERR_NOT_A_GEOMETRY;
      goto finish;
    }
    if ((in1 == NULL) || (in2 == NULL)) {
      /* in case of a missing value: return NaN */
      *(double*)op1 = NPY_NAN;
    } else {
      /* let the GEOS function set op1; return on error */
      if (func(ctx, in1, in2, (double*)op1) == 0) {
        errstate = PGERR_GEOS_EXCEPTION;
        goto finish;
      }
      /* in case the outcome is 0.0, check the inputs for emptyness */
      if (*op1 == 0.0) {
        if (GEOSisEmpty_r(ctx, in1) || GEOSisEmpty_r(ctx, in2)) {
          *(double*)op1 = NPY_NAN;
        }
      }
    }
  }

finish:
  GEOS_FINISH_THREADS;
}
static PyUFuncGenericFunction YY_d_funcs[1] = {&YY_d_func};

/* Define the geom, geom, double -> double functions (YYd_d) */
static void* hausdorff_distance_densify_data[1] = {GEOSHausdorffDistanceDensify_r};
static void* frechet_distance_densify_data[1] = {GEOSFrechetDistanceDensify_r};
typedef int FuncGEOS_YYd_d(void* context, void* a, void* b, double c, double* d);
static char YYd_d_dtypes[4] = {NPY_OBJECT, NPY_OBJECT, NPY_DOUBLE, NPY_DOUBLE};
static void YYd_d_func(char** args, const npy_intp* dimensions, const npy_intp* steps, void* data) {
  FuncGEOS_YYd_d* func = (FuncGEOS_YYd_d*)data;
  GEOSGeometry *in1 = NULL, *in2 = NULL;

  GEOS_INIT_THREADS;

  TERNARY_LOOP {
    CHECK_SIGNALS_THREADS(i);
    if (errstate == PGERR_PYSIGNAL) {
      goto finish;
    }
    /* get the geometries: return on error */
    if (!get_geom(*(GeometryObject**)ip1, &in1)) {
      errstate = PGERR_NOT_A_GEOMETRY;
      goto finish;
    }
    if (!get_geom(*(GeometryObject**)ip2, &in2)) {
      errstate = PGERR_NOT_A_GEOMETRY;
      goto finish;
    }
    double in3 = *(double*)ip3;
    if ((in1 == NULL) || (in2 == NULL) || npy_isnan(in3) || GEOSisEmpty_r(ctx, in1) ||
        GEOSisEmpty_r(ctx, in2)) {
      *(double*)op1 = NPY_NAN;
    } else {
      /* let the GEOS function set op1; return on error */
      if (func(ctx, in1, in2, in3, (double*)op1) == 0) {
        errstate = PGERR_GEOS_EXCEPTION;
        goto finish;
      }
    }
  }

finish:
  GEOS_FINISH_THREADS;
}
static PyUFuncGenericFunction YYd_d_funcs[1] = {&YYd_d_func};

/* Define the geom, geom, double -> geom functions (YYd_Y) */
static void* intersection_prec_data[1] = {GEOSIntersectionPrec_r};
static void* difference_prec_data[1] = {GEOSDifferencePrec_r};
static void* symmetric_difference_prec_data[1] = {GEOSSymDifferencePrec_r};
static void* union_prec_data[1] = {GEOSUnionPrec_r};
typedef void* FuncGEOS_YYd_Y(void* context, void* a, void* b, double c);
static char YYd_Y_dtypes[4] = {NPY_OBJECT, NPY_OBJECT, NPY_DOUBLE, NPY_OBJECT};

static void YYd_Y_func(char** args, const npy_intp* dimensions, const npy_intp* steps, void* data) {
  FuncGEOS_YYd_Y* func = (FuncGEOS_YYd_Y*)data;
  GEOSGeometry *in1 = NULL, *in2 = NULL;
  GEOSGeometry** geom_arr;

  // allocate a temporary array to store output GEOSGeometry objects
  geom_arr = malloc(sizeof(void*) * dimensions[0]);
  CHECK_ALLOC(geom_arr);

  GEOS_INIT_THREADS;

  TERNARY_LOOP {
    CHECK_SIGNALS_THREADS(i);
    if (errstate == PGERR_PYSIGNAL) {
      destroy_geom_arr(ctx, geom_arr, i - 1);
      break;
    }
    // get the geometries: return on error
    if (!get_geom(*(GeometryObject**)ip1, &in1) ||
        !get_geom(*(GeometryObject**)ip2, &in2)) {
      errstate = PGERR_NOT_A_GEOMETRY;
      destroy_geom_arr(ctx, geom_arr, i - 1);
      break;
    }
    double in3 = *(double*)ip3;
    if ((in1 == NULL) || (in2 == NULL) || npy_isnan(in3)) {
      // in case of a missing value: return NULL (None)
      geom_arr[i] = NULL;
    } else {
      geom_arr[i] = func(ctx, in1, in2, in3);
      if (geom_arr[i] == NULL) {
        errstate = PGERR_GEOS_EXCEPTION;
        destroy_geom_arr(ctx, geom_arr, i - 1);
        break;
      }
    }
  }

  GEOS_FINISH_THREADS;

  // fill the numpy array with PyObjects while holding the GIL
  if (errstate == PGERR_SUCCESS) {
    geom_arr_to_npy(geom_arr, args[3], steps[3], dimensions[0]);
  }
  free(geom_arr);
}
static PyUFuncGenericFunction YYd_Y_funcs[1] = {&YYd_Y_func};

/* Define functions with unique call signatures */
static char box_dtypes[6] = {NPY_DOUBLE, NPY_DOUBLE, NPY_DOUBLE,
                             NPY_DOUBLE, NPY_BOOL,   NPY_OBJECT};
static void box_func(char** args, const npy_intp* dimensions, const npy_intp* steps, void* data) {
  char *ip1 = args[0], *ip2 = args[1], *ip3 = args[2], *ip4 = args[3], *ip5 = args[4];
  npy_intp is1 = steps[0], is2 = steps[1], is3 = steps[2], is4 = steps[3], is5 = steps[4];
  npy_intp n = dimensions[0];
  npy_intp i;
  GEOSGeometry** geom_arr;

  CHECK_NO_INPLACE_OUTPUT(5);

  // allocate a temporary array to store output GEOSGeometry objects
  geom_arr = malloc(sizeof(void*) * n);
  CHECK_ALLOC(geom_arr);

  GEOS_INIT_THREADS;

  for (i = 0; i < n; i++, ip1 += is1, ip2 += is2, ip3 += is3, ip4 += is4, ip5 += is5) {
    CHECK_SIGNALS_THREADS(i);
    if (errstate == PGERR_PYSIGNAL) {
      destroy_geom_arr(ctx, geom_arr, i - 1);
      break;
    }
    geom_arr[i] = create_box(ctx, *(double*)ip1, *(double*)ip2, *(double*)ip3,
                             *(double*)ip4, *(char*)ip5);
    if (geom_arr[i] == NULL) {
      // result will be NULL for any nan coordinates, which is OK;
      // otherwise raise an error
      if (!(npy_isnan(*(double*)ip1) || npy_isnan(*(double*)ip2) ||
            npy_isnan(*(double*)ip3) || npy_isnan(*(double*)ip4))) {
        errstate = PGERR_GEOS_EXCEPTION;
        destroy_geom_arr(ctx, geom_arr, i - 1);
        break;
      }
    }
  }

  GEOS_FINISH_THREADS;

  // fill the numpy array with PyObjects while holding the GIL
  if (errstate == PGERR_SUCCESS) {
    geom_arr_to_npy(geom_arr, args[5], steps[5], dimensions[0]);
  }
  free(geom_arr);
}

static PyUFuncGenericFunction box_funcs[1] = {&box_func};

static void* null_data[1] = {NULL};
static char buffer_inner(void* ctx, GEOSBufferParams* params, void* ip1, void* ip2,
                         GEOSGeometry** geom_arr, npy_intp i) {
  GEOSGeometry* in1 = NULL;

  /* get the geometry: return on error */
  if (!get_geom(*(GeometryObject**)ip1, &in1)) {
    return PGERR_NOT_A_GEOMETRY;
  }
  double in2 = *(double*)ip2;
  /* handle NULL geometries or NaN buffer width */
  if ((in1 == NULL) || npy_isnan(in2)) {
    geom_arr[i] = NULL;
  } else {
    geom_arr[i] = GEOSBufferWithParams_r(ctx, in1, params, in2);
    if (geom_arr[i] == NULL) {
      return PGERR_GEOS_EXCEPTION;
    }
  }
  return PGERR_SUCCESS;
}

static char buffer_dtypes[8] = {NPY_OBJECT, NPY_DOUBLE, NPY_INT,  NPY_INT,
                                NPY_INT,    NPY_DOUBLE, NPY_BOOL, NPY_OBJECT};
static void buffer_func(char** args, const npy_intp* dimensions, const npy_intp* steps, void* data) {
  char *ip1 = args[0], *ip2 = args[1], *ip3 = args[2], *ip4 = args[3], *ip5 = args[4],
       *ip6 = args[5], *ip7 = args[6];
  npy_intp is1 = steps[0], is2 = steps[1], is3 = steps[2], is4 = steps[3], is5 = steps[4],
           is6 = steps[5], is7 = steps[6];
  npy_intp n = dimensions[0];
  npy_intp i;
  GEOSGeometry** geom_arr;

  CHECK_NO_INPLACE_OUTPUT(7);

  if ((is3 != 0) || (is4 != 0) || (is5 != 0) || (is6 != 0) || (is7 != 0)) {
    PyErr_Format(PyExc_ValueError, "Buffer function called with non-scalar parameters");
    return;
  }

  // allocate a temporary array to store output GEOSGeometry objects
  geom_arr = malloc(sizeof(void*) * n);
  CHECK_ALLOC(geom_arr);

  GEOS_INIT_THREADS;

  GEOSBufferParams* params = GEOSBufferParams_create_r(ctx);
  if (params != NULL) {
    if (!GEOSBufferParams_setQuadrantSegments_r(ctx, params, *(int*)ip3)) {
      errstate = PGERR_GEOS_EXCEPTION;
    }
    if (!GEOSBufferParams_setEndCapStyle_r(ctx, params, *(int*)ip4)) {
      errstate = PGERR_GEOS_EXCEPTION;
    }
    if (!GEOSBufferParams_setJoinStyle_r(ctx, params, *(int*)ip5)) {
      errstate = PGERR_GEOS_EXCEPTION;
    }
    if (!GEOSBufferParams_setMitreLimit_r(ctx, params, *(double*)ip6)) {
      errstate = PGERR_GEOS_EXCEPTION;
    }
    if (!GEOSBufferParams_setSingleSided_r(ctx, params, *(npy_bool*)ip7)) {
      errstate = PGERR_GEOS_EXCEPTION;
    }
  } else {
    errstate = PGERR_GEOS_EXCEPTION;
  }

  if (errstate == PGERR_SUCCESS) {
    for (i = 0; i < n; i++, ip1 += is1, ip2 += is2) {
      CHECK_SIGNALS_THREADS(i);
      if (errstate == PGERR_PYSIGNAL) {
        destroy_geom_arr(ctx, geom_arr, i - 1);
        break;
      }
      errstate = buffer_inner(ctx, params, ip1, ip2, geom_arr, i);
      if (errstate != PGERR_SUCCESS) {
        destroy_geom_arr(ctx, geom_arr, i - 1);
        break;
      }
    }
  }

  if (params != NULL) {
    GEOSBufferParams_destroy_r(ctx, params);
  }

  GEOS_FINISH_THREADS;

  // fill the numpy array with PyObjects while holding the GIL
  if (errstate == PGERR_SUCCESS) {
    geom_arr_to_npy(geom_arr, args[7], steps[7], dimensions[0]);
  }
  free(geom_arr);
}
static PyUFuncGenericFunction buffer_funcs[1] = {&buffer_func};

#if GEOS_SINCE_3_10_0

static char make_valid_with_params_inner(void* ctx, GEOSMakeValidParams* params,
                                         void* ip1, GEOSGeometry** geom_arr,
                                         npy_intp i) {
  GEOSGeometry* in1 = NULL;

  /* get the geometry: return on error */
  if (!get_geom(*(GeometryObject**)ip1, &in1)) {
    return PGERR_NOT_A_GEOMETRY;
  }
  /* handle NULL geometries */
  if (in1 == NULL) {
    geom_arr[i] = NULL;
  } else {
    geom_arr[i] = GEOSMakeValidWithParams_r(ctx, in1, params);
    if (geom_arr[i] == NULL) {
      return PGERR_GEOS_EXCEPTION;
    }
  }
  return PGERR_SUCCESS;
}

static char make_valid_with_params_dtypes[4] = {NPY_OBJECT, NPY_INT, NPY_BOOL,
                                                NPY_OBJECT};
static void make_valid_with_params_func(char** args, const npy_intp* dimensions,
                                        const npy_intp* steps, void* data) {
  char *ip1 = args[0], *ip2 = args[1], *ip3 = args[2];
  npy_intp is1 = steps[0], is2 = steps[1], is3 = steps[2];
  npy_intp n = dimensions[0];
  npy_intp i;
  GEOSGeometry** geom_arr;

  CHECK_NO_INPLACE_OUTPUT(3);

  if ((is2 != 0) || (is3 != 0)) {
    PyErr_Format(PyExc_ValueError,
                 "make_valid_with_params function called with non-scalar parameters");
    return;
  }

  // allocate a temporary array to store output GEOSGeometry objects
  geom_arr = malloc(sizeof(void*) * n);
  CHECK_ALLOC(geom_arr);

  GEOS_INIT_THREADS;

  GEOSMakeValidParams* params = GEOSMakeValidParams_create_r(ctx);
  if (params != NULL) {
    if (!GEOSMakeValidParams_setMethod_r(ctx, params, *(int*)ip2)) {
      errstate = PGERR_GEOS_EXCEPTION;
    }
    if (!GEOSMakeValidParams_setKeepCollapsed_r(ctx, params, *(npy_bool*)ip3)) {
      errstate = PGERR_GEOS_EXCEPTION;
    }
  } else {
    errstate = PGERR_GEOS_EXCEPTION;
  }

  if (errstate == PGERR_SUCCESS) {
    for (i = 0; i < n; i++, ip1 += is1) {
      CHECK_SIGNALS_THREADS(i);
      if (errstate == PGERR_PYSIGNAL) {
        destroy_geom_arr(ctx, geom_arr, i - 1);
        break;
      }
      errstate = make_valid_with_params_inner(ctx, params, ip1, geom_arr, i);
      if (errstate != PGERR_SUCCESS) {
        destroy_geom_arr(ctx, geom_arr, i - 1);
        break;
      }
    }
  }

  if (params != NULL) {
    GEOSMakeValidParams_destroy_r(ctx, params);
  }

  GEOS_FINISH_THREADS;

  // fill the numpy array with PyObjects while holding the GIL
  if (errstate == PGERR_SUCCESS) {
    geom_arr_to_npy(geom_arr, args[3], steps[3], dimensions[0]);
  }
  free(geom_arr);
}
static PyUFuncGenericFunction make_valid_with_params_funcs[1] = {&make_valid_with_params_func};

#endif  // GEOS_SINCE_3_10_0

static char offset_curve_dtypes[6] = {NPY_OBJECT, NPY_DOUBLE, NPY_INT,
                                      NPY_INT,    NPY_DOUBLE, NPY_OBJECT};
static void offset_curve_func(char** args, const npy_intp* dimensions, const npy_intp* steps,
                              void* data) {
  char *ip1 = args[0], *ip2 = args[1], *ip3 = args[2], *ip4 = args[3], *ip5 = args[4];
  npy_intp is1 = steps[0], is2 = steps[1], is3 = steps[2], is4 = steps[3], is5 = steps[4];
  npy_intp n = dimensions[0];
  npy_intp i;
  GEOSGeometry** geom_arr;
  GEOSGeometry* in1 = NULL;

  CHECK_NO_INPLACE_OUTPUT(5);

  if ((is3 != 0) || (is4 != 0) || (is5 != 0)) {
    PyErr_Format(PyExc_ValueError,
                 "Offset curve function called with non-scalar parameters");
    return;
  }

  double width;
  int quadsegs = *(int*)ip3;
  int joinStyle = *(int*)ip4;
  double mitreLimit = *(double*)ip5;

  // allocate a temporary array to store output GEOSGeometry objects
  geom_arr = malloc(sizeof(void*) * n);
  CHECK_ALLOC(geom_arr);

  GEOS_INIT_THREADS;

  for (i = 0; i < n; i++, ip1 += is1, ip2 += is2) {
    CHECK_SIGNALS_THREADS(i);
    if (errstate == PGERR_PYSIGNAL) {
      destroy_geom_arr(ctx, geom_arr, i - 1);
      break;
    }
    /* get the geometry: return on error */
    if (!get_geom(*(GeometryObject**)ip1, &in1)) {
      errstate = PGERR_NOT_A_GEOMETRY;
      destroy_geom_arr(ctx, geom_arr, i - 1);
      break;
    }

    width = *(double*)ip2;
    if ((in1 == NULL) || npy_isnan(width)) {
      // in case of a missing value: return NULL (None)
      geom_arr[i] = NULL;
    } else {
      geom_arr[i] = GEOSOffsetCurve_r(ctx, in1, width, quadsegs, joinStyle, mitreLimit);
      if (geom_arr[i] == NULL) {
        errstate = PGERR_GEOS_EXCEPTION;
        destroy_geom_arr(ctx, geom_arr, i - 1);
        break;
      }
    }
  }

  GEOS_FINISH_THREADS;

  // fill the numpy array with PyObjects while holding the GIL
  if (errstate == PGERR_SUCCESS) {
    geom_arr_to_npy(geom_arr, args[5], steps[5], dimensions[0]);
  }
  free(geom_arr);
}
static PyUFuncGenericFunction offset_curve_funcs[1] = {&offset_curve_func};

static char snap_dtypes[4] = {NPY_OBJECT, NPY_OBJECT, NPY_DOUBLE, NPY_OBJECT};
static void snap_func(char** args, const npy_intp* dimensions, const npy_intp* steps, void* data) {
  GEOSGeometry *in1 = NULL, *in2 = NULL;
  GEOSGeometry** geom_arr;

  CHECK_NO_INPLACE_OUTPUT(3);

  // allocate a temporary array to store output GEOSGeometry objects
  geom_arr = malloc(sizeof(void*) * dimensions[0]);
  CHECK_ALLOC(geom_arr);

  GEOS_INIT_THREADS;

  TERNARY_LOOP {
    CHECK_SIGNALS_THREADS(i);
    if (errstate == PGERR_PYSIGNAL) {
      destroy_geom_arr(ctx, geom_arr, i - 1);
      break;
    }
    /* get the geometries: return on error */
    if (!get_geom(*(GeometryObject**)ip1, &in1) ||
        !get_geom(*(GeometryObject**)ip2, &in2)) {
      errstate = PGERR_NOT_A_GEOMETRY;
      destroy_geom_arr(ctx, geom_arr, i - 1);
      break;
    }
    double in3 = *(double*)ip3;
    if ((in1 == NULL) || (in2 == NULL) || npy_isnan(in3)) {
      // in case of a missing value: return NULL (None)
      geom_arr[i] = NULL;
    } else {
      geom_arr[i] = GEOSSnap_r(ctx, in1, in2, in3);
      if (geom_arr[i] == NULL) {
        errstate = PGERR_GEOS_EXCEPTION;
        destroy_geom_arr(ctx, geom_arr, i - 1);
        break;
      }
    }
  }

  GEOS_FINISH_THREADS;

  // fill the numpy array with PyObjects while holding the GIL
  if (errstate == PGERR_SUCCESS) {
    geom_arr_to_npy(geom_arr, args[3], steps[3], dimensions[0]);
  }
  free(geom_arr);
}
static PyUFuncGenericFunction snap_funcs[1] = {&snap_func};

#if GEOS_SINCE_3_11_0

static char concave_hull_dtypes[4] = {NPY_OBJECT, NPY_DOUBLE, NPY_BOOL, NPY_OBJECT};

static void concave_hull_func(char** args, const npy_intp* dimensions, const npy_intp* steps,
                              void* data) {
  char *ip1 = args[0], *ip2 = args[1], *ip3 = args[2];
  npy_intp is1 = steps[0], is2 = steps[1], is3 = steps[2];
  npy_intp n = dimensions[0];
  npy_intp i;
  GEOSGeometry** geom_arr;
  GEOSGeometry* in1 = NULL;

  CHECK_NO_INPLACE_OUTPUT(3);

  if ((is2 != 0) || (is3 != 0)) {
    PyErr_Format(PyExc_ValueError,
                 "concave_hull function called with non-scalar parameters");
    return;
  }

  double ratio = *(double*)ip2;
  unsigned int allowHoles = (unsigned int)(*(npy_bool*)ip3);

  // allocate a temporary array to store output GEOSGeometry objects
  geom_arr = malloc(sizeof(void*) * n);
  CHECK_ALLOC(geom_arr);

  GEOS_INIT_THREADS;

  for (i = 0; i < n; i++, ip1 += is1) {
    /* get the geometry: return on error */
    if (!get_geom(*(GeometryObject**)ip1, &in1)) {
      errstate = PGERR_NOT_A_GEOMETRY;
      destroy_geom_arr(ctx, geom_arr, i - 1);
      break;
    }

    if (in1 == NULL) {
      // in case of a missing value: return NULL (None)
      geom_arr[i] = NULL;
    } else {
      geom_arr[i] = GEOSConcaveHull_r(ctx, in1, ratio, allowHoles);
      if (geom_arr[i] == NULL) {
        errstate = PGERR_GEOS_EXCEPTION;
        destroy_geom_arr(ctx, geom_arr, i - 1);
        break;
      }
    }
  }

  GEOS_FINISH_THREADS;

  // fill the numpy array with PyObjects while holding the GIL
  if (errstate == PGERR_SUCCESS) {
    geom_arr_to_npy(geom_arr, args[3], steps[3], dimensions[0]);
  }
  free(geom_arr);
}
static PyUFuncGenericFunction concave_hull_funcs[1] = {&concave_hull_func};

#endif  // GEOS_SINCE_3_11_0

static char clip_by_rect_dtypes[6] = {NPY_OBJECT, NPY_DOUBLE, NPY_DOUBLE,
                                      NPY_DOUBLE, NPY_DOUBLE, NPY_OBJECT};
static void clip_by_rect_func(char** args, const npy_intp* dimensions, const npy_intp* steps,
                              void* data) {
  char *ip1 = args[0], *ip2 = args[1], *ip3 = args[2], *ip4 = args[3], *ip5 = args[4];
  npy_intp is1 = steps[0], is2 = steps[1], is3 = steps[2], is4 = steps[3], is5 = steps[4];
  npy_intp n = dimensions[0];
  npy_intp i;
  GEOSGeometry** geom_arr;
  GEOSGeometry* in1 = NULL;

  CHECK_NO_INPLACE_OUTPUT(5);

  if ((is2 != 0) || (is3 != 0) || (is4 != 0) || (is5 != 0)) {
    PyErr_Format(PyExc_ValueError,
                 "clip_by_rect function called with non-scalar parameters");
    return;
  }

  double xmin = *(double*)ip2;
  double ymin = *(double*)ip3;
  double xmax = *(double*)ip4;
  double ymax = *(double*)ip5;

  // allocate a temporary array to store output GEOSGeometry objects
  geom_arr = malloc(sizeof(void*) * n);
  CHECK_ALLOC(geom_arr);

  GEOS_INIT_THREADS;

  for (i = 0; i < n; i++, ip1 += is1) {
    CHECK_SIGNALS_THREADS(i);
    if (errstate == PGERR_PYSIGNAL) {
      destroy_geom_arr(ctx, geom_arr, i - 1);
      break;
    }
    /* get the geometry: return on error */
    if (!get_geom(*(GeometryObject**)ip1, &in1)) {
      errstate = PGERR_NOT_A_GEOMETRY;
      destroy_geom_arr(ctx, geom_arr, i - 1);
      break;
    }

    if (in1 == NULL) {
      // in case of a missing value: return NULL (None)
      geom_arr[i] = NULL;
    } else {
      geom_arr[i] = GEOSClipByRect_r(ctx, in1, xmin, ymin, xmax, ymax);
      if (geom_arr[i] == NULL) {
        errstate = PGERR_GEOS_EXCEPTION;
        destroy_geom_arr(ctx, geom_arr, i - 1);
        break;
      }
    }
  }

  GEOS_FINISH_THREADS;

  // fill the numpy array with PyObjects while holding the GIL
  if (errstate == PGERR_SUCCESS) {
    geom_arr_to_npy(geom_arr, args[5], steps[5], dimensions[0]);
  }
  free(geom_arr);
}
static PyUFuncGenericFunction clip_by_rect_funcs[1] = {&clip_by_rect_func};

static char equals_exact_dtypes[4] = {NPY_OBJECT, NPY_OBJECT, NPY_DOUBLE, NPY_BOOL};
static void equals_exact_func(char** args, const npy_intp* dimensions, const npy_intp* steps,
                              void* data) {
  GEOSGeometry *in1 = NULL, *in2 = NULL;
  double in3;
  npy_bool ret;

  GEOS_INIT_THREADS;

  TERNARY_LOOP {
    CHECK_SIGNALS_THREADS(i);
    if (errstate == PGERR_PYSIGNAL) {
      goto finish;
    }
    /* get the geometries: return on error */
    if (!get_geom(*(GeometryObject**)ip1, &in1)) {
      errstate = PGERR_NOT_A_GEOMETRY;
      goto finish;
    }
    if (!get_geom(*(GeometryObject**)ip2, &in2)) {
      errstate = PGERR_NOT_A_GEOMETRY;
      goto finish;
    }
    in3 = *(double*)ip3;
    if ((in1 == NULL) || (in2 == NULL) || npy_isnan(in3)) {
      /* return 0 (False) for missing values */
      ret = 0;
    } else {
      ret = GEOSEqualsExact_r(ctx, in1, in2, in3);
      if ((ret != 0) && (ret != 1)) {
        errstate = PGERR_GEOS_EXCEPTION;
        goto finish;
      }
    }
    *(npy_bool*)op1 = ret;
  }

finish:
  GEOS_FINISH_THREADS;
}
static PyUFuncGenericFunction equals_exact_funcs[1] = {&equals_exact_func};

#if GEOS_SINCE_3_10_0

static char dwithin_dtypes[4] = {NPY_OBJECT, NPY_OBJECT, NPY_DOUBLE, NPY_BOOL};
static void dwithin_func(char** args, const npy_intp* dimensions, const npy_intp* steps, void* data) {
  GEOSGeometry *in1 = NULL, *in2 = NULL;
  GEOSPreparedGeometry* in1_prepared = NULL;
  double in3;
  npy_bool ret;

  GEOS_INIT_THREADS;

  TERNARY_LOOP {
    CHECK_SIGNALS_THREADS(i);
    if (errstate == PGERR_PYSIGNAL) {
      goto finish;
    }
    /* get the geometries: return on error */
    if (!get_geom_with_prepared(*(GeometryObject**)ip1, &in1, &in1_prepared)) {
      errstate = PGERR_NOT_A_GEOMETRY;
      goto finish;
    }
    if (!get_geom(*(GeometryObject**)ip2, &in2)) {
      errstate = PGERR_NOT_A_GEOMETRY;
      goto finish;
    }
    in3 = *(double*)ip3;
    if ((in1 == NULL) || (in2 == NULL) || npy_isnan(in3)) {
      /* in case of a missing value: return 0 (False) */
      ret = 0;
    } else {
      if (in1_prepared == NULL) {
        /* call the GEOS function */
        ret = GEOSDistanceWithin_r(ctx, in1, in2, in3);
      } else {
        /* call the prepared GEOS function */
        ret = GEOSPreparedDistanceWithin_r(ctx, in1_prepared, in2, in3);
      }
      /* return for illegal values */
      if (ret == 2) {
        errstate = PGERR_GEOS_EXCEPTION;
        goto finish;
      }
    }
    *(npy_bool*)op1 = ret;
  }

finish:

  GEOS_FINISH_THREADS;
}
static PyUFuncGenericFunction dwithin_funcs[1] = {&dwithin_func};

#endif  // GEOS_SINCE_3_10_0

static char delaunay_triangles_dtypes[4] = {NPY_OBJECT, NPY_DOUBLE, NPY_BOOL, NPY_OBJECT};
static void delaunay_triangles_func(char** args, const npy_intp* dimensions, const npy_intp* steps,
                                    void* data) {
  GEOSGeometry* in1 = NULL;
  GEOSGeometry** geom_arr;

  CHECK_NO_INPLACE_OUTPUT(3);

  // allocate a temporary array to store output GEOSGeometry objects
  geom_arr = malloc(sizeof(void*) * dimensions[0]);
  CHECK_ALLOC(geom_arr);

  GEOS_INIT_THREADS;

  TERNARY_LOOP {
    CHECK_SIGNALS_THREADS(i);
    if (errstate == PGERR_PYSIGNAL) {
      destroy_geom_arr(ctx, geom_arr, i - 1);
      break;
    }
    // get the geometry: return on error
    if (!get_geom(*(GeometryObject**)ip1, &in1)) {
      errstate = PGERR_NOT_A_GEOMETRY;
      destroy_geom_arr(ctx, geom_arr, i - 1);
      break;
    }
    double in2 = *(double*)ip2;
    npy_bool in3 = *(npy_bool*)ip3;
    if ((in1 == NULL) || npy_isnan(in2)) {
      // in case of a missing value: return NULL (None)
      geom_arr[i] = NULL;
    } else {
      geom_arr[i] = GEOSDelaunayTriangulation_r(ctx, in1, in2, (int)in3);
      if (geom_arr[i] == NULL) {
        errstate = PGERR_GEOS_EXCEPTION;
        destroy_geom_arr(ctx, geom_arr, i - 1);
        break;
      }
    }
  }

  GEOS_FINISH_THREADS;

  // fill the numpy array with PyObjects while holding the GIL
  if (errstate == PGERR_SUCCESS) {
    geom_arr_to_npy(geom_arr, args[3], steps[3], dimensions[0]);
  }
  free(geom_arr);
}
static PyUFuncGenericFunction delaunay_triangles_funcs[1] = {&delaunay_triangles_func};

static char voronoi_polygons_dtypes[6] = {NPY_OBJECT, NPY_DOUBLE, NPY_OBJECT, NPY_BOOL,
                                          NPY_BOOL, NPY_OBJECT};
static void voronoi_polygons_func(char** args, const npy_intp* dimensions, const npy_intp* steps,
                                  void* data) {
  GEOSGeometry *in1 = NULL, *in3 = NULL;
  GEOSGeometry** geom_arr;

  CHECK_NO_INPLACE_OUTPUT(5);

  // allocate a temporary array to store output GEOSGeometry objects
  geom_arr = malloc(sizeof(void*) * dimensions[0]);
  CHECK_ALLOC(geom_arr);

  GEOS_INIT_THREADS;

  QUINARY_LOOP {
    CHECK_SIGNALS_THREADS(i);
    if (errstate == PGERR_PYSIGNAL) {
      destroy_geom_arr(ctx, geom_arr, i - 1);
      break;
    }
    // get the geometry: return on error
    if (!get_geom(*(GeometryObject**)ip1, &in1) ||
        !get_geom(*(GeometryObject**)ip3, &in3)) {
      errstate = PGERR_NOT_A_GEOMETRY;
      destroy_geom_arr(ctx, geom_arr, i - 1);
      break;
    }
    double in2 = *(double*)ip2;
    npy_bool in4 = *(npy_bool*)ip4;
    npy_bool in5 = *(npy_bool*)ip5;
    int flag = 0;
    if (in4) {
      flag = 1;
    } else if (in5) {
      flag = 2;
    }
    if ((in1 == NULL) || npy_isnan(in2)) {
      /* propagate NULL geometries; in3 = NULL is actually supported */
      geom_arr[i] = NULL;
    } else {
      geom_arr[i] = GEOSVoronoiDiagram_r(ctx, in1, in3, in2, flag);
      if (geom_arr[i] == NULL) {
        errstate = PGERR_GEOS_EXCEPTION;
        destroy_geom_arr(ctx, geom_arr, i - 1);
        break;
      }
    }
  }

  GEOS_FINISH_THREADS;

  // fill the numpy array with PyObjects while holding the GIL
  if (errstate == PGERR_SUCCESS) {
    geom_arr_to_npy(geom_arr, args[5], steps[5], dimensions[0]);
  }
  free(geom_arr);
}
static PyUFuncGenericFunction voronoi_polygons_funcs[1] = {&voronoi_polygons_func};

static char is_valid_reason_dtypes[2] = {NPY_OBJECT, NPY_OBJECT};
static void is_valid_reason_func(char** args, const npy_intp* dimensions, const npy_intp* steps,
                                 void* data) {
  char* reason;
  GEOSGeometry* in1 = NULL;

  GEOS_INIT;

  UNARY_LOOP {
    CHECK_SIGNALS(i);
    if (errstate == PGERR_PYSIGNAL) {
      goto finish;
    }
    PyObject** out = (PyObject**)op1;
    /* get the geometry return on error */
    if (!get_geom(*(GeometryObject**)ip1, &in1)) {
      errstate = PGERR_NOT_A_GEOMETRY;
      goto finish;
    }
    if (in1 == NULL) {
      /* Missing geometries give None */
      Py_XDECREF(*out);
      Py_INCREF(Py_None);
      *out = Py_None;
    } else {
      reason = GEOSisValidReason_r(ctx, in1);
      if (reason == NULL) {
        errstate = PGERR_GEOS_EXCEPTION;
        goto finish;
      }
      /* convert to python string and set to out */
      Py_XDECREF(*out);
      *out = PyUnicode_FromString(reason);
      GEOSFree_r(ctx, reason);
    }
  }

finish:
  GEOS_FINISH;
}
static PyUFuncGenericFunction is_valid_reason_funcs[1] = {&is_valid_reason_func};

static char relate_dtypes[3] = {NPY_OBJECT, NPY_OBJECT, NPY_OBJECT};
static void relate_func(char** args, const npy_intp* dimensions, const npy_intp* steps, void* data) {
  char* pattern;
  GEOSGeometry *in1 = NULL, *in2 = NULL;

  GEOS_INIT;

  BINARY_LOOP {
    CHECK_SIGNALS(i);
    if (errstate == PGERR_PYSIGNAL) {
      goto finish;
    }
    PyObject** out = (PyObject**)op1;
    /* get the geometries: return on error */
    if (!get_geom(*(GeometryObject**)ip1, &in1)) {
      errstate = PGERR_NOT_A_GEOMETRY;
      goto finish;
    }
    if (!get_geom(*(GeometryObject**)ip2, &in2)) {
      errstate = PGERR_NOT_A_GEOMETRY;
      goto finish;
    }
    if ((in1 == NULL) || (in2 == NULL)) {
      /* Missing geometries give None */
      Py_XDECREF(*out);
      Py_INCREF(Py_None);
      *out = Py_None;
    } else {
      pattern = GEOSRelate_r(ctx, in1, in2);
      if (pattern == NULL) {
        errstate = PGERR_GEOS_EXCEPTION;
        goto finish;
      }
      /* convert to python string and set to out */
      Py_XDECREF(*out);
      *out = PyUnicode_FromString(pattern);
      GEOSFree_r(ctx, pattern);
    }
  }

finish:
  GEOS_FINISH;
}
static PyUFuncGenericFunction relate_funcs[1] = {&relate_func};

static char relate_pattern_dtypes[4] = {NPY_OBJECT, NPY_OBJECT, NPY_OBJECT, NPY_BOOL};
static void relate_pattern_func(char** args, const npy_intp* dimensions, const npy_intp* steps,
                                void* data) {
  GEOSGeometry *in1 = NULL, *in2 = NULL;
  const char* pattern = NULL;
  npy_bool ret;

  /* get the pattern argument (only deal with scalar for now) */
  char* ip3 = args[2];
  npy_intp is3 = steps[2];

  if (is3 != 0) {
    PyErr_Format(PyExc_ValueError, "pattern keyword only supports scalar argument");
    return;
  }
  PyObject* in3 = *(PyObject**)ip3;
  if (PyUnicode_Check(in3)) {
    pattern = PyUnicode_AsUTF8(in3);
    if (pattern == NULL) {
      /* error happened in PyUnicode_AsUTF8, error already set by Python */
      return;
    }
  } else {
    PyErr_Format(PyExc_TypeError, "pattern keyword expected string, got %s",
                 Py_TYPE(in3)->tp_name);
    return;
  }

  GEOS_INIT_THREADS;

  TERNARY_LOOP {
    CHECK_SIGNALS_THREADS(i);
    if (errstate == PGERR_PYSIGNAL) {
      goto finish;
    }
    /* get the geometries: return on error */
    if (!get_geom(*(GeometryObject**)ip1, &in1)) {
      errstate = PGERR_NOT_A_GEOMETRY;
      goto finish;
    }
    if (!get_geom(*(GeometryObject**)ip2, &in2)) {
      errstate = PGERR_NOT_A_GEOMETRY;
      goto finish;
    }
    /* ip3 is already handled above */

    if ((in1 == NULL) || (in2 == NULL)) {
      /* in case of a missing value: return 0 (False) */
      ret = 0;
    } else {
      ret = GEOSRelatePattern_r(ctx, in1, in2, pattern);
      if (ret == 2) {
        errstate = PGERR_GEOS_EXCEPTION;
        goto finish;
      }
    }
    *(npy_bool*)op1 = ret;
  }

finish:
  GEOS_FINISH_THREADS;
}
static PyUFuncGenericFunction relate_pattern_funcs[1] = {&relate_pattern_func};

static char polygonize_dtypes[2] = {NPY_OBJECT, NPY_OBJECT};
static void polygonize_func(char** args, const npy_intp* dimensions, const npy_intp* steps,
                            void* data) {
  GEOSGeometry* geom = NULL;
  unsigned int n_geoms;

  GEOS_INIT;

  const GEOSGeometry** geoms = malloc(sizeof(void*) * dimensions[1]);
  if (geoms == NULL) {
    errstate = PGERR_NO_MALLOC;
    goto finish;
  }

  SINGLE_COREDIM_LOOP_OUTER {
    CHECK_SIGNALS(i);
    if (errstate == PGERR_PYSIGNAL) {
      goto finish;
    }
    n_geoms = 0;
    SINGLE_COREDIM_LOOP_INNER {
      if (!get_geom(*(GeometryObject**)cp1, &geom)) {
        errstate = PGERR_NOT_A_GEOMETRY;
        goto finish;
      }
      if (geom == NULL) {
        continue;
      }
      geoms[n_geoms] = geom;
      n_geoms++;
    }

    GEOSGeometry* ret_ptr = GEOSPolygonize_r(ctx, geoms, n_geoms);
    if (ret_ptr == NULL) {
      errstate = PGERR_GEOS_EXCEPTION;
      goto finish;
    }
    OUTPUT_Y;
  }

finish:
  if (geoms != NULL) {
    free(geoms);
  }
  GEOS_FINISH;
}
static PyUFuncGenericFunction polygonize_funcs[1] = {&polygonize_func};

static char polygonize_full_dtypes[5] = {NPY_OBJECT, NPY_OBJECT, NPY_OBJECT, NPY_OBJECT,
                                         NPY_OBJECT};
static void polygonize_full_func(char** args, const npy_intp* dimensions, const npy_intp* steps,
                                 void* data) {
  GEOSGeometry* geom = NULL;
  GEOSGeometry* geom_copy = NULL;
  unsigned int n_geoms;

  GEOSGeometry* collection = NULL;
  GEOSGeometry* cuts = NULL;
  GEOSGeometry* dangles = NULL;
  GEOSGeometry* invalidRings = NULL;

  GEOS_INIT;

  GEOSGeometry** geoms = malloc(sizeof(void*) * dimensions[1]);
  if (geoms == NULL) {
    errstate = PGERR_NO_MALLOC;
    goto finish;
  }

  SINGLE_COREDIM_LOOP_OUTER_NOUT4 {
    CHECK_SIGNALS(i);
    if (errstate == PGERR_PYSIGNAL) {
      goto finish;
    }
    n_geoms = 0;
    SINGLE_COREDIM_LOOP_INNER {
      if (!get_geom(*(GeometryObject**)cp1, &geom)) {
        errstate = PGERR_NOT_A_GEOMETRY;
        goto finish;
      }
      if (geom == NULL) {
        continue;
      }
      // need to copy the input geometries, because the Collection takes ownership
      geom_copy = GEOSGeom_clone_r(ctx, geom);
      if (geom_copy == NULL) {
        // if something went wrong before creating the collection, destroy previously
        // cloned geoms
        for (i = 0; i < n_geoms; i++) {
          GEOSGeom_destroy_r(ctx, geoms[i]);
        }
        errstate = PGERR_GEOS_EXCEPTION;
        goto finish;
      }
      geoms[n_geoms] = geom_copy;
      n_geoms++;
    }
    collection =
        GEOSGeom_createCollection_r(ctx, GEOS_GEOMETRYCOLLECTION, geoms, n_geoms);
    if (collection == NULL) {
      errstate = PGERR_GEOS_EXCEPTION;
      goto finish;
    }

    GEOSGeometry* ret_ptr =
        GEOSPolygonize_full_r(ctx, collection, &cuts, &dangles, &invalidRings);
    if (ret_ptr == NULL) {
      errstate = PGERR_GEOS_EXCEPTION;
      goto finish;
    }
    OUTPUT_Y_I(1, ret_ptr);
    OUTPUT_Y_I(2, cuts);
    OUTPUT_Y_I(3, dangles);
    OUTPUT_Y_I(4, invalidRings);
    GEOSGeom_destroy_r(ctx, collection);
    collection = NULL;
  }

finish:
  if (collection != NULL) {
    GEOSGeom_destroy_r(ctx, collection);
  }
  if (geoms != NULL) {
    free(geoms);
  }
  GEOS_FINISH;
}
static PyUFuncGenericFunction polygonize_full_funcs[1] = {&polygonize_full_func};

#if GEOS_SINCE_3_12_0

static char coverage_is_valid_dtypes[3] = {NPY_OBJECT, NPY_DOUBLE, NPY_BOOL};
static void coverage_is_valid_func(char** args, const npy_intp* dimensions, const npy_intp* steps,
                                   void* data) {
  GEOSGeometry* geom = NULL;
  GEOSGeometry* collection = NULL;
  GEOSGeometry** collection_parts;
  unsigned int n_parts;
  unsigned int n_geoms;
  int ret;

  if (steps[1] != 0) {
    PyErr_Format(PyExc_ValueError, "coverage_is_valid function called with non-scalar gap_width");
    return;
  }
  // char *ip2 = args[1];
  double gap_width = *(double*)args[1];

  GEOS_INIT_THREADS;

  GEOSGeometry** geoms = malloc(sizeof(void*) * dimensions[1]);
  if (geoms == NULL) {
    errstate = PGERR_NO_MALLOC;
    goto finish;
  }

  BINARY_SINGLE_COREDIM_LOOP_OUTER {
    CHECK_SIGNALS(i);
    if (errstate == PGERR_PYSIGNAL) {
      goto finish;
    }
    cp1 = ip1;
    n_geoms = 0;
    BINARY_SINGLE_COREDIM_LOOP_INNER {
      if (!get_geom(*(GeometryObject**)cp1, &geom)) {
        errstate = PGERR_NOT_A_GEOMETRY;
        goto finish;
      }
      if (geom == NULL) {
        continue;
      }
      // we do not clone the geometries, so have to release the collection later
      geoms[n_geoms] = geom;
      n_geoms++;
    }
    collection =
        GEOSGeom_createCollection_r(ctx, GEOS_GEOMETRYCOLLECTION, geoms, n_geoms);
    if (collection == NULL) {
      errstate = PGERR_GEOS_EXCEPTION;
      goto finish;
    }

    ret = GEOSCoverageIsValid_r(ctx, collection, gap_width, NULL);
    if (ret == 2) {
      errstate = PGERR_GEOS_EXCEPTION;
      goto finish;
    }
    *(npy_bool*)op1 = ret;
    collection_parts = GEOSGeom_releaseCollection_r(ctx, collection, &n_parts);
    GEOSFree_r(ctx, collection_parts);
    GEOSGeom_destroy_r(ctx, collection);
    collection = NULL;
  }

finish:
  if (collection != NULL) {
    collection_parts = GEOSGeom_releaseCollection_r(ctx, collection, &n_parts);
    GEOSFree_r(ctx, collection_parts);
    GEOSGeom_destroy_r(ctx, collection);
  }
  if (geoms != NULL) {
    free(geoms);
  }
  GEOS_FINISH_THREADS;
}
static PyUFuncGenericFunction coverage_is_valid_funcs[1] = {&coverage_is_valid_func};


static char coverage_invalid_edges_dtypes[3] = {NPY_OBJECT, NPY_DOUBLE, NPY_OBJECT};
static void coverage_invalid_edges_func(char** args, const npy_intp* dimensions, const npy_intp* steps,
                                   void* data) {
  GEOSGeometry* geom = NULL;
  GEOSGeometry* collection = NULL;
  GEOSGeometry** collection_parts;
  GEOSGeometry* result_collection = NULL;
  GEOSGeometry** result_collection_parts;
  unsigned int n_parts, n_parts_result;
  unsigned int n_geoms;
  int ret;

  if (steps[1] != 0) {
    PyErr_Format(PyExc_ValueError, "coverage_invalid_edges function called with non-scalar gap_width");
    return;
  }
  // char *ip2 = args[1];
  double gap_width = *(double*)args[1];

  // allocate a temporary array to store input GEOSGeometry objects
  GEOSGeometry** geoms = malloc(sizeof(void*) * dimensions[1]);
  CHECK_ALLOC(geoms);

  GEOS_INIT;

// #define SINGLE_COREDIM_LOOP_OUTER                          \
//   char *ip1 = args[0], *op1 = args[1], *cp1;               \
//   npy_intp is1 = steps[0], os1 = steps[1], cs1 = steps[2]; \
//   npy_intp n = dimensions[0], n_c1 = dimensions[1];        \
//   npy_intp i, i_c1;                                        \
//   for (i = 0; i < n; i++, ip1 += is1, op1 += os1)

// #define BINARY_SINGLE_COREDIM_LOOP_OUTER                                   \
//   char *ip1 = args[0], *ip2 = args[1], *op1 = args[2], *cp1;               \
//   npy_intp is1 = steps[0], is2 = steps[1], os1 = steps[2], cs1 = steps[3]; \
//   npy_intp n = dimensions[0], n_c1 = dimensions[1];                        \
//   npy_intp i, i_c1;                                                        \
//   for (i = 0; i < n; i++, ip1 += is1, ip2 += is2, op1 += os1)


  BINARY_SINGLE_COREDIM_LOOP_OUTER {
    Py_BEGIN_ALLOW_THREADS;
    CHECK_SIGNALS(i);
    if (errstate == PGERR_PYSIGNAL) {
      goto finish;
    }
    cp1 = ip1;
    n_geoms = 0;
    BINARY_SINGLE_COREDIM_LOOP_INNER {
      if (!get_geom(*(GeometryObject**)cp1, &geom)) {
        errstate = PGERR_NOT_A_GEOMETRY;
        goto finish;
      }
      if (geom == NULL) {
        continue;
      }
      // we do not clone the geometries, so have to release the collection later
      geoms[n_geoms] = geom;
      n_geoms++;
    }
    collection =
        GEOSGeom_createCollection_r(ctx, GEOS_GEOMETRYCOLLECTION, geoms, n_geoms);
    if (collection == NULL) {
      errstate = PGERR_GEOS_EXCEPTION;
      goto finish;
    }

    ret = GEOSCoverageIsValid_r(ctx, collection, gap_width, &result_collection);
    if (ret == 2) {
      errstate = PGERR_GEOS_EXCEPTION;
      goto finish;
    }
    // *(npy_bool*)op1 = ret;
    Py_END_ALLOW_THREADS;
    if (result_collection != NULL) {
      printf("result_collection is not NULL\n");
      collection_parts = GEOSGeom_releaseCollection_r(ctx, result_collection, &n_parts_result);
      // geom_arr_to_npy(collection_parts, op1, os1, n_c1);
      geom_arr_to_npy(collection_parts, op1, cs1, n_parts_result);
    }
    else {
      printf("result_collection is NULL, filling with None\n");
      null_arr_to_npy(op1, cs1, n_c1);
    }
    collection_parts = GEOSGeom_releaseCollection_r(ctx, collection, &n_parts);
    GEOSFree_r(ctx, collection_parts);
    GEOSGeom_destroy_r(ctx, collection);
    collection = NULL;
  }

finish:
  if (collection != NULL) {
    collection_parts = GEOSGeom_releaseCollection_r(ctx, collection, &n_parts);
    GEOSFree_r(ctx, collection_parts);
    GEOSGeom_destroy_r(ctx, collection);
  }
  if (result_collection != NULL) {
    result_collection = GEOSGeom_releaseCollection_r(ctx, result_collection, &n_parts_result);
    GEOSFree_r(ctx, result_collection_parts);
    GEOSGeom_destroy_r(ctx, result_collection);
  }
  if (geoms != NULL) {
    free(geoms);
  }
  GEOS_FINISH;
}
static PyUFuncGenericFunction coverage_invalid_edges_funcs[1] = {&coverage_invalid_edges_func};

static char coverage_simplify_dtypes[4] = {NPY_OBJECT, NPY_DOUBLE, NPY_BOOL, NPY_OBJECT};
static void coverage_simplify_func(char** args, const npy_intp* dimensions, const npy_intp* steps,
                                    void* data) {
  GEOSGeometry* in1 = NULL;
  GEOSGeometry** geom_arr;
  int geom_type;

  CHECK_NO_INPLACE_OUTPUT(3);

  // allocate a temporary array to store output GEOSGeometry objects
  geom_arr = malloc(sizeof(void*) * dimensions[0]);
  CHECK_ALLOC(geom_arr);

  GEOS_INIT_THREADS;

  TERNARY_LOOP {
    CHECK_SIGNALS_THREADS(i);
    if (errstate == PGERR_PYSIGNAL) {
      destroy_geom_arr(ctx, geom_arr, i - 1);
      break;
    }
    // get the geometry: return on error
    if (!get_geom(*(GeometryObject**)ip1, &in1)) {
      errstate = PGERR_NOT_A_GEOMETRY;
      destroy_geom_arr(ctx, geom_arr, i - 1);
      break;
    }
    double in2 = *(double*)ip2;
    npy_bool in3 = !(*(npy_bool*)ip3);

    // Validate the geometries in the collection
    int num_geoms = GEOSGetNumGeometries_r(ctx, in1);
    for (int j = 0; j < num_geoms; j++) {
      GEOSGeometry* geom = GEOSGetGeometryN_r(ctx, in1, j);
      geom_type = GEOSGeomTypeId_r(ctx, geom);
      if (geom_type != GEOS_POLYGON && geom_type != GEOS_MULTIPOLYGON) {
        errstate = PGERR_GEOMETRY_TYPE;
        destroy_geom_arr(ctx, geom_arr, i - 1);
        goto finish;
      }
    }

    geom_arr[i] = GEOSCoverageSimplifyVW_r(ctx, in1, in2, (int)in3);
    if (geom_arr[i] == NULL) {
      errstate = PGERR_GEOS_EXCEPTION;
      destroy_geom_arr(ctx, geom_arr, i - 1);
      break;
    }
  }

<<<<<<< HEAD
=======
finish:
>>>>>>> e9c2e493
  GEOS_FINISH_THREADS;

  // fill the numpy array with PyObjects while holding the GIL
  if (errstate == PGERR_SUCCESS) {
    geom_arr_to_npy(geom_arr, args[3], steps[3], dimensions[0]);
  }
  free(geom_arr);
}
static PyUFuncGenericFunction coverage_simplify_funcs[1] = {&coverage_simplify_func};

#endif  // GEOS_SINCE_3_12_0

static char shortest_line_dtypes[3] = {NPY_OBJECT, NPY_OBJECT, NPY_OBJECT};
static void shortest_line_func(char** args, const npy_intp* dimensions, const npy_intp* steps,
                               void* data) {
  GEOSGeometry* in1 = NULL;
  GEOSGeometry* in2 = NULL;
  GEOSPreparedGeometry* in1_prepared = NULL;
  GEOSGeometry** geom_arr;
  GEOSCoordSequence* coord_seq = NULL;

  CHECK_NO_INPLACE_OUTPUT(2);

  // allocate a temporary array to store output GEOSGeometry objects
  geom_arr = malloc(sizeof(void*) * dimensions[0]);
  CHECK_ALLOC(geom_arr);

  GEOS_INIT_THREADS;

  BINARY_LOOP {
    CHECK_SIGNALS_THREADS(i);
    if (errstate == PGERR_PYSIGNAL) {
      destroy_geom_arr(ctx, geom_arr, i - 1);
      break;
    }
    /* get the geometries: return on error */
    if (!get_geom_with_prepared(*(GeometryObject**)ip1, &in1, &in1_prepared)) {
      errstate = PGERR_NOT_A_GEOMETRY;
      destroy_geom_arr(ctx, geom_arr, i - 1);
      break;
    }
    if (!get_geom(*(GeometryObject**)ip2, &in2)) {
      errstate = PGERR_NOT_A_GEOMETRY;
      destroy_geom_arr(ctx, geom_arr, i - 1);
      break;
    }

    if ((in1 == NULL) || (in2 == NULL) || GEOSisEmpty_r(ctx, in1) ||
        GEOSisEmpty_r(ctx, in2)) {
      // in case of a missing value or empty geometry: return NULL (None)
      // GEOSNearestPoints_r returns NULL for empty geometries
      // but this is not distinguishable from an actual error, so we handle this ourselves
      geom_arr[i] = NULL;
      continue;
    }
    if (in1_prepared != NULL) {
      coord_seq = GEOSPreparedNearestPoints_r(ctx, in1_prepared, in2);
    } else {
      coord_seq = GEOSNearestPoints_r(ctx, in1, in2);
    }
    if (coord_seq == NULL) {
      errstate = PGERR_GEOS_EXCEPTION;
      destroy_geom_arr(ctx, geom_arr, i - 1);
      break;
    }
    geom_arr[i] = GEOSGeom_createLineString_r(ctx, coord_seq);
    // Note: coordinate sequence is owned by linestring; if linestring fails to
    // construct, it will automatically clean up the coordinate sequence
    if (geom_arr[i] == NULL) {
      errstate = PGERR_GEOS_EXCEPTION;
      destroy_geom_arr(ctx, geom_arr, i - 1);
      break;
    }
  }

  GEOS_FINISH_THREADS;

  // fill the numpy array with PyObjects while holding the GIL
  if (errstate == PGERR_SUCCESS) {
    geom_arr_to_npy(geom_arr, args[2], steps[2], dimensions[0]);
  }
  free(geom_arr);
}
static PyUFuncGenericFunction shortest_line_funcs[1] = {&shortest_line_func};

static char set_precision_dtypes[4] = {NPY_OBJECT, NPY_DOUBLE, NPY_INT, NPY_OBJECT};
static void set_precision_func(char** args, const npy_intp* dimensions, const npy_intp* steps,
                               void* data) {
  GEOSGeometry* in1 = NULL;
  GEOSGeometry** geom_arr;
  int flags;

  CHECK_NO_INPLACE_OUTPUT(3);

  /* preserve topology flag
   * flags:
   * - 0: default (from GEOS 3.10 this is named GEOS_PREC_VALID_OUTPUT)
   * - 1: GEOS_PREC_NO_TOPO
   * - 2: GEOS_PREC_KEEP_COLLAPSED
   */
  if (steps[2] != 0) {
    PyErr_Format(PyExc_ValueError, "set_precision function called with non-scalar mode");
    return;
  }
  flags = *(int*)args[2];
  if (!((flags == 0) || (flags == GEOS_PREC_NO_TOPO) ||
        (flags == GEOS_PREC_KEEP_COLLAPSED))) {
    PyErr_Format(PyExc_ValueError, "set_precision function called with illegal mode");
    return;
  }

  // allocate a temporary array to store output GEOSGeometry objects
  geom_arr = malloc(sizeof(void*) * dimensions[0]);
  CHECK_ALLOC(geom_arr);

  GEOS_INIT_THREADS;

  TERNARY_LOOP {
    CHECK_SIGNALS_THREADS(i);
    if (errstate == PGERR_PYSIGNAL) {
      destroy_geom_arr(ctx, geom_arr, i - 1);
      break;
    }
    // get the geometry: return on error
    if (!get_geom(*(GeometryObject**)ip1, &in1)) {
      errstate = PGERR_NOT_A_GEOMETRY;
      destroy_geom_arr(ctx, geom_arr, i - 1);
      break;
    }
    // grid size
    double in2 = *(double*)ip2;

    if ((in1 == NULL) || npy_isnan(in2)) {
      // in case of a missing value: return NULL (None)
      geom_arr[i] = NULL;
    } else {
      geom_arr[i] = GEOSGeom_setPrecision_r(ctx, in1, in2, flags);
      if (geom_arr[i] == NULL) {
        errstate = PGERR_GEOS_EXCEPTION;
        destroy_geom_arr(ctx, geom_arr, i - 1);
        break;
      }
    }
  }

  GEOS_FINISH_THREADS;

  // fill the numpy array with PyObjects while holding the GIL
  if (errstate == PGERR_SUCCESS) {
    geom_arr_to_npy(geom_arr, args[3], steps[3], dimensions[0]);
  }
  free(geom_arr);
}

static PyUFuncGenericFunction set_precision_funcs[1] = {&set_precision_func};

/* define double -> geometry construction functions */
static char points_dtypes[3] = {NPY_DOUBLE, NPY_INT, NPY_OBJECT};
static void points_func(char** args, const npy_intp* dimensions, const npy_intp* steps,
                        void* data) {
  GEOSGeometry** geom_arr;

  // check the ordinate dimension before calling GEOSCoordSeq_create_r
  if (dimensions[1] < 2 || dimensions[1] > 3) {
    PyErr_Format(PyExc_ValueError,
                 "The ordinate (last) dimension should be 2 or 3, got %ld",
                 dimensions[1]);
    return;
  }

  if (steps[1] != 0) {
    PyErr_Format(PyExc_ValueError,
                 "points function called with non-scalar parameters");
    return;
  }
  int handle_nan = *(int*)args[1];

  // allocate a temporary array to store output GEOSGeometry objects
  geom_arr = malloc(sizeof(void*) * dimensions[0]);
  CHECK_ALLOC(geom_arr);

  GEOS_INIT_THREADS;

  char *ip1 = args[0];
  npy_intp is1 = steps[0], cs1 = steps[3];
  npy_intp n = dimensions[0], n_c1 = dimensions[1];
  npy_intp i;
  for (i = 0; i < n; i++, ip1 += is1) {
    CHECK_SIGNALS_THREADS(i);
    if (errstate == PGERR_PYSIGNAL) {
      destroy_geom_arr(ctx, geom_arr, i - 1);
      goto finish;
    }
    // the per-point coordinates are retrieved by looping 2 or 3 (=n_c1) times
    // over "ip1" with a stride of "cs1"
    errstate = create_point(ctx, *(double*)ip1, *(double*)(ip1 + cs1),
                            n_c1 == 3 ? (double*)(ip1 + 2 * cs1) : NULL,
                            handle_nan, &(geom_arr[i]));
    if (errstate != PGERR_SUCCESS) {
      destroy_geom_arr(ctx, geom_arr, i - 1);
      goto finish;
    }
  }

finish:
  GEOS_FINISH_THREADS;
  // fill the numpy array with PyObjects while holding the GIL
  if (errstate == PGERR_SUCCESS) {
    geom_arr_to_npy(geom_arr, args[2], steps[2], dimensions[0]);
  }
  free(geom_arr);
}
static PyUFuncGenericFunction points_funcs[1] = {&points_func};

static char linestrings_dtypes[3] = {NPY_DOUBLE, NPY_INT, NPY_OBJECT};
static void linestrings_func(char** args, const npy_intp* dimensions, const npy_intp* steps,
                             void* data) {
  GEOSCoordSequence* coord_seq = NULL;
  GEOSGeometry** geom_arr;

  // check the ordinate dimension before calling coordseq_from_buffer
  if (dimensions[2] < 2 || dimensions[2] > 3) {
    PyErr_Format(PyExc_ValueError,
                 "The ordinate (last) dimension should be 2 or 3, got %ld",
                 dimensions[2]);
    return;
  }

  if (steps[1] != 0) {
    PyErr_Format(PyExc_ValueError,
                 "Linestrings function called with non-scalar parameters");
    return;
  }
  int handle_nan = *(int*)args[1];

  // allocate a temporary array to store output GEOSGeometry objects
  geom_arr = malloc(sizeof(void*) * dimensions[0]);
  CHECK_ALLOC(geom_arr);

  GEOS_INIT_THREADS;

  DOUBLE_COREDIM_LOOP_OUTER {
    CHECK_SIGNALS_THREADS(i);
    if (errstate == PGERR_PYSIGNAL) {
      destroy_geom_arr(ctx, geom_arr, i - 1);
      goto finish;
    }
    errstate = coordseq_from_buffer(ctx, (double*)ip1, n_c1, n_c2, 0, handle_nan, cs1,
                                    cs2, &coord_seq);
    if (errstate != PGERR_SUCCESS) {
      destroy_geom_arr(ctx, geom_arr, i - 1);
      goto finish;
    }
    geom_arr[i] = GEOSGeom_createLineString_r(ctx, coord_seq);
    // Note: coordinate sequence is owned by linestring; if linestring fails to construct,
    // it will automatically clean up the coordinate sequence
    if (geom_arr[i] == NULL) {
      errstate = PGERR_GEOS_EXCEPTION;
      destroy_geom_arr(ctx, geom_arr, i - 1);
      goto finish;
    }
  }

finish:
  GEOS_FINISH_THREADS;

  // fill the numpy array with PyObjects while holding the GIL
  if (errstate == PGERR_SUCCESS) {
    geom_arr_to_npy(geom_arr, args[2], steps[2], dimensions[0]);
  }
  free(geom_arr);
}
static PyUFuncGenericFunction linestrings_funcs[1] = {&linestrings_func};

static char linearrings_dtypes[3] = {NPY_DOUBLE, NPY_INT, NPY_OBJECT};
static void linearrings_func(char** args, const npy_intp* dimensions, const npy_intp* steps,
                             void* data) {
  GEOSCoordSequence* coord_seq = NULL;
  GEOSGeometry** geom_arr;
  unsigned int size;

  // check the ordinate dimension before calling coordseq_from_buffer
  if (dimensions[2] < 2 || dimensions[2] > 3) {
    PyErr_Format(PyExc_ValueError,
                 "The ordinate (last) dimension should be 2 or 3, got %ld",
                 dimensions[2]);
    return;
  }

  if (steps[1] != 0) {
    PyErr_Format(PyExc_ValueError,
                 "Linearrings function called with non-scalar parameters");
    return;
  }
  int handle_nan = *(int*)args[1];

  // allocate a temporary array to store output GEOSGeometry objects
  geom_arr = malloc(sizeof(void*) * dimensions[0]);
  CHECK_ALLOC(geom_arr);

  GEOS_INIT_THREADS;

  DOUBLE_COREDIM_LOOP_OUTER {
    CHECK_SIGNALS_THREADS(i);
    if (errstate == PGERR_PYSIGNAL) {
      destroy_geom_arr(ctx, geom_arr, i - 1);
      goto finish;
    }
    /* fill the coordinate sequence */
    errstate = coordseq_from_buffer(ctx, (double*)ip1, n_c1, n_c2, 1, handle_nan, cs1,
                                    cs2, &coord_seq);
    if (errstate != PGERR_SUCCESS) {
      destroy_geom_arr(ctx, geom_arr, i - 1);
      goto finish;
    }
    /* the minimum number of coordinates in a linearring is 4 */
    if (!GEOSCoordSeq_getSize_r(ctx, coord_seq, &size)) {
      errstate = PGERR_GEOS_EXCEPTION;
      destroy_geom_arr(ctx, geom_arr, i - 1);
      goto finish;
    }
    if ((size > 0) && (size < 4)) {
      errstate = PGERR_LINEARRING_NCOORDS;
      destroy_geom_arr(ctx, geom_arr, i - 1);
      goto finish;
    }
    geom_arr[i] = GEOSGeom_createLinearRing_r(ctx, coord_seq);
    // Note: coordinate sequence is owned by linearring; if linearring fails to construct,
    // it will automatically clean up the coordinate sequence
    if (geom_arr[i] == NULL) {
      errstate = PGERR_GEOS_EXCEPTION;
      destroy_geom_arr(ctx, geom_arr, i - 1);
      goto finish;
    }
  }

finish:
  GEOS_FINISH_THREADS;

  // fill the numpy array with PyObjects while holding the GIL
  if (errstate == PGERR_SUCCESS) {
    geom_arr_to_npy(geom_arr, args[2], steps[2], dimensions[0]);
  }
  free(geom_arr);
}
static PyUFuncGenericFunction linearrings_funcs[1] = {&linearrings_func};

static char polygons_dtypes[3] = {NPY_OBJECT, NPY_OBJECT, NPY_OBJECT};
static void polygons_func(char** args, const npy_intp* dimensions, const npy_intp* steps,
                          void* data) {
  GEOSGeometry *hole, *shell, *hole_copy, *shell_copy;
  GEOSGeometry **holes, **geom_arr;
  int geom_type;
  int n_holes;

  // allocate a temporary array to store output GEOSGeometry objects
  geom_arr = malloc(sizeof(void*) * dimensions[0]);
  CHECK_ALLOC(geom_arr)

  // allocate a temporary array to store holes
  holes = malloc(sizeof(void*) * dimensions[1]);
  CHECK_ALLOC(holes)

  GEOS_INIT_THREADS;

  BINARY_SINGLE_COREDIM_LOOP_OUTER {
    CHECK_SIGNALS_THREADS(i);
    if (errstate == PGERR_PYSIGNAL) {
      destroy_geom_arr(ctx, geom_arr, i - 1);
      break;
    }
    if (!get_geom(*(GeometryObject**)ip1, &shell)) {
      errstate = PGERR_NOT_A_GEOMETRY;
      destroy_geom_arr(ctx, geom_arr, i - 1);
      break;
    }
    if (shell == NULL) {
      // output empty polygon if shell is None (ignoring holes)
      geom_arr[i] = GEOSGeom_createEmptyPolygon_r(ctx);
      if (geom_arr[i] == NULL) {
        errstate = PGERR_GEOS_EXCEPTION;
        destroy_geom_arr(ctx, geom_arr, i - 1);
        break;
      };
      continue;
    }
    geom_type = GEOSGeomTypeId_r(ctx, shell);
    // Pre-emptively check the geometry type (https://trac.osgeo.org/geos/ticket/1111)
    if (geom_type == -1) {
      errstate = PGERR_GEOS_EXCEPTION;
      destroy_geom_arr(ctx, geom_arr, i - 1);
      break;
    } else if (geom_type != 2) {
      errstate = PGERR_GEOMETRY_TYPE;
      destroy_geom_arr(ctx, geom_arr, i - 1);
      break;
    }
    n_holes = 0;
    cp1 = ip2;
    BINARY_SINGLE_COREDIM_LOOP_INNER {
      if (!get_geom(*(GeometryObject**)cp1, &hole)) {
        errstate = PGERR_NOT_A_GEOMETRY;
        destroy_geom_arr(ctx, geom_arr, i - 1);
        destroy_geom_arr(ctx, holes, n_holes - 1);
        goto finish;
      }
      if (hole == NULL) {
        continue;
      }
      // Pre-emptively check the geometry type (https://trac.osgeo.org/geos/ticket/1111)
      geom_type = GEOSGeomTypeId_r(ctx, hole);
      if (geom_type == -1) {
        errstate = PGERR_GEOS_EXCEPTION;
        destroy_geom_arr(ctx, geom_arr, i - 1);
        destroy_geom_arr(ctx, holes, n_holes - 1);
        goto finish;
      } else if (geom_type != 2) {
        errstate = PGERR_GEOMETRY_TYPE;
        destroy_geom_arr(ctx, geom_arr, i - 1);
        destroy_geom_arr(ctx, holes, n_holes - 1);
        goto finish;
      }
      hole_copy = GEOSGeom_clone_r(ctx, hole);
      if (hole_copy == NULL) {
        errstate = PGERR_GEOS_EXCEPTION;
        destroy_geom_arr(ctx, geom_arr, i - 1);
        destroy_geom_arr(ctx, holes, n_holes - 1);
        goto finish;
      }
      holes[n_holes] = hole_copy;
      n_holes++;
    }
    shell_copy = GEOSGeom_clone_r(ctx, shell);
    if (shell_copy == NULL) {
      errstate = PGERR_GEOS_EXCEPTION;
      destroy_geom_arr(ctx, geom_arr, i - 1);
      destroy_geom_arr(ctx, holes, n_holes - 1);
      break;
    }
    geom_arr[i] = GEOSGeom_createPolygon_r(ctx, shell_copy, holes, n_holes);
    if (geom_arr[i] == NULL) {
      // We will have a memory leak now (https://trac.osgeo.org/geos/ticket/1111)
      // but we have covered all known cases that GEOS would error by pre-emptively
      // checking if all inputs are linearrings.
      errstate = PGERR_GEOS_EXCEPTION;
      destroy_geom_arr(ctx, geom_arr, i - 1);
      break;
    };
  }

finish:
  GEOS_FINISH_THREADS;

  // fill the numpy array with PyObjects while holding the GIL
  if (errstate == PGERR_SUCCESS) {
    geom_arr_to_npy(geom_arr, args[2], steps[2], dimensions[0]);
  }
  free(geom_arr);
  if (holes != NULL) {
    free(holes);
  }
}
static PyUFuncGenericFunction polygons_funcs[1] = {&polygons_func};

static char create_collection_dtypes[3] = {NPY_OBJECT, NPY_INT, NPY_OBJECT};
static void create_collection_func(char** args, const npy_intp* dimensions, const npy_intp* steps,
                                   void* data) {
  GEOSGeometry *g, *g_copy;
  int n_geoms, type, actual_type, expected_type, alt_expected_type;
  GEOSGeometry **temp_geoms, **geom_arr;

  // allocate a temporary array to store output GEOSGeometry objects
  geom_arr = malloc(sizeof(void*) * dimensions[0]);
  CHECK_ALLOC(geom_arr)

  // allocate a temporary array to store geometries to put in a collection
  temp_geoms = malloc(sizeof(void*) * dimensions[1]);
  CHECK_ALLOC(temp_geoms)

  GEOS_INIT_THREADS;

  BINARY_SINGLE_COREDIM_LOOP_OUTER {
    CHECK_SIGNALS_THREADS(i);
    if (errstate == PGERR_PYSIGNAL) {
      destroy_geom_arr(ctx, geom_arr, i - 1);
      goto finish;
    }

    type = *(int*)ip2;
    switch (type) {
      case GEOS_MULTIPOINT:
        expected_type = GEOS_POINT;
        alt_expected_type = -1;
        break;
      case GEOS_MULTILINESTRING:
        expected_type = GEOS_LINESTRING;
        alt_expected_type = GEOS_LINEARRING;
        break;
      case GEOS_MULTIPOLYGON:
        expected_type = GEOS_POLYGON;
        alt_expected_type = -1;
        break;
      case GEOS_GEOMETRYCOLLECTION:
        expected_type = -1;
        alt_expected_type = -1;
        break;
      default:
        errstate = PGERR_GEOMETRY_TYPE;
        destroy_geom_arr(ctx, geom_arr, i - 1);
        goto finish;
    }
    n_geoms = 0;
    cp1 = ip1;
    BINARY_SINGLE_COREDIM_LOOP_INNER {
      if (!get_geom(*(GeometryObject**)cp1, &g)) {
        errstate = PGERR_NOT_A_GEOMETRY;
        destroy_geom_arr(ctx, geom_arr, i - 1);
        destroy_geom_arr(ctx, temp_geoms, n_geoms - 1);
        goto finish;
      }
      if (g == NULL) {
        continue;
      }
      if (expected_type != -1) {
        actual_type = GEOSGeomTypeId_r(ctx, g);
        if (actual_type == -1) {
          errstate = PGERR_GEOS_EXCEPTION;
          destroy_geom_arr(ctx, geom_arr, i - 1);
          destroy_geom_arr(ctx, temp_geoms, n_geoms - 1);
          goto finish;
        }
        if ((actual_type != expected_type) && (actual_type != alt_expected_type)) {
          errstate = PGERR_GEOMETRY_TYPE;
          destroy_geom_arr(ctx, geom_arr, i - 1);
          destroy_geom_arr(ctx, temp_geoms, n_geoms - 1);
          goto finish;
        }
      }
      g_copy = GEOSGeom_clone_r(ctx, g);
      if (g_copy == NULL) {
        errstate = PGERR_GEOS_EXCEPTION;
        destroy_geom_arr(ctx, geom_arr, i - 1);
        destroy_geom_arr(ctx, temp_geoms, n_geoms - 1);
        goto finish;
      }
      temp_geoms[n_geoms] = g_copy;
      n_geoms++;
    }
    geom_arr[i] = GEOSGeom_createCollection_r(ctx, type, temp_geoms, n_geoms);
    if (geom_arr[i] == NULL) {
      // We may have a memory leak now (https://trac.osgeo.org/geos/ticket/1111)
      // but we have covered all known cases that GEOS would error by pre-emptively
      // checking if all inputs are the correct geometry types.
      errstate = PGERR_GEOS_EXCEPTION;
      destroy_geom_arr(ctx, geom_arr, i - 1);
      break;
    };
  }

finish:
  GEOS_FINISH_THREADS;

  // fill the numpy array with PyObjects while holding the GIL
  if (errstate == PGERR_SUCCESS) {
    geom_arr_to_npy(geom_arr, args[2], steps[2], dimensions[0]);
  }
  free(geom_arr);
  if (temp_geoms != NULL) {
    free(temp_geoms);
  }
}
static PyUFuncGenericFunction create_collection_funcs[1] = {&create_collection_func};

static char bounds_dtypes[2] = {NPY_OBJECT, NPY_DOUBLE};
static void bounds_func(char** args, const npy_intp* dimensions, const npy_intp* steps, void* data) {
  GEOSGeometry *envelope = NULL, *in1;
  char *ip1 = args[0], *op1 = args[1];
  double *x1, *y1, *x2, *y2;

  GEOS_INIT_THREADS;

  npy_intp is1 = steps[0], os1 = steps[1], cs1 = steps[2];
  npy_intp n = dimensions[0], i;
  for (i = 0; i < n; i++, ip1 += is1, op1 += os1) {
    CHECK_SIGNALS_THREADS(i);
    if (errstate == PGERR_PYSIGNAL) {
      goto finish;
    }
    if (!get_geom(*(GeometryObject**)ip1, &in1)) {
      errstate = PGERR_NOT_A_GEOMETRY;
      goto finish;
    }

    /* get the 4 (pointers to) the bbox values from the "core stride 1" (cs1) */
    x1 = (double*)(op1);
    y1 = (double*)(op1 + cs1);
    x2 = (double*)(op1 + 2 * cs1);
    y2 = (double*)(op1 + 3 * cs1);

    if (in1 == NULL) { /* no geometry => bbox becomes (nan, nan, nan, nan) */
      *x1 = *y1 = *x2 = *y2 = NPY_NAN;
    } else {
#if GEOS_SINCE_3_11_0
      if (GEOSisEmpty_r(ctx, in1)) {
        *x1 = *y1 = *x2 = *y2 = NPY_NAN;
      }
      else {
        if (!GEOSGeom_getExtent_r(ctx, in1, x1, y1, x2, y2)) {
          errstate = PGERR_GEOS_EXCEPTION;
          goto finish;
        }
      }

#else
      if (GEOSisEmpty_r(ctx, in1)) {
        *x1 = *y1 = *x2 = *y2 = NPY_NAN;
      } else {
        if (!GEOSGeom_getXMin_r(ctx, in1, x1)) {
          errstate = PGERR_GEOS_EXCEPTION;
          goto finish;
        }
        if (!GEOSGeom_getYMin_r(ctx, in1, y1)) {
          errstate = PGERR_GEOS_EXCEPTION;
          goto finish;
        }
        if (!GEOSGeom_getXMax_r(ctx, in1, x2)) {
          errstate = PGERR_GEOS_EXCEPTION;
          goto finish;
        }
        if (!GEOSGeom_getYMax_r(ctx, in1, y2)) {
          errstate = PGERR_GEOS_EXCEPTION;
          goto finish;
        }
      }
#endif
    }
  }

finish:
  if (envelope != NULL) {
    GEOSGeom_destroy_r(ctx, envelope);
  }
  GEOS_FINISH_THREADS;
}
static PyUFuncGenericFunction bounds_funcs[1] = {&bounds_func};

/* Define the object -> geom functions (O_Y) */

static char from_wkb_dtypes[3] = {NPY_OBJECT, NPY_UINT8, NPY_OBJECT};
static void from_wkb_func(char** args, const npy_intp* dimensions, const npy_intp* steps,
                          void* data) {
  char *ip1 = args[0], *ip2 = args[1], *op1 = args[2];
  npy_intp is1 = steps[0], is2 = steps[1], os1 = steps[2];
  PyObject* in1;
  npy_uint8 on_invalid = *(npy_uint8*)ip2;
  npy_intp n = dimensions[0];
  npy_intp i;
  GEOSWKBReader* reader;
  unsigned char* wkb;
  GEOSGeometry* ret_ptr;
  Py_ssize_t size;
  char is_hex;

  if ((is2 != 0)) {
    PyErr_Format(PyExc_ValueError, "from_wkb function called with non-scalar parameters");
    return;
  }

  GEOS_INIT;

  /* Create the WKB reader */
  reader = GEOSWKBReader_create_r(ctx);
  if (reader == NULL) {
    errstate = PGERR_GEOS_EXCEPTION;
    goto finish;
  }

  /* If on_invalid is 3, try to fix invalid geometries */
  if (on_invalid == 3) {
    #if GEOS_SINCE_3_11_0
      GEOSWKBReader_setFixStructure_r(ctx, reader, 1);
    #else
      PyErr_Format(PyExc_ValueError, "on_invalid='fix' only supported for GEOS >= 3.11");
      goto finish;
    #endif
  }

  for (i = 0; i < n; i++, ip1 += is1, op1 += os1) {
    CHECK_SIGNALS(i);
    if (errstate == PGERR_PYSIGNAL) {
      goto finish;
    }
    /* ip1 is pointer to array element PyObject* */
    in1 = *(PyObject**)ip1;

    if (in1 == Py_None) {
      /* None in the input propagates to the output */
      ret_ptr = NULL;
    } else {
      /* Cast the PyObject (only bytes) to char* */
      if (PyBytes_Check(in1)) {
        size = PyBytes_Size(in1);
        wkb = (unsigned char*)PyBytes_AsString(in1);
        if (wkb == NULL) {
          errstate = PGERR_GEOS_EXCEPTION;
          goto finish;
        }
      } else if (PyUnicode_Check(in1)) {
        wkb = (unsigned char*)PyUnicode_AsUTF8AndSize(in1, &size);
        if (wkb == NULL) {
          errstate = PGERR_GEOS_EXCEPTION;
          goto finish;
        }
      } else {
        PyErr_Format(PyExc_TypeError, "Expected bytes or string, got %s",
                     Py_TYPE(in1)->tp_name);
        goto finish;
      }

      /* Check if this is a HEX WKB */
      if (size != 0) {
        is_hex = ((wkb[0] == 48) || (wkb[0] == 49));
      } else {
        is_hex = 0;
      }

      /* Read the WKB */
      if (is_hex) {
        ret_ptr = GEOSWKBReader_readHEX_r(ctx, reader, wkb, size);
      } else {
        ret_ptr = GEOSWKBReader_read_r(ctx, reader, wkb, size);
      }
      if (ret_ptr == NULL) {
        if (on_invalid == 2) {
          // raise exception
          errstate = PGERR_GEOS_EXCEPTION;
          goto finish;
        } else if (on_invalid == 1) {
          // raise warning, return None
          errstate = PGWARN_INVALID_WKB;
        }
        // else: return None, no warning
      }
    }
    OUTPUT_Y;
  }

finish:
  GEOSWKBReader_destroy_r(ctx, reader);
  GEOS_FINISH;
}
static PyUFuncGenericFunction from_wkb_funcs[1] = {&from_wkb_func};

static char from_wkt_dtypes[3] = {NPY_OBJECT, NPY_UINT8, NPY_OBJECT};
static void from_wkt_func(char** args, const npy_intp* dimensions, const npy_intp* steps,
                          void* data) {
  char *ip1 = args[0], *ip2 = args[1], *op1 = args[2];
  npy_intp is1 = steps[0], is2 = steps[1], os1 = steps[2];
  PyObject* in1;
  npy_uint8 on_invalid = *(npy_uint8*)ip2;
  npy_intp n = dimensions[0];
  npy_intp i;
  GEOSGeometry* ret_ptr;
  GEOSWKTReader* reader;
  const char* wkt;

  if ((is2 != 0)) {
    PyErr_Format(PyExc_ValueError, "from_wkt function called with non-scalar parameters");
    return;
  }

  GEOS_INIT;

  /* Create the WKT reader */
  reader = GEOSWKTReader_create_r(ctx);
  if (reader == NULL) {
    errstate = PGERR_GEOS_EXCEPTION;
    goto finish;
  }

  /* If on_invalid is 3, try to fix invalid geometries */
  if (on_invalid == 3) {
    #if GEOS_SINCE_3_11_0
      GEOSWKTReader_setFixStructure_r(ctx, reader, 1);
    #else
      PyErr_Format(PyExc_ValueError, "on_invalid='fix' only supported for GEOS >= 3.11");
      goto finish;
    #endif
  }

  for (i = 0; i < n; i++, ip1 += is1, op1 += os1) {
    CHECK_SIGNALS(i);
    if (errstate == PGERR_PYSIGNAL) {
      goto finish;
    }
    /* ip1 is pointer to array element PyObject* */
    in1 = *(PyObject**)ip1;

    if (in1 == Py_None) {
      /* None in the input propagates to the output */
      ret_ptr = NULL;
    } else {
      /* Cast the PyObject (bytes or str) to char* */
      if (PyBytes_Check(in1)) {
        wkt = PyBytes_AsString(in1);
        if (wkt == NULL) {
          errstate = PGERR_GEOS_EXCEPTION;
          goto finish;
        }
      } else if (PyUnicode_Check(in1)) {
        wkt = PyUnicode_AsUTF8(in1);
        if (wkt == NULL) {
          errstate = PGERR_GEOS_EXCEPTION;
          goto finish;
        }
      } else {
        PyErr_Format(PyExc_TypeError, "Expected bytes or string, got %s",
                     Py_TYPE(in1)->tp_name);
        goto finish;
      }

      /* Read the WKT */
      ret_ptr = GEOSWKTReader_read_r(ctx, reader, wkt);
      if (ret_ptr == NULL) {
        if (on_invalid == 2) {
          // raise exception
          errstate = PGERR_GEOS_EXCEPTION;
          goto finish;
        } else if (on_invalid == 1) {
          // raise warning, return None
          errstate = PGWARN_INVALID_WKT;
        }
        // else: return None, no warning
      }
    }
    OUTPUT_Y;
  }

finish:
  GEOSWKTReader_destroy_r(ctx, reader);
  GEOS_FINISH;
}
static PyUFuncGenericFunction from_wkt_funcs[1] = {&from_wkt_func};

static char to_wkb_dtypes[7] = {NPY_OBJECT, NPY_BOOL, NPY_INT,
                                NPY_INT,    NPY_BOOL, NPY_INT,
                                NPY_OBJECT};
static void to_wkb_func(char** args, const npy_intp* dimensions, const npy_intp* steps, void* data) {
  char *ip1 = args[0], *ip2 = args[1], *ip3 = args[2], *ip4 = args[3], *ip5 = args[4], *op1 = args[6];
#if GEOS_SINCE_3_10_0
  char *ip6 = args[5];
#endif
  npy_intp is1 = steps[0], is2 = steps[1], is3 = steps[2], is4 = steps[3], is5 = steps[4],
           is6 = steps[5], os1 = steps[6];
  npy_intp n = dimensions[0];
  npy_intp i;

  GEOSGeometry *in1, *temp_geom;
  GEOSWKBWriter* writer;
  unsigned char* wkb;
  size_t size;

  if ((is2 != 0) || (is3 != 0) || (is4 != 0) || (is5 != 0) || (is6 != 0)) {
    PyErr_Format(PyExc_ValueError, "to_wkb function called with non-scalar parameters");
    return;
  }

  GEOS_INIT;

  /* Create the WKB writer */
  writer = GEOSWKBWriter_create_r(ctx);
  if (writer == NULL) {
    errstate = PGERR_GEOS_EXCEPTION;
    goto finish;
  }

  char hex = *(npy_bool*)ip2;
  GEOSWKBWriter_setOutputDimension_r(ctx, writer, *(int*)ip3);
  int byte_order = *(int*)ip4;
  if (byte_order != -1) {
    GEOSWKBWriter_setByteOrder_r(ctx, writer, *(int*)ip4);
  }
  GEOSWKBWriter_setIncludeSRID_r(ctx, writer, *(npy_bool*)ip5);

#if GEOS_SINCE_3_10_0
  GEOSWKBWriter_setFlavor_r(ctx, writer, *(int*)ip6);
#endif

  // Check if the above functions caused a GEOS exception
  if (last_error[0] != 0) {
    errstate = PGERR_GEOS_EXCEPTION;
    goto finish;
  }

  for (i = 0; i < n; i++, ip1 += is1, op1 += os1) {
    CHECK_SIGNALS(i);
    if (errstate == PGERR_PYSIGNAL) {
      goto finish;
    }
    if (!get_geom(*(GeometryObject**)ip1, &in1)) {
      errstate = PGERR_NOT_A_GEOMETRY;
      goto finish;
    }
    PyObject** out = (PyObject**)op1;

    if (in1 == NULL) {
      Py_XDECREF(*out);
      Py_INCREF(Py_None);
      *out = Py_None;
    } else {
      temp_geom = in1;
      if (hex) {
        wkb = GEOSWKBWriter_writeHEX_r(ctx, writer, temp_geom, &size);
      } else {
        wkb = GEOSWKBWriter_write_r(ctx, writer, temp_geom, &size);
      }
      if (wkb == NULL) {
        errstate = PGERR_GEOS_EXCEPTION;
        goto finish;
      }
      Py_XDECREF(*out);
      if (hex) {
        *out = PyUnicode_FromStringAndSize((char*)wkb, size);
      } else {
        *out = PyBytes_FromStringAndSize((char*)wkb, size);
      }
      GEOSFree_r(ctx, wkb);
    }
  }

finish:
  GEOSWKBWriter_destroy_r(ctx, writer);
  GEOS_FINISH;
}
static PyUFuncGenericFunction to_wkb_funcs[1] = {&to_wkb_func};

static char to_wkt_dtypes[6] = {NPY_OBJECT, NPY_INT,  NPY_BOOL,
                                NPY_INT,    NPY_BOOL, NPY_OBJECT};
static void to_wkt_func(char** args, const npy_intp* dimensions, const npy_intp* steps,
                        void* data) {
  char *ip1 = args[0], *ip2 = args[1], *ip3 = args[2], *ip4 = args[3], *ip5 = args[4],
       *op1 = args[5];
  npy_intp is1 = steps[0], is2 = steps[1], is3 = steps[2], is4 = steps[3], is5 = steps[4],
           os1 = steps[5];
  npy_intp n = dimensions[0];
  npy_intp i;

  GEOSGeometry* in1;
  GEOSWKTWriter* writer;
  char* wkt;

  if ((is2 != 0) || (is3 != 0) || (is4 != 0) || (is5 != 0)) {
    PyErr_Format(PyExc_ValueError, "to_wkt function called with non-scalar parameters");
    return;
  }

  int precision = *(int*)ip2;
  npy_bool trim = *(npy_bool*)ip3;
  int dimension = *(int*)ip4;
  int use_old_3d = *(npy_bool*)ip5;

  GEOS_INIT;

  /* Create the WKT writer */
  writer = GEOSWKTWriter_create_r(ctx);
  if (writer == NULL) {
    errstate = PGERR_GEOS_EXCEPTION;
    goto finish;
  }
  GEOSWKTWriter_setRoundingPrecision_r(ctx, writer, precision);
  GEOSWKTWriter_setTrim_r(ctx, writer, trim);
  GEOSWKTWriter_setOutputDimension_r(ctx, writer, dimension);
  GEOSWKTWriter_setOld3D_r(ctx, writer, use_old_3d);

  // Check if the above functions caused a GEOS exception
  if (last_error[0] != 0) {
    errstate = PGERR_GEOS_EXCEPTION;
    goto finish;
  }

  for (i = 0; i < n; i++, ip1 += is1, op1 += os1) {
    CHECK_SIGNALS(i);
    if (errstate == PGERR_PYSIGNAL) {
      goto finish;
    }
    if (!get_geom(*(GeometryObject**)ip1, &in1)) {
      errstate = PGERR_NOT_A_GEOMETRY;
      goto finish;
    }
    PyObject** out = (PyObject**)op1;

    if (in1 == NULL) {
      Py_XDECREF(*out);
      Py_INCREF(Py_None);
      *out = Py_None;
    } else {
#if !GEOS_SINCE_3_13_0
      if (trim) {
        errstate = check_to_wkt_trim_compatible(ctx, in1, dimension);
        if (errstate != PGERR_SUCCESS) {
          goto finish;
        }
      }
#endif  // !GEOS_SINCE_3_13_0
#if !GEOS_SINCE_3_12_0
      // Since GEOS 3.9.0 and before 3.12.0 further handling required
      errstate = wkt_empty_3d_geometry(ctx, in1, &wkt);
      if (errstate != PGERR_SUCCESS) {
        goto finish;
      }
      if (wkt != NULL) {
        Py_XDECREF(*out);
        *out = PyUnicode_FromString(wkt);
        continue;
      }
#endif  // !GEOS_SINCE_3_12_0
      wkt = GEOSWKTWriter_write_r(ctx, writer, in1);
      if (wkt == NULL) {
        errstate = PGERR_GEOS_EXCEPTION;
        goto finish;
      }
      Py_XDECREF(*out);
      *out = PyUnicode_FromString(wkt);
      GEOSFree_r(ctx, wkt);
    }
  }

finish:
  GEOSWKTWriter_destroy_r(ctx, writer);
  GEOS_FINISH;
}
static PyUFuncGenericFunction to_wkt_funcs[1] = {&to_wkt_func};

#if GEOS_SINCE_3_10_0

static char from_geojson_dtypes[3] = {NPY_OBJECT, NPY_UINT8, NPY_OBJECT};
static void from_geojson_func(char** args, const npy_intp* dimensions, const npy_intp* steps,
                              void* data) {
  char *ip1 = args[0], *ip2 = args[1], *op1 = args[2];
  npy_intp is1 = steps[0], is2 = steps[1], os1 = steps[2];
  PyObject* in1;
  npy_uint8 on_invalid = *(npy_uint8*)ip2;
  npy_intp n = dimensions[0];
  npy_intp i;
  GEOSGeometry* ret_ptr;
  GEOSGeoJSONReader* reader;
  const char* geojson;

  if ((is2 != 0)) {
    PyErr_Format(PyExc_ValueError,
                 "from_geojson function called with non-scalar parameters");
    return;
  }

  GEOS_INIT;

  /* Create the WKT reader */
  reader = GEOSGeoJSONReader_create_r(ctx);
  if (reader == NULL) {
    errstate = PGERR_GEOS_EXCEPTION;
    goto finish;
  }

  for (i = 0; i < n; i++, ip1 += is1, op1 += os1) {
    CHECK_SIGNALS(i);
    if (errstate == PGERR_PYSIGNAL) {
      goto finish;
    }
    /* ip1 is pointer to array element PyObject* */
    in1 = *(PyObject**)ip1;

    if (in1 == Py_None) {
      /* None in the input propagates to the output */
      ret_ptr = NULL;
    } else {
      /* Cast the PyObject (bytes or str) to char* */
      if (PyBytes_Check(in1)) {
        geojson = PyBytes_AsString(in1);
        if (geojson == NULL) {
          errstate = PGERR_GEOS_EXCEPTION;
          goto finish;
        }
      } else if (PyUnicode_Check(in1)) {
        geojson = PyUnicode_AsUTF8(in1);
        if (geojson == NULL) {
          errstate = PGERR_GEOS_EXCEPTION;
          goto finish;
        }
      } else {
        PyErr_Format(PyExc_TypeError, "Expected bytes or string, got %s",
                     Py_TYPE(in1)->tp_name);
        goto finish;
      }

      /* Read the GeoJSON */
      ret_ptr = GEOSGeoJSONReader_readGeometry_r(ctx, reader, geojson);
      if (ret_ptr == NULL) {
        if (on_invalid == 2) {
          // raise exception
          errstate = PGERR_GEOS_EXCEPTION;
          goto finish;
        } else if (on_invalid == 1) {
          // raise warning, return None
          errstate = PGWARN_INVALID_GEOJSON;
        }
        // else: return None, no warning
      }
    }
    OUTPUT_Y;
  }

finish:
  GEOSGeoJSONReader_destroy_r(ctx, reader);
  GEOS_FINISH;
}
static PyUFuncGenericFunction from_geojson_funcs[1] = {&from_geojson_func};

static char to_geojson_dtypes[3] = {NPY_OBJECT, NPY_INT, NPY_OBJECT};
static void to_geojson_func(char** args, const npy_intp* dimensions, const npy_intp* steps,
                            void* data) {
  char *ip1 = args[0], *ip2 = args[1], *op1 = args[2];
  npy_intp is1 = steps[0], is2 = steps[1], os1 = steps[2];
  npy_intp n = dimensions[0];
  npy_intp i;

  GEOSGeometry* in1;
  int indent;
  GEOSGeoJSONWriter* writer;
  char* geojson;
  char point_empty_error;

  if (is2 != 0) {
    PyErr_Format(PyExc_ValueError, "to_geojson indent parameter must be a scalar");
    return;
  }
  indent = *(int*)ip2;

  GEOS_INIT;

  /* Create the GeoJSON writer */
  writer = GEOSGeoJSONWriter_create_r(ctx);
  if (writer == NULL) {
    errstate = PGERR_GEOS_EXCEPTION;
    goto finish;
  }

  for (i = 0; i < n; i++, ip1 += is1, op1 += os1) {
    CHECK_SIGNALS(i);
    if (errstate == PGERR_PYSIGNAL) {
      goto finish;
    }
    if (!get_geom(*(GeometryObject**)ip1, &in1)) {
      errstate = PGERR_NOT_A_GEOMETRY;
      goto finish;
    }
    PyObject** out = (PyObject**)op1;

    if (in1 == NULL) {
      Py_XDECREF(*out);
      Py_INCREF(Py_None);
      *out = Py_None;
    } else {
      geojson = GEOSGeoJSONWriter_writeGeometry_r(ctx, writer, in1, indent);
      if (geojson == NULL) {
        errstate = PGERR_GEOS_EXCEPTION;
        goto finish;
      }
      Py_XDECREF(*out);
      *out = PyUnicode_FromString(geojson);
      GEOSFree_r(ctx, geojson);
    }
  }

finish:
  GEOSGeoJSONWriter_destroy_r(ctx, writer);
  GEOS_FINISH;
}
static PyUFuncGenericFunction to_geojson_funcs[1] = {&to_geojson_func};

#endif  // GEOS_SINCE_3_10_0

#define DEFINE_Y_b(NAME)                                                       \
  ufunc = PyUFunc_FromFuncAndData(Y_b_funcs, NAME##_data, Y_b_dtypes, 1, 1, 1, \
                                  PyUFunc_None, #NAME, NULL, 0);               \
  PyDict_SetItemString(d, #NAME, ufunc)

#define DEFINE_O_b(NAME)                                                       \
  ufunc = PyUFunc_FromFuncAndData(O_b_funcs, NAME##_data, O_b_dtypes, 1, 1, 1, \
                                  PyUFunc_None, #NAME, NULL, 0);               \
  PyDict_SetItemString(d, #NAME, ufunc)

#define DEFINE_YY_b(NAME)                                                        \
  ufunc = PyUFunc_FromFuncAndData(YY_b_funcs, NAME##_data, YY_b_dtypes, 1, 2, 1, \
                                  PyUFunc_None, #NAME, "", 0);                   \
  PyDict_SetItemString(d, #NAME, ufunc)

#define DEFINE_YY_b_p(NAME)                                                          \
  ufunc = PyUFunc_FromFuncAndData(YY_b_p_funcs, NAME##_data, YY_b_p_dtypes, 1, 2, 1, \
                                  PyUFunc_None, #NAME, "", 0);                       \
  PyDict_SetItemString(d, #NAME, ufunc)

#define DEFINE_Ydd_b_p(NAME)                                                           \
  ufunc = PyUFunc_FromFuncAndData(Ydd_b_p_funcs, NAME##_data, Ydd_b_p_dtypes, 1, 3, 1, \
                                  PyUFunc_None, #NAME, "", 0);                         \
  PyDict_SetItemString(d, #NAME, ufunc)

#define DEFINE_Y_Y(NAME)                                                       \
  ufunc = PyUFunc_FromFuncAndData(Y_Y_funcs, NAME##_data, Y_Y_dtypes, 1, 1, 1, \
                                  PyUFunc_None, #NAME, "", 0);                 \
  PyDict_SetItemString(d, #NAME, ufunc)

#define DEFINE_Y(NAME)                                                                   \
  ufunc = PyUFunc_FromFuncAndData(Y_funcs, NAME##_data, Y_dtypes, 1, 1, 0, PyUFunc_None, \
                                  #NAME, "", 0);                                         \
  PyDict_SetItemString(d, #NAME, ufunc)

#define DEFINE_Yi_Y(NAME)                                                        \
  ufunc = PyUFunc_FromFuncAndData(Yi_Y_funcs, NAME##_data, Yi_Y_dtypes, 1, 2, 1, \
                                  PyUFunc_None, #NAME, "", 0);                   \
  PyDict_SetItemString(d, #NAME, ufunc)

#define DEFINE_Yd_Y(NAME)                                                        \
  ufunc = PyUFunc_FromFuncAndData(Yd_Y_funcs, NAME##_data, Yd_Y_dtypes, 1, 2, 1, \
                                  PyUFunc_None, #NAME, "", 0);                   \
  PyDict_SetItemString(d, #NAME, ufunc)

#define DEFINE_YY_Y(NAME)                                                        \
  ufunc = PyUFunc_FromFuncAndData(YY_Y_funcs, NAME##_data, YY_Y_dtypes, 1, 2, 1, \
                                  PyUFunc_None, #NAME, "", 0);                   \
  PyDict_SetItemString(d, #NAME, ufunc)

#define DEFINE_Y_Y_reduce(NAME)                                                         \
  ufunc = PyUFunc_FromFuncAndDataAndSignature(Y_Y_reduce_funcs, NAME##_data,            \
                                              Y_Y_reduce_dtypes, 1, 1, 1, PyUFunc_None, \
                                              #NAME, "", 0, "(d)->()");                 \
  PyDict_SetItemString(d, #NAME, ufunc)

#define DEFINE_Y_d(NAME)                                                       \
  ufunc = PyUFunc_FromFuncAndData(Y_d_funcs, NAME##_data, Y_d_dtypes, 1, 1, 1, \
                                  PyUFunc_None, #NAME, "", 0);                 \
  PyDict_SetItemString(d, #NAME, ufunc)

#define DEFINE_Y_B(NAME)                                                       \
  ufunc = PyUFunc_FromFuncAndData(Y_B_funcs, NAME##_data, Y_B_dtypes, 1, 1, 1, \
                                  PyUFunc_None, #NAME, "", 0);                 \
  PyDict_SetItemString(d, #NAME, ufunc)

#define DEFINE_Y_i(NAME)                                                       \
  ufunc = PyUFunc_FromFuncAndData(Y_i_funcs, NAME##_data, Y_i_dtypes, 1, 1, 1, \
                                  PyUFunc_None, #NAME, "", 0);                 \
  PyDict_SetItemString(d, #NAME, ufunc)

#define DEFINE_YY_d(NAME)                                                        \
  ufunc = PyUFunc_FromFuncAndData(YY_d_funcs, NAME##_data, YY_d_dtypes, 1, 2, 1, \
                                  PyUFunc_None, #NAME, "", 0);                   \
  PyDict_SetItemString(d, #NAME, ufunc)

#define DEFINE_YYd_d(NAME)                                                         \
  ufunc = PyUFunc_FromFuncAndData(YYd_d_funcs, NAME##_data, YYd_d_dtypes, 1, 3, 1, \
                                  PyUFunc_None, #NAME, "", 0);                     \
  PyDict_SetItemString(d, #NAME, ufunc)

#define DEFINE_YYd_Y(NAME)                                                         \
  ufunc = PyUFunc_FromFuncAndData(YYd_Y_funcs, NAME##_data, YYd_Y_dtypes, 1, 3, 1, \
                                  PyUFunc_None, #NAME, "", 0);                     \
  PyDict_SetItemString(d, #NAME, ufunc)

#define DEFINE_CUSTOM(NAME, N_IN)                                                     \
  ufunc = PyUFunc_FromFuncAndData(NAME##_funcs, null_data, NAME##_dtypes, 1, N_IN, 1, \
                                  PyUFunc_None, #NAME, "", 0);                        \
  PyDict_SetItemString(d, #NAME, ufunc)

#define DEFINE_GENERALIZED(NAME, N_IN, SIGNATURE)                                        \
  ufunc = PyUFunc_FromFuncAndDataAndSignature(NAME##_funcs, null_data, NAME##_dtypes, 1, \
                                              N_IN, 1, PyUFunc_None, #NAME, "", 0,       \
                                              SIGNATURE);                                \
  PyDict_SetItemString(d, #NAME, ufunc)

#define DEFINE_GENERALIZED_NOUT4(NAME, N_IN, SIGNATURE)                                  \
  ufunc = PyUFunc_FromFuncAndDataAndSignature(NAME##_funcs, null_data, NAME##_dtypes, 1, \
                                              N_IN, 4, PyUFunc_None, #NAME, "", 0,       \
                                              SIGNATURE);                                \
  PyDict_SetItemString(d, #NAME, ufunc)

int init_ufuncs(PyObject* m, PyObject* d) {
  PyObject* ufunc;

  DEFINE_Y_b(is_ccw);
  DEFINE_Y_b(is_empty);
  DEFINE_Y_b(is_simple);
  DEFINE_Y_b(is_geometry);
  DEFINE_Y_b(is_ring);
  DEFINE_Y_b(has_z);
  DEFINE_Y_b(is_closed);
  DEFINE_Y_b(is_valid);

  DEFINE_O_b(is_geometry);
  DEFINE_O_b(is_missing);
  DEFINE_O_b(is_valid_input);

  DEFINE_YY_b_p(disjoint);
  DEFINE_YY_b_p(touches);
  DEFINE_YY_b_p(intersects);
  DEFINE_YY_b_p(crosses);
  DEFINE_YY_b_p(within);
  DEFINE_YY_b_p(contains);
  DEFINE_YY_b_p(contains_properly);
  DEFINE_YY_b_p(overlaps);
  DEFINE_YY_b(equals);
  DEFINE_YY_b(equals_identical);
  DEFINE_YY_b_p(covers);
  DEFINE_YY_b_p(covered_by);
  DEFINE_Ydd_b_p(contains_xy);
  DEFINE_Ydd_b_p(intersects_xy);
  DEFINE_CUSTOM(is_prepared, 1);

  DEFINE_Y_Y(envelope);
  DEFINE_Y_Y(convex_hull);
  DEFINE_Y_Y(boundary);
  DEFINE_Y_Y(unary_union);
  DEFINE_Y_Y(point_on_surface);
  DEFINE_Y_Y(centroid);
  DEFINE_Y_Y(line_merge);
  DEFINE_Y_Y(minimum_clearance_line);
  DEFINE_Y_Y(node);
  DEFINE_Y_Y(extract_unique_points);
  DEFINE_Y_Y(get_exterior_ring);
  DEFINE_Y_Y(normalize);
  DEFINE_Y_Y(force_2d);
  DEFINE_Y_Y(oriented_envelope);
  DEFINE_Y_Y(reverse);
  DEFINE_Y_Y(make_valid);
  DEFINE_Y_Y(build_area);
  DEFINE_Y_Y(coverage_union);
  DEFINE_Y_Y(minimum_bounding_circle);

  DEFINE_Y(prepare);
  DEFINE_Y(destroy_prepared);

  DEFINE_Yi_Y(get_point);
  DEFINE_Yi_Y(get_interior_ring);
  DEFINE_Yi_Y(get_geometry);
  DEFINE_Yi_Y(set_srid);

  DEFINE_Yd_Y(line_interpolate_point);
  DEFINE_Yd_Y(line_interpolate_point_normalized);
  DEFINE_Yd_Y(simplify);
  DEFINE_Yd_Y(simplify_preserve_topology);
  DEFINE_Yd_Y(force_3d);
  DEFINE_Yd_Y(unary_union_prec);
  DEFINE_Yd_Y(maximum_inscribed_circle);

  DEFINE_YY_Y(intersection);
  DEFINE_YY_Y(difference);
  DEFINE_YY_Y(symmetric_difference);
  DEFINE_YY_Y(union);
  DEFINE_YY_Y(shared_paths);

  DEFINE_Y_Y_reduce(intersection_all);
  DEFINE_Y_Y_reduce(symmetric_difference_all);

  DEFINE_Y_d(get_precision);
  DEFINE_Y_d(get_x);
  DEFINE_Y_d(get_y);
  DEFINE_Y_d(get_z);
  DEFINE_Y_d(area);
  DEFINE_Y_d(length);
  DEFINE_Y_d(minimum_clearance);
  DEFINE_Y_d(minimum_bounding_radius);

  DEFINE_Y_i(get_type_id);
  DEFINE_Y_i(get_dimensions);
  DEFINE_Y_i(get_coordinate_dimension);
  DEFINE_Y_i(get_srid);
  DEFINE_Y_i(get_num_points);
  DEFINE_Y_i(get_num_interior_rings);
  DEFINE_Y_i(get_num_geometries);
  DEFINE_Y_i(get_num_coordinates);

  DEFINE_YY_d(distance);
  DEFINE_YY_d(frechet_distance);
  DEFINE_YY_d(hausdorff_distance);
  DEFINE_YY_d(line_locate_point);
  DEFINE_YY_d(line_locate_point_normalized);

  DEFINE_YYd_d(frechet_distance_densify);
  DEFINE_YYd_d(hausdorff_distance_densify);

  DEFINE_CUSTOM(box, 5);
  DEFINE_CUSTOM(buffer, 7);
  DEFINE_CUSTOM(offset_curve, 5);
  DEFINE_CUSTOM(snap, 3);
  DEFINE_CUSTOM(clip_by_rect, 5);
  DEFINE_CUSTOM(equals_exact, 3);

  DEFINE_CUSTOM(delaunay_triangles, 3);
  DEFINE_CUSTOM(voronoi_polygons, 5);
  DEFINE_CUSTOM(is_valid_reason, 1);
  DEFINE_CUSTOM(relate, 2);
  DEFINE_CUSTOM(relate_pattern, 3);
  DEFINE_GENERALIZED(polygonize, 1, "(d)->()");
  DEFINE_GENERALIZED_NOUT4(polygonize_full, 1, "(d)->(),(),(),()");
  DEFINE_CUSTOM(shortest_line, 2);

  DEFINE_GENERALIZED(points, 2, "(d),()->()");
  DEFINE_GENERALIZED(linestrings, 2, "(i, d),()->()");
  DEFINE_GENERALIZED(linearrings, 2, "(i, d),()->()");
  DEFINE_GENERALIZED(bounds, 1, "()->(4)");
  DEFINE_GENERALIZED(polygons, 2, "(),(i)->()");
  DEFINE_GENERALIZED(create_collection, 2, "(i),()->()");

  DEFINE_CUSTOM(from_wkb, 2);
  DEFINE_CUSTOM(from_wkt, 2);
  DEFINE_CUSTOM(to_wkb, 6);
  DEFINE_CUSTOM(to_wkt, 5);
  DEFINE_CUSTOM(set_precision, 3);

  DEFINE_YYd_Y(difference_prec);
  DEFINE_YYd_Y(intersection_prec);
  DEFINE_YYd_Y(symmetric_difference_prec);
  DEFINE_YYd_Y(union_prec);

#if GEOS_SINCE_3_10_0
  DEFINE_CUSTOM(make_valid_with_params, 3);
  DEFINE_Yd_Y(segmentize);
  DEFINE_CUSTOM(dwithin, 3);
  DEFINE_CUSTOM(from_geojson, 2);
  DEFINE_CUSTOM(to_geojson, 2);
#endif

#if GEOS_SINCE_3_11_0
  DEFINE_Yd_Y(remove_repeated_points);
  DEFINE_Y_Y(line_merge_directed);
  DEFINE_CUSTOM(concave_hull, 3);
#endif

#if GEOS_SINCE_3_12_0
  DEFINE_GENERALIZED(coverage_is_valid, 2, "(d),()->()");
  DEFINE_GENERALIZED(coverage_invalid_edges, 2, "(d),()->(d)");
  DEFINE_CUSTOM(coverage_simplify, 3);
  DEFINE_Y_Y(disjoint_subset_union);
  DEFINE_Y_b(has_m);
  DEFINE_Y_d(get_m);
  DEFINE_Yi_Y(orient_polygons);
#endif

  Py_DECREF(ufunc);
  return 0;
}<|MERGE_RESOLUTION|>--- conflicted
+++ resolved
@@ -2695,10 +2695,7 @@
     }
   }
 
-<<<<<<< HEAD
-=======
 finish:
->>>>>>> e9c2e493
   GEOS_FINISH_THREADS;
 
   // fill the numpy array with PyObjects while holding the GIL
