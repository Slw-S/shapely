#define PY_SSIZE_T_CLEAN
#define NPY_NO_DEPRECATED_API NPY_1_7_API_VERSION

#include <Python.h>
#include <math.h>

#define NO_IMPORT_ARRAY
#define NO_IMPORT_UFUNC
#define PY_ARRAY_UNIQUE_SYMBOL shapely_ARRAY_API
#define PY_UFUNC_UNIQUE_SYMBOL shapely_UFUNC_API
#include <numpy/ndarraytypes.h>
#include <numpy/npy_3kcompat.h>
#include <numpy/ufuncobject.h>

#include "fast_loop_macros.h"
#include "geos.h"
#include "pygeom.h"

/* This initializes a global value for interrupt checking */
int check_signals_interval[1] = {10000};
unsigned long main_thread_id[1] = {0};

PyObject* PySetupSignalChecks(PyObject* self, PyObject* args) {
  npy_intp ret;
  int interval;
  unsigned long thread_id;

  if (!PyArg_ParseTuple(args, "ik", check_signals_interval, main_thread_id)) {
    return NULL;
  }

  Py_INCREF(Py_None);
  return Py_None;
}

#define OUTPUT_Y                                         \
  PyObject* ret = GeometryObject_FromGEOS(ret_ptr, ctx); \
  PyObject** out = (PyObject**)op1;                      \
  Py_XDECREF(*out);                                      \
  *out = ret

#define OUTPUT_Y_I(I, RET_PTR)                              \
  PyObject* ret##I = GeometryObject_FromGEOS(RET_PTR, ctx); \
  PyObject** out##I = (PyObject**)op##I;                    \
  Py_XDECREF(*out##I);                                      \
  *out##I = ret##I

// Fail if inputs output multiple times on the same place in memory. That would
// lead to segfaults as the same GEOSGeometry would be 'owned' by multiple PyObjects.
#define CHECK_NO_INPLACE_OUTPUT(N)                                             \
  if ((steps[N] == 0) && (dimensions[0] > 1)) {                                \
    PyErr_Format(PyExc_NotImplementedError,                                    \
                 "Zero-strided output detected. Ufunc mode with args[0]=%p, "  \
                 "args[N]=%p, steps[0]=%ld, steps[N]=%ld, dimensions[0]=%ld.", \
                 args[0], args[N], steps[0], steps[N], dimensions[0]);         \
    return;                                                                    \
  }

#define CHECK_ALLOC(ARR)                                             \
  if (ARR == NULL) {                                                 \
    PyErr_SetString(PyExc_MemoryError, "Could not allocate memory"); \
    return;                                                          \
  }

/* PyErr_CheckSignals calls python signal handler at iteration 10000, 20000, and
 * so forth. If a signal handler raises an exception (by default, SIGINT raises
 * a KeyboardIterrupt), it returns -1.
 * The caller needs to check 'errstate' and cleanup & exit if it equals PGERR_PYSIGNAL.
 */
#define CHECK_SIGNALS(I)                            \
  if (((I + 1) % check_signals_interval[0]) == 0) { \
    if (PyErr_CheckSignals() == -1) {               \
      errstate = PGERR_PYSIGNAL;                    \
    };                                              \
  }

/* This version of CHECK_SIGNALS is to be used in a context without GIL
 * the GIL is only acquired if the current thread is the main thread (else,
 * signals won't be set anyway)
 */

#define CHECK_SIGNALS_THREADS(I)                            \
  if (((I + 1) % check_signals_interval[0]) == 0) {         \
    if (PyThread_get_thread_ident() == main_thread_id[0]) { \
      Py_BLOCK_THREADS;                                     \
      if (PyErr_CheckSignals() == -1) {                     \
        errstate = PGERR_PYSIGNAL;                          \
      }                                                     \
      Py_UNBLOCK_THREADS;                                   \
    }                                                       \
  }

static void geom_arr_to_npy(GEOSGeometry** array, char* ptr, npy_intp stride,
                            npy_intp count) {
  npy_intp i;
  PyObject* ret;
  PyObject** out;

  GEOS_INIT;

  for (i = 0; i < count; i++, ptr += stride) {
    ret = GeometryObject_FromGEOS(array[i], ctx);
    out = (PyObject**)ptr;
    Py_XDECREF(*out);
    *out = ret;
  }

  GEOS_FINISH;
}

/* Define the geom -> bool functions (Y_b) */
static void* is_empty_data[1] = {GEOSisEmpty_r};
/* the GEOSisSimple_r function fails on geometrycollections */
static char GEOSisSimpleAllTypes_r(void* context, void* geom) {
  int type = GEOSGeomTypeId_r(context, geom);
  if (type == -1) {
    return 2;  // Predicates use a return value of 2 for errors
  } else if (type == 7) {
    return 0;
  } else {
    return GEOSisSimple_r(context, geom);
  }
}
static void* is_simple_data[1] = {GEOSisSimpleAllTypes_r};
static void* is_ring_data[1] = {GEOSisRing_r};
static void* has_z_data[1] = {GEOSHasZ_r};
/* the GEOSisClosed_r function fails on non-linestrings */
static char GEOSisClosedAllTypes_r(void* context, void* geom) {
  int type = GEOSGeomTypeId_r(context, geom);
  if (type == -1) {
    return 2;  // Predicates use a return value of 2 for errors
  } else if ((type == 1) || (type == 2) || (type == 5)) {
    return GEOSisClosed_r(context, geom);
  } else {
    return 0;
  }
}
static void* is_closed_data[1] = {GEOSisClosedAllTypes_r};
static void* is_valid_data[1] = {GEOSisValid_r};

#if GEOS_SINCE_3_7_0
static char GEOSGeom_isCCW_r(void* context, void* geom) {
  const GEOSCoordSequence* coord_seq;
  char is_ccw = 2;  // return value of 2 means GEOSException
  int i;

  // Return False for non-linear geometries
  i = GEOSGeomTypeId_r(context, geom);
  if (i == -1) {
    return 2;
  }
  if ((i != GEOS_LINEARRING) && (i != GEOS_LINESTRING)) {
    return 0;
  }

  // Return False for lines with fewer than 4 points
  i = GEOSGeomGetNumPoints_r(context, geom);
  if (i == -1) {
    return 2;
  }
  if (i < 4) {
    return 0;
  }

  // Get the coordinatesequence and call isCCW()
  coord_seq = GEOSGeom_getCoordSeq_r(context, geom);
  if (coord_seq == NULL) {
    return 2;
  }
  if (!GEOSCoordSeq_isCCW_r(context, coord_seq, &is_ccw)) {
    return 2;
  }
  return is_ccw;
}
static void* is_ccw_data[1] = {GEOSGeom_isCCW_r};
#endif

typedef char FuncGEOS_Y_b(void* context, void* a);
static char Y_b_dtypes[2] = {NPY_OBJECT, NPY_BOOL};
static void Y_b_func(char** args, npy_intp* dimensions, npy_intp* steps, void* data) {
  FuncGEOS_Y_b* func = (FuncGEOS_Y_b*)data;
  GEOSGeometry* in1 = NULL;
  char ret;

  GEOS_INIT_THREADS;

  UNARY_LOOP {
    CHECK_SIGNALS_THREADS(i);
    if (errstate == PGERR_PYSIGNAL) {
      goto finish;
    }
    /* get the geometry; return on error */
    if (!get_geom(*(GeometryObject**)ip1, &in1)) {
      errstate = PGERR_NOT_A_GEOMETRY;
      goto finish;
    }
    if (in1 == NULL) {
      /* in case of a missing value: return 0 (False) */
      ret = 0;
    } else {
      /* call the GEOS function */
      ret = func(ctx, in1);
      /* finish for illegal values */
      if (ret == 2) {
        errstate = PGERR_GEOS_EXCEPTION;
        goto finish;
      }
    }
    *(npy_bool*)op1 = ret;
  }

finish:
  GEOS_FINISH_THREADS;
}
static PyUFuncGenericFunction Y_b_funcs[1] = {&Y_b_func};

/* Define the object -> bool functions (O_b) which do not raise on non-geom objects*/
static char IsMissing(void* context, PyObject* obj) {
  GEOSGeometry* g = NULL;
  if (!get_geom((GeometryObject*)obj, &g)) {
    return 0;
  };
  return g == NULL;  // get_geom sets g to NULL for None input
}
static void* is_missing_data[1] = {IsMissing};
static char IsGeometry(void* context, PyObject* obj) {
  GEOSGeometry* g = NULL;
  if (!get_geom((GeometryObject*)obj, &g)) {
    return 0;
  }
  return g != NULL;
}
static void* is_geometry_data[1] = {IsGeometry};
static char IsValidInput(void* context, PyObject* obj) {
  GEOSGeometry* g = NULL;
  return get_geom((GeometryObject*)obj, &g);
}
static void* is_valid_input_data[1] = {IsValidInput};
typedef char FuncGEOS_O_b(void* context, PyObject* obj);
static char O_b_dtypes[2] = {NPY_OBJECT, NPY_BOOL};
static void O_b_func(char** args, npy_intp* dimensions, npy_intp* steps, void* data) {
  FuncGEOS_O_b* func = (FuncGEOS_O_b*)data;
  GEOS_INIT_THREADS;
  UNARY_LOOP {
    CHECK_SIGNALS_THREADS(i);
    if (errstate == PGERR_PYSIGNAL) {
      break;
    }
    *(npy_bool*)op1 = func(ctx, *(PyObject**)ip1);
  }
  GEOS_FINISH_THREADS;
}
static PyUFuncGenericFunction O_b_funcs[1] = {&O_b_func};

/* Define the geom, geom -> bool functions (YY_b) */
static void* equals_data[1] = {GEOSEquals_r};
typedef char FuncGEOS_YY_b(void* context, void* a, void* b);
static char YY_b_dtypes[3] = {NPY_OBJECT, NPY_OBJECT, NPY_BOOL};
static void YY_b_func(char** args, npy_intp* dimensions, npy_intp* steps, void* data) {
  FuncGEOS_YY_b* func = (FuncGEOS_YY_b*)data;
  GEOSGeometry *in1 = NULL, *in2 = NULL;
  char ret;

  GEOS_INIT_THREADS;

  BINARY_LOOP {
    CHECK_SIGNALS_THREADS(i);
    if (errstate == PGERR_PYSIGNAL) {
      goto finish;
    }
    /* get the geometries: return on error */
    if (!get_geom(*(GeometryObject**)ip1, &in1)) {
      errstate = PGERR_NOT_A_GEOMETRY;
      goto finish;
    }
    if (!get_geom(*(GeometryObject**)ip2, &in2)) {
      errstate = PGERR_NOT_A_GEOMETRY;
      goto finish;
    }
    if ((in1 == NULL) || (in2 == NULL)) {
      /* in case of a missing value: return 0 (False) */
      ret = 0;
    } else {
      /* call the GEOS function */
      ret = func(ctx, in1, in2);
      /* return for illegal values */
      if (ret == 2) {
        errstate = PGERR_GEOS_EXCEPTION;
        goto finish;
      }
    }
    *(npy_bool*)op1 = ret;
  }

finish:
  GEOS_FINISH_THREADS;
}
static PyUFuncGenericFunction YY_b_funcs[1] = {&YY_b_func};

/* Define the geom, geom -> bool functions (YY_b) prepared */
static void* contains_func_tuple[2] = {GEOSContains_r, GEOSPreparedContains_r};
static void* contains_data[1] = {contains_func_tuple};
static char GEOSContainsProperly(void* context, void* g1, void* g2) {
  const GEOSPreparedGeometry* prepared_geom_tmp = NULL;
  char ret;

  prepared_geom_tmp = GEOSPrepare_r(context, g1);
  if (prepared_geom_tmp == NULL) {
    return 2;
  }
  ret = GEOSPreparedContainsProperly_r(context, prepared_geom_tmp, g2);
  GEOSPreparedGeom_destroy_r(context, prepared_geom_tmp);
  return ret;
}
static void* contains_properly_func_tuple[2] = {GEOSContainsProperly,
                                                GEOSPreparedContainsProperly_r};
static void* contains_properly_data[1] = {contains_properly_func_tuple};
static void* covered_by_func_tuple[2] = {GEOSCoveredBy_r, GEOSPreparedCoveredBy_r};
static void* covered_by_data[1] = {covered_by_func_tuple};
static void* covers_func_tuple[2] = {GEOSCovers_r, GEOSPreparedCovers_r};
static void* covers_data[1] = {covers_func_tuple};
static void* crosses_func_tuple[2] = {GEOSCrosses_r, GEOSPreparedCrosses_r};
static void* crosses_data[1] = {crosses_func_tuple};
static void* disjoint_func_tuple[2] = {GEOSDisjoint_r, GEOSPreparedDisjoint_r};
static void* disjoint_data[1] = {disjoint_func_tuple};
static void* intersects_func_tuple[2] = {GEOSIntersects_r, GEOSPreparedIntersects_r};
static void* intersects_data[1] = {intersects_func_tuple};
static void* overlaps_func_tuple[2] = {GEOSOverlaps_r, GEOSPreparedOverlaps_r};
static void* overlaps_data[1] = {overlaps_func_tuple};
static void* touches_func_tuple[2] = {GEOSTouches_r, GEOSPreparedTouches_r};
static void* touches_data[1] = {touches_func_tuple};
static void* within_func_tuple[2] = {GEOSWithin_r, GEOSPreparedWithin_r};
static void* within_data[1] = {within_func_tuple};
static char YY_b_p_dtypes[3] = {NPY_OBJECT, NPY_OBJECT, NPY_BOOL};
static void YY_b_p_func(char** args, npy_intp* dimensions, npy_intp* steps, void* data) {
  FuncGEOS_YY_b* func = ((FuncGEOS_YY_b**)data)[0];
  FuncGEOS_YY_b* func_prepared = ((FuncGEOS_YY_b**)data)[1];

  GEOSGeometry *in1 = NULL, *in2 = NULL;
  GEOSPreparedGeometry* in1_prepared = NULL;
  char ret;

  GEOS_INIT_THREADS;

  BINARY_LOOP {
    CHECK_SIGNALS_THREADS(i);
    if (errstate == PGERR_PYSIGNAL) {
      goto finish;
    }
    /* get the geometries: return on error */
    if (!get_geom_with_prepared(*(GeometryObject**)ip1, &in1, &in1_prepared)) {
      errstate = PGERR_NOT_A_GEOMETRY;
      goto finish;
    }
    if (!get_geom(*(GeometryObject**)ip2, &in2)) {
      errstate = PGERR_NOT_A_GEOMETRY;
      goto finish;
    }
    if ((in1 == NULL) || (in2 == NULL)) {
      /* in case of a missing value: return 0 (False) */
      ret = 0;
    } else {
      if (in1_prepared == NULL) {
        /* call the GEOS function */
        ret = func(ctx, in1, in2);
      } else {
        /* call the prepared GEOS function */
        ret = func_prepared(ctx, in1_prepared, in2);
      }
      /* return for illegal values */
      if (ret == 2) {
        errstate = PGERR_GEOS_EXCEPTION;
        goto finish;
      }
    }
    *(npy_bool*)op1 = ret;
  }

finish:

  GEOS_FINISH_THREADS;
}
static PyUFuncGenericFunction YY_b_p_funcs[1] = {&YY_b_p_func};

static char is_prepared_dtypes[2] = {NPY_OBJECT, NPY_BOOL};
static void is_prepared_func(char** args, npy_intp* dimensions, npy_intp* steps,
                             void* data) {
  GEOSGeometry* in1 = NULL;
  GEOSPreparedGeometry* in1_prepared = NULL;

  GEOS_INIT_THREADS;

  UNARY_LOOP {
    CHECK_SIGNALS_THREADS(i);
    if (errstate == PGERR_PYSIGNAL) {
      break;
    }
    /* get the geometry: return on error */
    if (!get_geom_with_prepared(*(GeometryObject**)ip1, &in1, &in1_prepared)) {
      errstate = PGERR_NOT_A_GEOMETRY;
      break;
    }
    *(npy_bool*)op1 = (in1_prepared != NULL);
  }

  GEOS_FINISH_THREADS;
}
static PyUFuncGenericFunction is_prepared_funcs[1] = {&is_prepared_func};

/* Define the geom -> geom functions (Y_Y) */
static void* envelope_data[1] = {GEOSEnvelope_r};
static void* convex_hull_data[1] = {GEOSConvexHull_r};
static void* GEOSBoundaryAllTypes_r(void* context, void* geom) {
  char typ = GEOSGeomTypeId_r(context, geom);
  if (typ == 7) {
    /* return None for geometrycollections */
    return NULL;
  } else {
    return GEOSBoundary_r(context, geom);
  }
}
static void* boundary_data[1] = {GEOSBoundaryAllTypes_r};
static void* unary_union_data[1] = {GEOSUnaryUnion_r};
static void* point_on_surface_data[1] = {GEOSPointOnSurface_r};
static void* centroid_data[1] = {GEOSGetCentroid_r};
static void* line_merge_data[1] = {GEOSLineMerge_r};
static void* extract_unique_points_data[1] = {GEOSGeom_extractUniquePoints_r};
static void* GetExteriorRing(void* context, void* geom) {
  char typ = GEOSGeomTypeId_r(context, geom);
  if (typ != 3) {
    return NULL;
  }
  void* ret = (void*)GEOSGetExteriorRing_r(context, geom);
  /* Create a copy of the obtained geometry */
  if (ret != NULL) {
    ret = GEOSGeom_clone_r(context, ret);
  }
  return ret;
}
static void* get_exterior_ring_data[1] = {GetExteriorRing};
/* the normalize funcion acts inplace */
static void* GEOSNormalize_r_with_clone(void* context, void* geom) {
  int ret;
  void* new_geom = GEOSGeom_clone_r(context, geom);
  if (new_geom == NULL) {
    return NULL;
  }
  ret = GEOSNormalize_r(context, new_geom);
  if (ret == -1) {
    GEOSGeom_destroy_r(context, new_geom);
    return NULL;
  }
  return new_geom;
}
static void* normalize_data[1] = {GEOSNormalize_r_with_clone};
static void* force_2d_data[1] = {PyGEOSForce2D};
#if GEOS_SINCE_3_8_0
static void* build_area_data[1] = {GEOSBuildArea_r};
static void* make_valid_data[1] = {GEOSMakeValid_r};
static void* coverage_union_data[1] = {GEOSCoverageUnion_r};
static void* GEOSMinimumBoundingCircleWithReturn(void* context, void* geom) {
  GEOSGeometry* center = NULL;
  double radius;
  GEOSGeometry* ret = GEOSMinimumBoundingCircle_r(context, geom, &radius, &center);
  if (ret == NULL) {
    return NULL;
  }
  GEOSGeom_destroy_r(context, center);
  return ret;
}
static void* minimum_bounding_circle_data[1] = {GEOSMinimumBoundingCircleWithReturn};
#endif
#if GEOS_SINCE_3_7_0
static void* reverse_data[1] = {GEOSReverse_r};
#endif
#if GEOS_SINCE_3_6_0
static void* oriented_envelope_data[1] = {GEOSMinimumRotatedRectangle_r};
#endif
#if GEOS_SINCE_3_11_0
static void* line_merge_directed_data[1] = {GEOSLineMergeDirected_r};
#endif
typedef void* FuncGEOS_Y_Y(void* context, void* a);
static char Y_Y_dtypes[2] = {NPY_OBJECT, NPY_OBJECT};
static void Y_Y_func(char** args, npy_intp* dimensions, npy_intp* steps, void* data) {
  FuncGEOS_Y_Y* func = (FuncGEOS_Y_Y*)data;
  GEOSGeometry* in1 = NULL;
  GEOSGeometry** geom_arr;

  CHECK_NO_INPLACE_OUTPUT(1);

  // allocate a temporary array to store output GEOSGeometry objects
  geom_arr = malloc(sizeof(void*) * dimensions[0]);
  CHECK_ALLOC(geom_arr);

  GEOS_INIT_THREADS;

  UNARY_LOOP {
    CHECK_SIGNALS_THREADS(i);
    if (errstate == PGERR_PYSIGNAL) {
      destroy_geom_arr(ctx, geom_arr, i - 1);
      break;
    }
    // get the geometry: return on error
    if (!get_geom(*(GeometryObject**)ip1, &in1)) {
      errstate = PGERR_NOT_A_GEOMETRY;
      destroy_geom_arr(ctx, geom_arr, i - 1);
      break;
    }
    if (in1 == NULL) {
      // in case of a missing value: return NULL (None)
      geom_arr[i] = NULL;
    } else {
      geom_arr[i] = func(ctx, in1);
      // NULL means: exception, but for some functions it may also indicate a
      // "missing value" (None) (GetExteriorRing, GEOSBoundaryAllTypes_r)
      // So: check the last_error before setting error state
      if ((geom_arr[i] == NULL) && (last_error[0] != 0)) {
        errstate = PGERR_GEOS_EXCEPTION;
        destroy_geom_arr(ctx, geom_arr, i - 1);
        break;
      }
    }
  }

  GEOS_FINISH_THREADS;

  // fill the numpy array with PyObjects while holding the GIL
  if (errstate == PGERR_SUCCESS) {
    geom_arr_to_npy(geom_arr, args[1], steps[1], dimensions[0]);
  }
  free(geom_arr);
}
static PyUFuncGenericFunction Y_Y_funcs[1] = {&Y_Y_func};

/* Define the geom -> no return value functions (Y) */
static char PrepareGeometryObject(void* ctx, GeometryObject* geom) {
  if (geom->ptr_prepared == NULL) {
    geom->ptr_prepared = (GEOSPreparedGeometry*)GEOSPrepare_r(ctx, geom->ptr);
    if (geom->ptr_prepared == NULL) {
      return PGERR_GEOS_EXCEPTION;
    }
  }
  return PGERR_SUCCESS;
}
static char DestroyPreparedGeometryObject(void* ctx, GeometryObject* geom) {
  if (geom->ptr_prepared != NULL) {
    GEOSPreparedGeom_destroy_r(ctx, geom->ptr_prepared);
    geom->ptr_prepared = NULL;
  }
  return PGERR_SUCCESS;
}

static void* prepare_data[1] = {PrepareGeometryObject};
static void* destroy_prepared_data[1] = {DestroyPreparedGeometryObject};
typedef char FuncPyGEOS_Y(void* ctx, GeometryObject* geom);
static char Y_dtypes[1] = {NPY_OBJECT};
static void Y_func(char** args, npy_intp* dimensions, npy_intp* steps, void* data) {
  FuncPyGEOS_Y* func = (FuncPyGEOS_Y*)data;
  GEOSGeometry* in1 = NULL;
  GeometryObject* geom_obj = NULL;

  GEOS_INIT;

  NO_OUTPUT_LOOP {
    CHECK_SIGNALS(i);
    if (errstate == PGERR_PYSIGNAL) {
      goto finish;
    }
    geom_obj = *(GeometryObject**)ip1;
    if (!get_geom(geom_obj, &in1)) {
      errstate = PGERR_GEOS_EXCEPTION;
      goto finish;
    }
    if (in1 != NULL) {
      errstate = func(ctx, geom_obj);
      if (errstate != PGERR_SUCCESS) {
        goto finish;
      }
    }
  }

finish:

  GEOS_FINISH;
}
static PyUFuncGenericFunction Y_funcs[1] = {&Y_func};

/* Define the geom, double -> geom functions (Yd_Y) */
static void* GEOSInterpolateProtectEmpty_r(void* context, void* geom, double d) {
  char errstate = geos_interpolate_checker(context, geom);
  if (errstate == PGERR_SUCCESS) {
    return GEOSInterpolate_r(context, geom, d);
  } else if (errstate == PGERR_EMPTY_GEOMETRY) {
    return GEOSGeom_createEmptyPoint_r(context);
  } else {
    return NULL;
  }
}
static void* line_interpolate_point_data[1] = {GEOSInterpolateProtectEmpty_r};
static void* GEOSInterpolateNormalizedProtectEmpty_r(void* context, void* geom,
                                                     double d) {
  char errstate = geos_interpolate_checker(context, geom);
  if (errstate == PGERR_SUCCESS) {
    return GEOSInterpolateNormalized_r(context, geom, d);
  } else if (errstate == PGERR_EMPTY_GEOMETRY) {
    return GEOSGeom_createEmptyPoint_r(context);
  } else {
    return NULL;
  }
}
static void* line_interpolate_point_normalized_data[1] = {
    GEOSInterpolateNormalizedProtectEmpty_r};

static void* simplify_data[1] = {GEOSSimplify_r};
static void* simplify_preserve_topology_data[1] = {GEOSTopologyPreserveSimplify_r};
static void* force_3d_data[1] = {PyGEOSForce3D};

#if GEOS_SINCE_3_9_0
static void* unary_union_prec_data[1] = {GEOSUnaryUnionPrec_r};
#endif

#if GEOS_SINCE_3_10_0
static void* segmentize_data[1] = {GEOSDensify_r};
#endif

#if GEOS_SINCE_3_11_0
static void* remove_repeated_points_data[1] = {GEOSRemoveRepeatedPoints_r};
#endif

typedef void* FuncGEOS_Yd_Y(void* context, void* a, double b);
static char Yd_Y_dtypes[3] = {NPY_OBJECT, NPY_DOUBLE, NPY_OBJECT};
static void Yd_Y_func(char** args, npy_intp* dimensions, npy_intp* steps, void* data) {
  FuncGEOS_Yd_Y* func = (FuncGEOS_Yd_Y*)data;
  GEOSGeometry* in1 = NULL;
  GEOSGeometry** geom_arr;

  CHECK_NO_INPLACE_OUTPUT(2);

  // allocate a temporary array to store output GEOSGeometry objects
  geom_arr = malloc(sizeof(void*) * dimensions[0]);
  CHECK_ALLOC(geom_arr);

  GEOS_INIT_THREADS;

  BINARY_LOOP {
    CHECK_SIGNALS_THREADS(i);
    if (errstate == PGERR_PYSIGNAL) {
      destroy_geom_arr(ctx, geom_arr, i - 1);
      break;
    }
    // get the geometry: return on error
    if (!get_geom(*(GeometryObject**)ip1, &in1)) {
      errstate = PGERR_NOT_A_GEOMETRY;
      destroy_geom_arr(ctx, geom_arr, i - 1);
      break;
    }
    double in2 = *(double*)ip2;
    if ((in1 == NULL) || (npy_isnan(in2))) {
      // in case of a missing value: return NULL (None)
      geom_arr[i] = NULL;
    } else {
      geom_arr[i] = func(ctx, in1, in2);
      if (geom_arr[i] == NULL) {
        // Interpolate functions return NULL on PGERR_GEOMETRY_TYPE and on
        // PGERR_GEOS_EXCEPTION. Distinguish these by the state of last_error.
        errstate = last_error[0] == 0 ? PGERR_GEOMETRY_TYPE : PGERR_GEOS_EXCEPTION;
        destroy_geom_arr(ctx, geom_arr, i - 1);
        break;
      }
    }
  }

  GEOS_FINISH_THREADS;

  // fill the numpy array with PyObjects while holding the GIL
  if (errstate == PGERR_SUCCESS) {
    geom_arr_to_npy(geom_arr, args[2], steps[2], dimensions[0]);
  }
  free(geom_arr);
}
static PyUFuncGenericFunction Yd_Y_funcs[1] = {&Yd_Y_func};

/* Define the geom, int -> geom functions (Yi_Y) */
/* We add bound and type checking to the various indexing functions */
static void* GetPointN(void* context, void* geom, int n) {
  char typ = GEOSGeomTypeId_r(context, geom);
  int size, i;
  if ((typ != 1) && (typ != 2)) {
    return NULL;
  }
  size = GEOSGeomGetNumPoints_r(context, geom);
  if (size == -1) {
    return NULL;
  }
  if (n < 0) {
    /* Negative indexing: we get it for free */
    i = size + n;
  } else {
    i = n;
  }
  if ((i < 0) || (i >= size)) {
    /* Important, could give segfaults else */
    return NULL;
  }
  return GEOSGeomGetPointN_r(context, geom, i);
}
static void* get_point_data[1] = {GetPointN};
static void* GetInteriorRingN(void* context, void* geom, int n) {
  char typ = GEOSGeomTypeId_r(context, geom);
  int size, i;
  if (typ != 3) {
    return NULL;
  }
  size = GEOSGetNumInteriorRings_r(context, geom);
  if (size == -1) {
    return NULL;
  }
  if (n < 0) {
    /* Negative indexing: we get it for free */
    i = size + n;
  } else {
    i = n;
  }
  if ((i < 0) || (i >= size)) {
    /* Important, could give segfaults else */
    return NULL;
  }
  void* ret = (void*)GEOSGetInteriorRingN_r(context, geom, i);
  /* Create a copy of the obtained geometry */
  if (ret != NULL) {
    ret = GEOSGeom_clone_r(context, ret);
  }
  return ret;
}
static void* get_interior_ring_data[1] = {GetInteriorRingN};
static void* GetGeometryN(void* context, void* geom, int n) {
  int size, i;
  size = GEOSGetNumGeometries_r(context, geom);
  if (size == -1) {
    return NULL;
  }
  if (n < 0) {
    /* Negative indexing: we get it for free */
    i = size + n;
  } else {
    i = n;
  }
  if ((i < 0) || (i >= size)) {
    /* Important, could give segfaults else */
    return NULL;
  }
  void* ret = (void*)GEOSGetGeometryN_r(context, geom, i);
  /* Create a copy of the obtained geometry */
  if (ret != NULL) {
    ret = GEOSGeom_clone_r(context, ret);
  }
  return ret;
}
static void* get_geometry_data[1] = {GetGeometryN};
/* the set srid funcion acts inplace */
static void* GEOSSetSRID_r_with_clone(void* context, void* geom, int srid) {
  void* ret = GEOSGeom_clone_r(context, geom);
  if (ret == NULL) {
    return NULL;
  }
  GEOSSetSRID_r(context, ret, srid);
  return ret;
}
static void* set_srid_data[1] = {GEOSSetSRID_r_with_clone};
typedef void* FuncGEOS_Yi_Y(void* context, void* a, int b);
static char Yi_Y_dtypes[3] = {NPY_OBJECT, NPY_INT, NPY_OBJECT};
static void Yi_Y_func(char** args, npy_intp* dimensions, npy_intp* steps, void* data) {
  FuncGEOS_Yi_Y* func = (FuncGEOS_Yi_Y*)data;
  GEOSGeometry* in1 = NULL;
  GEOSGeometry** geom_arr;

  CHECK_NO_INPLACE_OUTPUT(2);

  // allocate a temporary array to store output GEOSGeometry objects
  geom_arr = malloc(sizeof(void*) * dimensions[0]);
  CHECK_ALLOC(geom_arr);

  GEOS_INIT_THREADS;

  BINARY_LOOP {
    CHECK_SIGNALS_THREADS(i);
    if (errstate == PGERR_PYSIGNAL) {
      destroy_geom_arr(ctx, geom_arr, i - 1);
      break;
    }
    // get the geometry: return on error
    if (!get_geom(*(GeometryObject**)ip1, &in1)) {
      errstate = PGERR_NOT_A_GEOMETRY;
      destroy_geom_arr(ctx, geom_arr, i - 1);
      break;
    }
    int in2 = *(int*)ip2;
    if (in1 == NULL) {
      // in case of a missing value: return NULL (None)
      geom_arr[i] = NULL;
    } else {
      geom_arr[i] = func(ctx, in1, in2);
      // NULL means: exception, but for some functions it may also indicate a
      // "missing value" (None) (GetPointN, GetInteriorRingN, GetGeometryN)
      // So: check the last_error before setting error state
      if ((geom_arr[i] == NULL) && (last_error[0] != 0)) {
        errstate = PGERR_GEOS_EXCEPTION;
        destroy_geom_arr(ctx, geom_arr, i - 1);
        break;
      }
    }
  }

  GEOS_FINISH_THREADS;

  // fill the numpy array with PyObjects while holding the GIL
  if (errstate == PGERR_SUCCESS) {
    geom_arr_to_npy(geom_arr, args[2], steps[2], dimensions[0]);
  }
  free(geom_arr);
}
static PyUFuncGenericFunction Yi_Y_funcs[1] = {&Yi_Y_func};

/* Define the geom, geom -> geom functions (YY_Y) */
static void* intersection_data[1] = {GEOSIntersection_r};
static void* difference_data[1] = {GEOSDifference_r};
static void* symmetric_difference_data[1] = {GEOSSymDifference_r};
static void* union_data[1] = {GEOSUnion_r};
static void* shared_paths_data[1] = {GEOSSharedPaths_r};
typedef void* FuncGEOS_YY_Y(void* context, void* a, void* b);
static char YY_Y_dtypes[3] = {NPY_OBJECT, NPY_OBJECT, NPY_OBJECT};
static void YY_Y_func(char** args, npy_intp* dimensions, npy_intp* steps, void* data) {
  FuncGEOS_YY_Y* func = (FuncGEOS_YY_Y*)data;
  GEOSGeometry *in1 = NULL, *in2 = NULL;
  GEOSGeometry** geom_arr;

  CHECK_NO_INPLACE_OUTPUT(2);

  // allocate a temporary array to store output GEOSGeometry objects
  geom_arr = malloc(sizeof(void*) * dimensions[0]);
  CHECK_ALLOC(geom_arr);

  GEOS_INIT_THREADS;

  BINARY_LOOP {
    CHECK_SIGNALS_THREADS(i);
    if (errstate == PGERR_PYSIGNAL) {
      destroy_geom_arr(ctx, geom_arr, i - 1);
      break;
    }
    // get the geometries: return on error
    if (!get_geom(*(GeometryObject**)ip1, &in1) ||
        !get_geom(*(GeometryObject**)ip2, &in2)) {
      errstate = PGERR_NOT_A_GEOMETRY;
      destroy_geom_arr(ctx, geom_arr, i - 1);
      break;
    }
    if ((in1 == NULL) || (in2 == NULL)) {
      // in case of a missing value: return NULL (None)
      geom_arr[i] = NULL;
    } else {
      geom_arr[i] = func(ctx, in1, in2);
      if (geom_arr[i] == NULL) {
        errstate = PGERR_GEOS_EXCEPTION;
        destroy_geom_arr(ctx, geom_arr, i - 1);
        break;
      }
    }
  }

  GEOS_FINISH_THREADS;

  // fill the numpy array with PyObjects while holding the GIL
  if (errstate == PGERR_SUCCESS) {
    geom_arr_to_npy(geom_arr, args[2], steps[2], dimensions[0]);
  }
  free(geom_arr);
}
static PyUFuncGenericFunction YY_Y_funcs[1] = {&YY_Y_func};

/* Define the reducing geoms -> geom functions (Y_Y_reduce) */
static void* intersection_all_data[1] = {GEOSIntersection_r};
static void* symmetric_difference_all_data[1] = {GEOSSymDifference_r};
static char Y_Y_reduce_dtypes[2] = {NPY_OBJECT, NPY_OBJECT};
static void Y_Y_reduce_func(char** args, npy_intp* dimensions, npy_intp* steps,
                                   void* data) {
  FuncGEOS_YY_Y* func = (FuncGEOS_YY_Y*)data;
  GEOSGeometry* geom = NULL;
  GEOSGeometry* temp = NULL;
  GEOSGeometry** geom_arr;

  CHECK_NO_INPLACE_OUTPUT(1);

  // allocate a temporary array to store output GEOSGeometry objects
  geom_arr = malloc(sizeof(void*) * dimensions[0]);
  CHECK_ALLOC(geom_arr);

  GEOS_INIT_THREADS;

  SINGLE_COREDIM_LOOP_OUTER {
    CHECK_SIGNALS(i);
    if (errstate == PGERR_PYSIGNAL) {
      destroy_geom_arr(ctx, geom_arr, i - 1);
      goto finish;
    }
    GEOSGeometry* ret_ptr = NULL;
    SINGLE_COREDIM_LOOP_INNER {
      if (!get_geom(*(GeometryObject**)cp1, &geom)) {
        errstate = PGERR_NOT_A_GEOMETRY;
        destroy_geom_arr(ctx, geom_arr, i - 1);
        goto finish;
      }
      if (geom == NULL) {
        continue;
      }
      if (ret_ptr == NULL) {
        // clone first geometry we encounter (in case this gets returned)
        ret_ptr = GEOSGeom_clone_r(ctx, geom);
      } else {
        // subsequenct geometries
        temp = func(ctx, ret_ptr, geom);
        GEOSGeom_destroy_r(ctx, ret_ptr);
        ret_ptr = temp;
        if (ret_ptr == NULL) {
          errstate = PGERR_GEOS_EXCEPTION;
          destroy_geom_arr(ctx, geom_arr, i - 1);
          goto finish;
        }
      }
    }
    if (ret_ptr == NULL) {
      // dimension didn't have geometries (empty or all-None)
      ret_ptr = GEOSGeom_createEmptyCollection_r(ctx, 7);
    }
    geom_arr[i] = ret_ptr;
  }

finish:
  GEOS_FINISH_THREADS;

  // fill the numpy array with PyObjects while holding the GIL
  if (errstate == PGERR_SUCCESS) {
    geom_arr_to_npy(geom_arr, args[1], steps[1], dimensions[0]);
  }
  free(geom_arr);
}
static PyUFuncGenericFunction Y_Y_reduce_funcs[1] = {&Y_Y_reduce_func};

/* Define the geom -> double functions (Y_d) */
static int GetX(void* context, void* a, double* b) {
  char typ = GEOSGeomTypeId_r(context, a);
  if (typ != 0) {
    *(double*)b = NPY_NAN;
    return 1;
  } else {
    return GEOSGeomGetX_r(context, a, b);
  }
}
static void* get_x_data[1] = {GetX};
static int GetY(void* context, void* a, double* b) {
  char typ = GEOSGeomTypeId_r(context, a);
  if (typ != 0) {
    *(double*)b = NPY_NAN;
    return 1;
  } else {
    return GEOSGeomGetY_r(context, a, b);
  }
}
static void* get_y_data[1] = {GetY};
#if GEOS_SINCE_3_7_0
static int GetZ(void* context, void* a, double* b) {
  char typ = GEOSGeomTypeId_r(context, a);
  if (typ != 0) {
    *(double*)b = NPY_NAN;
    return 1;
  } else {
    return GEOSGeomGetZ_r(context, a, b);
  }
}
static void* get_z_data[1] = {GetZ};
#endif
static void* area_data[1] = {GEOSArea_r};
static void* length_data[1] = {GEOSLength_r};

#if GEOS_SINCE_3_6_0
static int GetPrecision(void* context, void* a, double* b) {
  // GEOS returns -1 on error; 0 indicates double precision; > 0 indicates a precision
  // grid size was set for this geometry.
  double out = GEOSGeom_getPrecision_r(context, a);
  if (out == -1) {
    return 0;
  }
  *(double*)b = out;
  return 1;
}
static void* get_precision_data[1] = {GetPrecision};
static int MinimumClearance(void* context, void* a, double* b) {
  // GEOSMinimumClearance deviates from the pattern of returning 0 on exception and 1 on
  // success for functions that return an int (it follows pattern for boolean functions
  // returning char 0/1 and 2 on exception)
  int retcode = GEOSMinimumClearance_r(context, a, b);
  if (retcode == 2) {
    return 0;
  } else {
    return 1;
  }
}
static void* minimum_clearance_data[1] = {MinimumClearance};
#endif
#if GEOS_SINCE_3_8_0
static int GEOSMinimumBoundingRadius(void* context, GEOSGeometry* geom, double* radius) {
  GEOSGeometry* center = NULL;
  GEOSGeometry* ret = GEOSMinimumBoundingCircle_r(context, geom, radius, &center);
  if (ret == NULL) {
    return 0;  // exception code
  }
  GEOSGeom_destroy_r(context, center);
  GEOSGeom_destroy_r(context, ret);
  return 1;  // success code
}
static void* minimum_bounding_radius_data[1] = {GEOSMinimumBoundingRadius};
#endif
typedef int FuncGEOS_Y_d(void* context, void* a, double* b);
static char Y_d_dtypes[2] = {NPY_OBJECT, NPY_DOUBLE};
static void Y_d_func(char** args, npy_intp* dimensions, npy_intp* steps, void* data) {
  FuncGEOS_Y_d* func = (FuncGEOS_Y_d*)data;
  GEOSGeometry* in1 = NULL;

  GEOS_INIT_THREADS;

  UNARY_LOOP {
    CHECK_SIGNALS_THREADS(i);
    if (errstate == PGERR_PYSIGNAL) {
      goto finish;
    }
    /* get the geometry: return on error */
    if (!get_geom(*(GeometryObject**)ip1, &in1)) {
      errstate = PGERR_NOT_A_GEOMETRY;
      goto finish;
    }
    if (in1 == NULL) {
      *(double*)op1 = NPY_NAN;
    } else {
      /* let the GEOS function set op1; return on error */
      if (func(ctx, in1, (npy_double*)op1) == 0) {
        errstate = PGERR_GEOS_EXCEPTION;
        goto finish;
      }
    }
  }

finish:
  GEOS_FINISH_THREADS;
}
static PyUFuncGenericFunction Y_d_funcs[1] = {&Y_d_func};

/* Define the geom -> int functions (Y_i) */
/* data values are GEOS func, GEOS error code, return value when input is None */
static void* get_type_id_func_tuple[3] = {GEOSGeomTypeId_r, (void*)-1, (void*)-1};
static void* get_type_id_data[1] = {get_type_id_func_tuple};

static void* get_dimensions_func_tuple[3] = {GEOSGeom_getDimensions_r, (void*)0,
                                             (void*)-1};
static void* get_dimensions_data[1] = {get_dimensions_func_tuple};

static void* get_coordinate_dimension_func_tuple[3] = {GEOSGeom_getCoordinateDimension_r,
                                                       (void*)-1, (void*)-1};
static void* get_coordinate_dimension_data[1] = {get_coordinate_dimension_func_tuple};

static void* get_srid_func_tuple[3] = {GEOSGetSRID_r, (void*)0, (void*)-1};
static void* get_srid_data[1] = {get_srid_func_tuple};

static int GetNumPoints(void* context, void* geom, int n) {
  char typ = GEOSGeomTypeId_r(context, geom);
  if ((typ == 1) || (typ == 2)) { /* Linestring & Linearring */
    return GEOSGeomGetNumPoints_r(context, geom);
  } else {
    return 0;
  }
}
static void* get_num_points_func_tuple[3] = {GetNumPoints, (void*)-1, (void*)0};
static void* get_num_points_data[1] = {get_num_points_func_tuple};

static int GetNumInteriorRings(void* context, void* geom, int n) {
  char typ = GEOSGeomTypeId_r(context, geom);
  if (typ == 3) { /* Polygon */
    return GEOSGetNumInteriorRings_r(context, geom);
  } else {
    return 0;
  }
}
static void* get_num_interior_rings_func_tuple[3] = {GetNumInteriorRings, (void*)-1,
                                                     (void*)0};
static void* get_num_interior_rings_data[1] = {get_num_interior_rings_func_tuple};

static void* get_num_geometries_func_tuple[3] = {GEOSGetNumGeometries_r, (void*)-1,
                                                 (void*)0};
static void* get_num_geometries_data[1] = {get_num_geometries_func_tuple};

static void* get_num_coordinates_func_tuple[3] = {GEOSGetNumCoordinates_r, (void*)-1,
                                                  (void*)0};
static void* get_num_coordinates_data[1] = {get_num_coordinates_func_tuple};

typedef int FuncGEOS_Y_i(void* context, void* a);
static char Y_i_dtypes[2] = {NPY_OBJECT, NPY_INT};
static void Y_i_func(char** args, npy_intp* dimensions, npy_intp* steps, void* data) {
  FuncGEOS_Y_i* func = ((FuncGEOS_Y_i**)data)[0];
  int errcode = (int)((int**)data)[1];
  int none_value = (int)((int**)data)[2];

  GEOSGeometry* in1 = NULL;
  int result;

  GEOS_INIT_THREADS;

  UNARY_LOOP {
    CHECK_SIGNALS_THREADS(i);
    if (errstate == PGERR_PYSIGNAL) {
      goto finish;
    }
    /* get the geometry: return on error */
    if (!get_geom(*(GeometryObject**)ip1, &in1)) {
      errstate = PGERR_NOT_A_GEOMETRY;
      goto finish;
    }
    if (in1 == NULL) {
      /* None results in 0 for counting functions, -1 otherwise */
      *(npy_int*)op1 = none_value;
    } else {
      result = func(ctx, in1);
      // Check last_error if the result equals errcode.
      // Otherwise we can't be sure if it is an exception
      if ((result == errcode) && (last_error[0] != 0)) {
        errstate = PGERR_GEOS_EXCEPTION;
        goto finish;
      }
      *(npy_int*)op1 = result;
    }
  }

finish:
  GEOS_FINISH_THREADS;
}
static PyUFuncGenericFunction Y_i_funcs[1] = {&Y_i_func};

/* Define the geom, geom -> double functions (YY_d) */
static void* distance_data[1] = {GEOSDistance_r};
static void* hausdorff_distance_data[1] = {GEOSHausdorffDistance_r};
#if GEOS_SINCE_3_7_0
static int GEOSFrechetDistanceWrapped_r(void* context, void* a, void* b, double* c) {
  /* Handle empty geometries (they give segfaults) */
  if (GEOSisEmpty_r(context, a) || GEOSisEmpty_r(context, b)) {
    *c = NPY_NAN;
    return 1;
  }
  return GEOSFrechetDistance_r(context, a, b, c);
}
static void* frechet_distance_data[1] = {GEOSFrechetDistanceWrapped_r};
#endif
/* Project and ProjectNormalize don't return error codes. wrap them. */
static int GEOSProjectWrapped_r(void* context, void* a, void* b, double* c) {
  /* Handle empty points (they give segfaults (for b) or give exception (for a)) */
  if (GEOSisEmpty_r(context, a) || GEOSisEmpty_r(context, b)) {
    *c = NPY_NAN;
  } else {
    *c = GEOSProject_r(context, a, b);
  }
  if (*c == -1.0) {
    return 0;
  } else {
    return 1;
  }
}
static void* line_locate_point_data[1] = {GEOSProjectWrapped_r};
static int GEOSProjectNormalizedWrapped_r(void* context, void* a, void* b, double* c) {
  double length;
  double distance;

  /* Handle empty points (they give segfaults (for b) or give exception (for a)) */
  if (GEOSisEmpty_r(context, a) || GEOSisEmpty_r(context, b)) {
    *c = NPY_NAN;
  } else {
    /* Use custom implementation of GEOSProjectNormalized to overcome bug in
    older GEOS versions (https://trac.osgeo.org/geos/ticket/1058) */
    if (GEOSLength_r(context, a, &length) != 1) {
      return 0;
    };
    distance = GEOSProject_r(context, a, b);
    if (distance == -1.0) {
      return 0;
    } else {
      *c = distance / length;
    }
  }
  return 1;
}
static void* line_locate_point_normalized_data[1] = {GEOSProjectNormalizedWrapped_r};
typedef int FuncGEOS_YY_d(void* context, void* a, void* b, double* c);
static char YY_d_dtypes[3] = {NPY_OBJECT, NPY_OBJECT, NPY_DOUBLE};
static void YY_d_func(char** args, npy_intp* dimensions, npy_intp* steps, void* data) {
  FuncGEOS_YY_d* func = (FuncGEOS_YY_d*)data;
  GEOSGeometry *in1 = NULL, *in2 = NULL;

  GEOS_INIT_THREADS;

  BINARY_LOOP {
    CHECK_SIGNALS_THREADS(i);
    if (errstate == PGERR_PYSIGNAL) {
      goto finish;
    }
    /* get the geometries: return on error */
    if (!get_geom(*(GeometryObject**)ip1, &in1)) {
      errstate = PGERR_NOT_A_GEOMETRY;
      goto finish;
    }
    if (!get_geom(*(GeometryObject**)ip2, &in2)) {
      errstate = PGERR_NOT_A_GEOMETRY;
      goto finish;
    }
    if ((in1 == NULL) || (in2 == NULL)) {
      /* in case of a missing value: return NaN */
      *(double*)op1 = NPY_NAN;
    } else {
      /* let the GEOS function set op1; return on error */
      if (func(ctx, in1, in2, (double*)op1) == 0) {
        errstate = PGERR_GEOS_EXCEPTION;
        goto finish;
      }
      /* incase the outcome is 0.0, check the inputs for emptyness */
      if (*op1 == 0.0) {
        if (GEOSisEmpty_r(ctx, in1) || GEOSisEmpty_r(ctx, in2)) {
          *(double*)op1 = NPY_NAN;
        }
      }
    }
  }

finish:
  GEOS_FINISH_THREADS;
}
static PyUFuncGenericFunction YY_d_funcs[1] = {&YY_d_func};

/* Define the geom, geom, double -> double functions (YYd_d) */
static void* hausdorff_distance_densify_data[1] = {GEOSHausdorffDistanceDensify_r};
#if GEOS_SINCE_3_7_0
static void* frechet_distance_densify_data[1] = {GEOSFrechetDistanceDensify_r};
#endif
typedef int FuncGEOS_YYd_d(void* context, void* a, void* b, double c, double* d);
static char YYd_d_dtypes[4] = {NPY_OBJECT, NPY_OBJECT, NPY_DOUBLE, NPY_DOUBLE};
static void YYd_d_func(char** args, npy_intp* dimensions, npy_intp* steps, void* data) {
  FuncGEOS_YYd_d* func = (FuncGEOS_YYd_d*)data;
  GEOSGeometry *in1 = NULL, *in2 = NULL;

  GEOS_INIT_THREADS;

  TERNARY_LOOP {
    CHECK_SIGNALS_THREADS(i);
    if (errstate == PGERR_PYSIGNAL) {
      goto finish;
    }
    /* get the geometries: return on error */
    if (!get_geom(*(GeometryObject**)ip1, &in1)) {
      errstate = PGERR_NOT_A_GEOMETRY;
      goto finish;
    }
    if (!get_geom(*(GeometryObject**)ip2, &in2)) {
      errstate = PGERR_NOT_A_GEOMETRY;
      goto finish;
    }
    double in3 = *(double*)ip3;
    if ((in1 == NULL) || (in2 == NULL) || npy_isnan(in3) || GEOSisEmpty_r(ctx, in1) ||
        GEOSisEmpty_r(ctx, in2)) {
      *(double*)op1 = NPY_NAN;
    } else {
      /* let the GEOS function set op1; return on error */
      if (func(ctx, in1, in2, in3, (double*)op1) == 0) {
        errstate = PGERR_GEOS_EXCEPTION;
        goto finish;
      }
    }
  }

finish:
  GEOS_FINISH_THREADS;
}
static PyUFuncGenericFunction YYd_d_funcs[1] = {&YYd_d_func};

#if GEOS_SINCE_3_9_0

/* Define the geom, geom, double -> geom functions (YYd_Y) */
static void* intersection_prec_data[1] = {GEOSIntersectionPrec_r};
static void* difference_prec_data[1] = {GEOSDifferencePrec_r};
static void* symmetric_difference_prec_data[1] = {GEOSSymDifferencePrec_r};
static void* union_prec_data[1] = {GEOSUnionPrec_r};
typedef void* FuncGEOS_YYd_Y(void* context, void* a, void* b, double c);
static char YYd_Y_dtypes[4] = {NPY_OBJECT, NPY_OBJECT, NPY_DOUBLE, NPY_OBJECT};

static void YYd_Y_func(char** args, npy_intp* dimensions, npy_intp* steps, void* data) {
  FuncGEOS_YYd_Y* func = (FuncGEOS_YYd_Y*)data;
  GEOSGeometry *in1 = NULL, *in2 = NULL;
  GEOSGeometry** geom_arr;

  // allocate a temporary array to store output GEOSGeometry objects
  geom_arr = malloc(sizeof(void*) * dimensions[0]);
  CHECK_ALLOC(geom_arr);

  GEOS_INIT_THREADS;

  TERNARY_LOOP {
    CHECK_SIGNALS_THREADS(i);
    if (errstate == PGERR_PYSIGNAL) {
      destroy_geom_arr(ctx, geom_arr, i - 1);
      break;
    }
    // get the geometries: return on error
    if (!get_geom(*(GeometryObject**)ip1, &in1) ||
        !get_geom(*(GeometryObject**)ip2, &in2)) {
      errstate = PGERR_NOT_A_GEOMETRY;
      destroy_geom_arr(ctx, geom_arr, i - 1);
      break;
    }
    double in3 = *(double*)ip3;
    if ((in1 == NULL) || (in2 == NULL) || npy_isnan(in3)) {
      // in case of a missing value: return NULL (None)
      geom_arr[i] = NULL;
    } else {
      geom_arr[i] = func(ctx, in1, in2, in3);
      if (geom_arr[i] == NULL) {
        errstate = PGERR_GEOS_EXCEPTION;
        destroy_geom_arr(ctx, geom_arr, i - 1);
        break;
      }
    }
  }

  GEOS_FINISH_THREADS;

  // fill the numpy array with PyObjects while holding the GIL
  if (errstate == PGERR_SUCCESS) {
    geom_arr_to_npy(geom_arr, args[3], steps[3], dimensions[0]);
  }
  free(geom_arr);
}
static PyUFuncGenericFunction YYd_Y_funcs[1] = {&YYd_Y_func};
#endif

/* Define functions with unique call signatures */
static char box_dtypes[6] = {NPY_DOUBLE, NPY_DOUBLE, NPY_DOUBLE,
                             NPY_DOUBLE, NPY_BOOL,   NPY_OBJECT};
static void box_func(char** args, npy_intp* dimensions, npy_intp* steps, void* data) {
  char *ip1 = args[0], *ip2 = args[1], *ip3 = args[2], *ip4 = args[3], *ip5 = args[4];
  npy_intp is1 = steps[0], is2 = steps[1], is3 = steps[2], is4 = steps[3], is5 = steps[4];
  npy_intp n = dimensions[0];
  npy_intp i;
  GEOSGeometry** geom_arr;

  CHECK_NO_INPLACE_OUTPUT(5);

  // allocate a temporary array to store output GEOSGeometry objects
  geom_arr = malloc(sizeof(void*) * n);
  CHECK_ALLOC(geom_arr);

  GEOS_INIT_THREADS;

  for (i = 0; i < n; i++, ip1 += is1, ip2 += is2, ip3 += is3, ip4 += is4, ip5 += is5) {
    CHECK_SIGNALS_THREADS(i);
    if (errstate == PGERR_PYSIGNAL) {
      destroy_geom_arr(ctx, geom_arr, i - 1);
      break;
    }
    geom_arr[i] = create_box(ctx, *(double*)ip1, *(double*)ip2, *(double*)ip3,
                             *(double*)ip4, *(char*)ip5);
    if (geom_arr[i] == NULL) {
      // result will be NULL for any nan coordinates, which is OK;
      // otherwise raise an error
      if (!(npy_isnan(*(double*)ip1) || npy_isnan(*(double*)ip2) ||
            npy_isnan(*(double*)ip3) || npy_isnan(*(double*)ip4))) {
        errstate = PGERR_GEOS_EXCEPTION;
        destroy_geom_arr(ctx, geom_arr, i - 1);
        break;
      }
    }
  }

  GEOS_FINISH_THREADS;

  // fill the numpy array with PyObjects while holding the GIL
  if (errstate == PGERR_SUCCESS) {
    geom_arr_to_npy(geom_arr, args[5], steps[5], dimensions[0]);
  }
  free(geom_arr);
}

static PyUFuncGenericFunction box_funcs[1] = {&box_func};

static void* null_data[1] = {NULL};
static char buffer_inner(void* ctx, GEOSBufferParams* params, void* ip1, void* ip2,
                         GEOSGeometry** geom_arr, npy_intp i) {
  GEOSGeometry* in1 = NULL;

  /* get the geometry: return on error */
  if (!get_geom(*(GeometryObject**)ip1, &in1)) {
    return PGERR_NOT_A_GEOMETRY;
  }
  double in2 = *(double*)ip2;
  /* handle NULL geometries or NaN buffer width */
  if ((in1 == NULL) || npy_isnan(in2)) {
    geom_arr[i] = NULL;
  } else {
    geom_arr[i] = GEOSBufferWithParams_r(ctx, in1, params, in2);
    if (geom_arr[i] == NULL) {
      return PGERR_GEOS_EXCEPTION;
    }
  }
  return PGERR_SUCCESS;
}

static char buffer_dtypes[8] = {NPY_OBJECT, NPY_DOUBLE, NPY_INT,  NPY_INT,
                                NPY_INT,    NPY_DOUBLE, NPY_BOOL, NPY_OBJECT};
static void buffer_func(char** args, npy_intp* dimensions, npy_intp* steps, void* data) {
  char *ip1 = args[0], *ip2 = args[1], *ip3 = args[2], *ip4 = args[3], *ip5 = args[4],
       *ip6 = args[5], *ip7 = args[6];
  npy_intp is1 = steps[0], is2 = steps[1], is3 = steps[2], is4 = steps[3], is5 = steps[4],
           is6 = steps[5], is7 = steps[6];
  npy_intp n = dimensions[0];
  npy_intp i;
  GEOSGeometry** geom_arr;

  CHECK_NO_INPLACE_OUTPUT(7);

  if ((is3 != 0) || (is4 != 0) || (is5 != 0) || (is6 != 0) || (is7 != 0)) {
    PyErr_Format(PyExc_ValueError, "Buffer function called with non-scalar parameters");
    return;
  }

  // allocate a temporary array to store output GEOSGeometry objects
  geom_arr = malloc(sizeof(void*) * n);
  CHECK_ALLOC(geom_arr);

  GEOS_INIT_THREADS;

  GEOSBufferParams* params = GEOSBufferParams_create_r(ctx);
  if (params != 0) {
    if (!GEOSBufferParams_setQuadrantSegments_r(ctx, params, *(int*)ip3)) {
      errstate = PGERR_GEOS_EXCEPTION;
    }
    if (!GEOSBufferParams_setEndCapStyle_r(ctx, params, *(int*)ip4)) {
      errstate = PGERR_GEOS_EXCEPTION;
    }
    if (!GEOSBufferParams_setJoinStyle_r(ctx, params, *(int*)ip5)) {
      errstate = PGERR_GEOS_EXCEPTION;
    }
    if (!GEOSBufferParams_setMitreLimit_r(ctx, params, *(double*)ip6)) {
      errstate = PGERR_GEOS_EXCEPTION;
    }
    if (!GEOSBufferParams_setSingleSided_r(ctx, params, *(npy_bool*)ip7)) {
      errstate = PGERR_GEOS_EXCEPTION;
    }
  } else {
    errstate = PGERR_GEOS_EXCEPTION;
  }

  if (errstate == PGERR_SUCCESS) {
    for (i = 0; i < n; i++, ip1 += is1, ip2 += is2) {
      CHECK_SIGNALS_THREADS(i);
      if (errstate == PGERR_PYSIGNAL) {
        destroy_geom_arr(ctx, geom_arr, i - 1);
        break;
      }
      errstate = buffer_inner(ctx, params, ip1, ip2, geom_arr, i);
      if (errstate != PGERR_SUCCESS) {
        destroy_geom_arr(ctx, geom_arr, i - 1);
        break;
      }
    }
  }

  if (params != 0) {
    GEOSBufferParams_destroy_r(ctx, params);
  }

  GEOS_FINISH_THREADS;

  // fill the numpy array with PyObjects while holding the GIL
  if (errstate == PGERR_SUCCESS) {
    geom_arr_to_npy(geom_arr, args[7], steps[7], dimensions[0]);
  }
  free(geom_arr);
}
static PyUFuncGenericFunction buffer_funcs[1] = {&buffer_func};

static char offset_curve_dtypes[6] = {NPY_OBJECT, NPY_DOUBLE, NPY_INT,
                                      NPY_INT,    NPY_DOUBLE, NPY_OBJECT};
static void offset_curve_func(char** args, npy_intp* dimensions, npy_intp* steps,
                              void* data) {
  char *ip1 = args[0], *ip2 = args[1], *ip3 = args[2], *ip4 = args[3], *ip5 = args[4];
  npy_intp is1 = steps[0], is2 = steps[1], is3 = steps[2], is4 = steps[3], is5 = steps[4];
  npy_intp n = dimensions[0];
  npy_intp i;
  GEOSGeometry** geom_arr;
  GEOSGeometry* in1 = NULL;

  CHECK_NO_INPLACE_OUTPUT(5);

  if ((is3 != 0) || (is4 != 0) || (is5 != 0)) {
    PyErr_Format(PyExc_ValueError,
                 "Offset curve function called with non-scalar parameters");
    return;
  }

  double width;
  int quadsegs = *(int*)ip3;
  int joinStyle = *(int*)ip4;
  double mitreLimit = *(double*)ip5;

  // allocate a temporary array to store output GEOSGeometry objects
  geom_arr = malloc(sizeof(void*) * n);
  CHECK_ALLOC(geom_arr);

  GEOS_INIT_THREADS;

  for (i = 0; i < n; i++, ip1 += is1, ip2 += is2) {
    CHECK_SIGNALS_THREADS(i);
    if (errstate == PGERR_PYSIGNAL) {
      destroy_geom_arr(ctx, geom_arr, i - 1);
      break;
    }
    /* get the geometry: return on error */
    if (!get_geom(*(GeometryObject**)ip1, &in1)) {
      errstate = PGERR_NOT_A_GEOMETRY;
      destroy_geom_arr(ctx, geom_arr, i - 1);
      break;
    }

    width = *(double*)ip2;
    if ((in1 == NULL) || npy_isnan(width)) {
      // in case of a missing value: return NULL (None)
      geom_arr[i] = NULL;
    } else {
      geom_arr[i] = GEOSOffsetCurve_r(ctx, in1, width, quadsegs, joinStyle, mitreLimit);
      if (geom_arr[i] == NULL) {
        errstate = PGERR_GEOS_EXCEPTION;
        destroy_geom_arr(ctx, geom_arr, i - 1);
        break;
      }
    }
  }

  GEOS_FINISH_THREADS;

  // fill the numpy array with PyObjects while holding the GIL
  if (errstate == PGERR_SUCCESS) {
    geom_arr_to_npy(geom_arr, args[5], steps[5], dimensions[0]);
  }
  free(geom_arr);
}
static PyUFuncGenericFunction offset_curve_funcs[1] = {&offset_curve_func};

static char snap_dtypes[4] = {NPY_OBJECT, NPY_OBJECT, NPY_DOUBLE, NPY_OBJECT};
static void snap_func(char** args, npy_intp* dimensions, npy_intp* steps, void* data) {
  GEOSGeometry *in1 = NULL, *in2 = NULL;
  GEOSGeometry** geom_arr;

  CHECK_NO_INPLACE_OUTPUT(3);

  // allocate a temporary array to store output GEOSGeometry objects
  geom_arr = malloc(sizeof(void*) * dimensions[0]);
  CHECK_ALLOC(geom_arr);

  GEOS_INIT_THREADS;

  TERNARY_LOOP {
    CHECK_SIGNALS_THREADS(i);
    if (errstate == PGERR_PYSIGNAL) {
      destroy_geom_arr(ctx, geom_arr, i - 1);
      break;
    }
    /* get the geometries: return on error */
    if (!get_geom(*(GeometryObject**)ip1, &in1) ||
        !get_geom(*(GeometryObject**)ip2, &in2)) {
      errstate = PGERR_NOT_A_GEOMETRY;
      destroy_geom_arr(ctx, geom_arr, i - 1);
      break;
    }
    double in3 = *(double*)ip3;
    if ((in1 == NULL) || (in2 == NULL) || npy_isnan(in3)) {
      // in case of a missing value: return NULL (None)
      geom_arr[i] = NULL;
    } else {
      geom_arr[i] = GEOSSnap_r(ctx, in1, in2, in3);
      if (geom_arr[i] == NULL) {
        errstate = PGERR_GEOS_EXCEPTION;
        destroy_geom_arr(ctx, geom_arr, i - 1);
        break;
      }
    }
  }

  GEOS_FINISH_THREADS;

  // fill the numpy array with PyObjects while holding the GIL
  if (errstate == PGERR_SUCCESS) {
    geom_arr_to_npy(geom_arr, args[3], steps[3], dimensions[0]);
  }
  free(geom_arr);
}
static PyUFuncGenericFunction snap_funcs[1] = {&snap_func};

static char concave_hull_dtypes[4] = {NPY_OBJECT, NPY_DOUBLE, NPY_BOOL, NPY_OBJECT};

static void concave_hull_func(char** args, npy_intp* dimensions, npy_intp* steps,
                              void* data) {
  char *ip1 = args[0], *ip2 = args[1], *ip3 = args[2];
  npy_intp is1 = steps[0], is2 = steps[1], is3 = steps[2];
  npy_intp n = dimensions[0];
  npy_intp i;
  GEOSGeometry** geom_arr;
  GEOSGeometry* in1 = NULL;

  CHECK_NO_INPLACE_OUTPUT(3);

  if ((is2 != 0) || (is3 != 0)) {
    PyErr_Format(PyExc_ValueError,
                 "concave_hull function called with non-scalar parameters");
    return;
  }

  double ratio = *(double*)ip2;
  unsigned int allowHoles = *(unsigned int*)ip3;

  // allocate a temporary array to store output GEOSGeometry objects
  geom_arr = malloc(sizeof(void*) * n);
  CHECK_ALLOC(geom_arr);

  GEOS_INIT_THREADS;

  for (i = 0; i < n; i++, ip1 += is1) {
    /* get the geometry: return on error */
    if (!get_geom(*(GeometryObject**)ip1, &in1)) {
      errstate = PGERR_NOT_A_GEOMETRY;
      destroy_geom_arr(ctx, geom_arr, i - 1);
      break;
    }

    if (in1 == NULL) {
      // in case of a missing value: return NULL (None)
      geom_arr[i] = NULL;
    } else {
      geom_arr[i] = GEOSConcaveHull_r(ctx, in1, ratio, allowHoles);
      if (geom_arr[i] == NULL) {
        errstate = PGERR_GEOS_EXCEPTION;
        destroy_geom_arr(ctx, geom_arr, i - 1);
        break;
      }
    }
  }

  GEOS_FINISH_THREADS;

  // fill the numpy array with PyObjects while holding the GIL
  if (errstate == PGERR_SUCCESS) {
    geom_arr_to_npy(geom_arr, args[3], steps[3], dimensions[0]);
  }
  free(geom_arr);
}
static PyUFuncGenericFunction concave_hull_funcs[1] = {&concave_hull_func};

static char clip_by_rect_dtypes[6] = {NPY_OBJECT, NPY_DOUBLE, NPY_DOUBLE,
                                      NPY_DOUBLE, NPY_DOUBLE, NPY_OBJECT};
static void clip_by_rect_func(char** args, npy_intp* dimensions, npy_intp* steps,
                              void* data) {
  char *ip1 = args[0], *ip2 = args[1], *ip3 = args[2], *ip4 = args[3], *ip5 = args[4];
  npy_intp is1 = steps[0], is2 = steps[1], is3 = steps[2], is4 = steps[3], is5 = steps[4];
  npy_intp n = dimensions[0];
  npy_intp i;
  GEOSGeometry** geom_arr;
  GEOSGeometry* in1 = NULL;

  CHECK_NO_INPLACE_OUTPUT(5);

  if ((is2 != 0) || (is3 != 0) || (is4 != 0) || (is5 != 0)) {
    PyErr_Format(PyExc_ValueError,
                 "clip_by_rect function called with non-scalar parameters");
    return;
  }

  double xmin = *(double*)ip2;
  double ymin = *(double*)ip3;
  double xmax = *(double*)ip4;
  double ymax = *(double*)ip5;

  // allocate a temporary array to store output GEOSGeometry objects
  geom_arr = malloc(sizeof(void*) * n);
  CHECK_ALLOC(geom_arr);

  GEOS_INIT_THREADS;

  for (i = 0; i < n; i++, ip1 += is1) {
    CHECK_SIGNALS_THREADS(i);
    if (errstate == PGERR_PYSIGNAL) {
      destroy_geom_arr(ctx, geom_arr, i - 1);
      break;
    }
    /* get the geometry: return on error */
    if (!get_geom(*(GeometryObject**)ip1, &in1)) {
      errstate = PGERR_NOT_A_GEOMETRY;
      destroy_geom_arr(ctx, geom_arr, i - 1);
      break;
    }

    if (in1 == NULL) {
      // in case of a missing value: return NULL (None)
      geom_arr[i] = NULL;
    } else {
      geom_arr[i] = GEOSClipByRect_r(ctx, in1, xmin, ymin, xmax, ymax);
      if (geom_arr[i] == NULL) {
        errstate = PGERR_GEOS_EXCEPTION;
        destroy_geom_arr(ctx, geom_arr, i - 1);
        break;
      }
    }
  }

  GEOS_FINISH_THREADS;

  // fill the numpy array with PyObjects while holding the GIL
  if (errstate == PGERR_SUCCESS) {
    geom_arr_to_npy(geom_arr, args[5], steps[5], dimensions[0]);
  }
  free(geom_arr);
}
static PyUFuncGenericFunction clip_by_rect_funcs[1] = {&clip_by_rect_func};

static char equals_exact_dtypes[4] = {NPY_OBJECT, NPY_OBJECT, NPY_DOUBLE, NPY_BOOL};
static void equals_exact_func(char** args, npy_intp* dimensions, npy_intp* steps,
                              void* data) {
  GEOSGeometry *in1 = NULL, *in2 = NULL;
  double in3;
  npy_bool ret;

  GEOS_INIT_THREADS;

  TERNARY_LOOP {
    CHECK_SIGNALS_THREADS(i);
    if (errstate == PGERR_PYSIGNAL) {
      goto finish;
    }
    /* get the geometries: return on error */
    if (!get_geom(*(GeometryObject**)ip1, &in1)) {
      errstate = PGERR_NOT_A_GEOMETRY;
      goto finish;
    }
    if (!get_geom(*(GeometryObject**)ip2, &in2)) {
      errstate = PGERR_NOT_A_GEOMETRY;
      goto finish;
    }
    in3 = *(double*)ip3;
    if ((in1 == NULL) || (in2 == NULL) || npy_isnan(in3)) {
      /* return 0 (False) for missing values */
      ret = 0;
    } else {
      ret = GEOSEqualsExact_r(ctx, in1, in2, in3);
      if ((ret != 0) && (ret != 1)) {
        errstate = PGERR_GEOS_EXCEPTION;
        goto finish;
      }
    }
    *(npy_bool*)op1 = ret;
  }

finish:
  GEOS_FINISH_THREADS;
}
static PyUFuncGenericFunction equals_exact_funcs[1] = {&equals_exact_func};

#if GEOS_SINCE_3_10_0

static char dwithin_dtypes[4] = {NPY_OBJECT, NPY_OBJECT, NPY_DOUBLE, NPY_BOOL};
static void dwithin_func(char** args, npy_intp* dimensions, npy_intp* steps, void* data) {
  GEOSGeometry *in1 = NULL, *in2 = NULL;
  GEOSPreparedGeometry* in1_prepared = NULL;
  double in3;
  npy_bool ret;

  GEOS_INIT_THREADS;

  TERNARY_LOOP {
    CHECK_SIGNALS_THREADS(i);
    if (errstate == PGERR_PYSIGNAL) {
      goto finish;
    }
    /* get the geometries: return on error */
    if (!get_geom_with_prepared(*(GeometryObject**)ip1, &in1, &in1_prepared)) {
      errstate = PGERR_NOT_A_GEOMETRY;
      goto finish;
    }
    if (!get_geom(*(GeometryObject**)ip2, &in2)) {
      errstate = PGERR_NOT_A_GEOMETRY;
      goto finish;
    }
    in3 = *(double*)ip3;
    if ((in1 == NULL) || (in2 == NULL) || npy_isnan(in3)) {
      /* in case of a missing value: return 0 (False) */
      ret = 0;
    } else {
      if (in1_prepared == NULL) {
        /* call the GEOS function */
        ret = GEOSDistanceWithin_r(ctx, in1, in2, in3);
      } else {
        /* call the prepared GEOS function */
        ret = GEOSPreparedDistanceWithin_r(ctx, in1_prepared, in2, in3);
      }
      /* return for illegal values */
      if (ret == 2) {
        errstate = PGERR_GEOS_EXCEPTION;
        goto finish;
      }
    }
    *(npy_bool*)op1 = ret;
  }

finish:

  GEOS_FINISH_THREADS;
}
static PyUFuncGenericFunction dwithin_funcs[1] = {&dwithin_func};

#endif  // GEOS_SINCE_3_10_0

static char delaunay_triangles_dtypes[4] = {NPY_OBJECT, NPY_DOUBLE, NPY_BOOL, NPY_OBJECT};
static void delaunay_triangles_func(char** args, npy_intp* dimensions, npy_intp* steps,
                                    void* data) {
  GEOSGeometry* in1 = NULL;
  GEOSGeometry** geom_arr;

  CHECK_NO_INPLACE_OUTPUT(3);

  // allocate a temporary array to store output GEOSGeometry objects
  geom_arr = malloc(sizeof(void*) * dimensions[0]);
  CHECK_ALLOC(geom_arr);

  GEOS_INIT_THREADS;

  TERNARY_LOOP {
    CHECK_SIGNALS_THREADS(i);
    if (errstate == PGERR_PYSIGNAL) {
      destroy_geom_arr(ctx, geom_arr, i - 1);
      break;
    }
    // get the geometry: return on error
    if (!get_geom(*(GeometryObject**)ip1, &in1)) {
      errstate = PGERR_NOT_A_GEOMETRY;
      destroy_geom_arr(ctx, geom_arr, i - 1);
      break;
    }
    double in2 = *(double*)ip2;
    npy_bool in3 = *(npy_bool*)ip3;
    if ((in1 == NULL) || npy_isnan(in2)) {
      // in case of a missing value: return NULL (None)
      geom_arr[i] = NULL;
    } else {
      geom_arr[i] = GEOSDelaunayTriangulation_r(ctx, in1, in2, (int)in3);
      if (geom_arr[i] == NULL) {
        errstate = PGERR_GEOS_EXCEPTION;
        destroy_geom_arr(ctx, geom_arr, i - 1);
        break;
      }
    }
  }

  GEOS_FINISH_THREADS;

  // fill the numpy array with PyObjects while holding the GIL
  if (errstate == PGERR_SUCCESS) {
    geom_arr_to_npy(geom_arr, args[3], steps[3], dimensions[0]);
  }
  free(geom_arr);
}
static PyUFuncGenericFunction delaunay_triangles_funcs[1] = {&delaunay_triangles_func};

static char voronoi_polygons_dtypes[5] = {NPY_OBJECT, NPY_DOUBLE, NPY_OBJECT, NPY_BOOL,
                                          NPY_OBJECT};
static void voronoi_polygons_func(char** args, npy_intp* dimensions, npy_intp* steps,
                                  void* data) {
  GEOSGeometry *in1 = NULL, *in3 = NULL;
  GEOSGeometry** geom_arr;

  CHECK_NO_INPLACE_OUTPUT(4);

  // allocate a temporary array to store output GEOSGeometry objects
  geom_arr = malloc(sizeof(void*) * dimensions[0]);
  CHECK_ALLOC(geom_arr);

  GEOS_INIT_THREADS;

  QUATERNARY_LOOP {
    CHECK_SIGNALS_THREADS(i);
    if (errstate == PGERR_PYSIGNAL) {
      destroy_geom_arr(ctx, geom_arr, i - 1);
      break;
    }
    // get the geometry: return on error
    if (!get_geom(*(GeometryObject**)ip1, &in1) ||
        !get_geom(*(GeometryObject**)ip3, &in3)) {
      errstate = PGERR_NOT_A_GEOMETRY;
      destroy_geom_arr(ctx, geom_arr, i - 1);
      break;
    }
    double in2 = *(double*)ip2;
    npy_bool in4 = *(npy_bool*)ip4;
    if ((in1 == NULL) || npy_isnan(in2)) {
      /* propagate NULL geometries; in3 = NULL is actually supported */
      geom_arr[i] = NULL;
    } else {
      geom_arr[i] = GEOSVoronoiDiagram_r(ctx, in1, in3, in2, (int)in4);
      if (geom_arr[i] == NULL) {
        errstate = PGERR_GEOS_EXCEPTION;
        destroy_geom_arr(ctx, geom_arr, i - 1);
        break;
      }
    }
  }

  GEOS_FINISH_THREADS;

  // fill the numpy array with PyObjects while holding the GIL
  if (errstate == PGERR_SUCCESS) {
    geom_arr_to_npy(geom_arr, args[4], steps[4], dimensions[0]);
  }
  free(geom_arr);
}
static PyUFuncGenericFunction voronoi_polygons_funcs[1] = {&voronoi_polygons_func};

static char is_valid_reason_dtypes[2] = {NPY_OBJECT, NPY_OBJECT};
static void is_valid_reason_func(char** args, npy_intp* dimensions, npy_intp* steps,
                                 void* data) {
  char* reason;
  GEOSGeometry* in1 = NULL;

  GEOS_INIT;

  UNARY_LOOP {
    CHECK_SIGNALS(i);
    if (errstate == PGERR_PYSIGNAL) {
      goto finish;
    }
    PyObject** out = (PyObject**)op1;
    /* get the geometry return on error */
    if (!get_geom(*(GeometryObject**)ip1, &in1)) {
      errstate = PGERR_NOT_A_GEOMETRY;
      goto finish;
    }
    if (in1 == NULL) {
      /* Missing geometries give None */
      Py_XDECREF(*out);
      Py_INCREF(Py_None);
      *out = Py_None;
    } else {
      reason = GEOSisValidReason_r(ctx, in1);
      if (reason == NULL) {
        errstate = PGERR_GEOS_EXCEPTION;
        goto finish;
      }
      /* convert to python string and set to out */
      Py_XDECREF(*out);
      *out = PyUnicode_FromString(reason);
      GEOSFree_r(ctx, reason);
    }
  }

finish:
  GEOS_FINISH;
}
static PyUFuncGenericFunction is_valid_reason_funcs[1] = {&is_valid_reason_func};

static char relate_dtypes[3] = {NPY_OBJECT, NPY_OBJECT, NPY_OBJECT};
static void relate_func(char** args, npy_intp* dimensions, npy_intp* steps, void* data) {
  char* pattern;
  GEOSGeometry *in1 = NULL, *in2 = NULL;

  GEOS_INIT;

  BINARY_LOOP {
    CHECK_SIGNALS(i);
    if (errstate == PGERR_PYSIGNAL) {
      goto finish;
    }
    PyObject** out = (PyObject**)op1;
    /* get the geometries: return on error */
    if (!get_geom(*(GeometryObject**)ip1, &in1)) {
      errstate = PGERR_NOT_A_GEOMETRY;
      goto finish;
    }
    if (!get_geom(*(GeometryObject**)ip2, &in2)) {
      errstate = PGERR_NOT_A_GEOMETRY;
      goto finish;
    }
    if ((in1 == NULL) || (in2 == NULL)) {
      /* Missing geometries give None */
      Py_XDECREF(*out);
      Py_INCREF(Py_None);
      *out = Py_None;
    } else {
      pattern = GEOSRelate_r(ctx, in1, in2);
      if (pattern == NULL) {
        errstate = PGERR_GEOS_EXCEPTION;
        goto finish;
      }
      /* convert to python string and set to out */
      Py_XDECREF(*out);
      *out = PyUnicode_FromString(pattern);
      GEOSFree_r(ctx, pattern);
    }
  }

finish:
  GEOS_FINISH;
}
static PyUFuncGenericFunction relate_funcs[1] = {&relate_func};

static char relate_pattern_dtypes[4] = {NPY_OBJECT, NPY_OBJECT, NPY_OBJECT, NPY_BOOL};
static void relate_pattern_func(char** args, npy_intp* dimensions, npy_intp* steps,
                                void* data) {
  GEOSGeometry *in1 = NULL, *in2 = NULL;
  const char* pattern = NULL;
  npy_bool ret;

  /* get the pattern argument (only deal with scalar for now) */
  char* ip3 = args[2];
  npy_intp is3 = steps[2];

  if (is3 != 0) {
    PyErr_Format(PyExc_ValueError, "pattern keyword only supports scalar argument");
    return;
  }
  PyObject* in3 = *(PyObject**)ip3;
  if (PyUnicode_Check(in3)) {
    pattern = PyUnicode_AsUTF8(in3);
    if (pattern == NULL) {
      /* error happened in PyUnicode_AsUTF8, error already set by Python */
      return;
    }
  } else {
    PyErr_Format(PyExc_TypeError, "pattern keyword expected string, got %s",
                 Py_TYPE(in3)->tp_name);
    return;
  }

  GEOS_INIT_THREADS;

  TERNARY_LOOP {
    CHECK_SIGNALS_THREADS(i);
    if (errstate == PGERR_PYSIGNAL) {
      goto finish;
    }
    /* get the geometries: return on error */
    if (!get_geom(*(GeometryObject**)ip1, &in1)) {
      errstate = PGERR_NOT_A_GEOMETRY;
      goto finish;
    }
    if (!get_geom(*(GeometryObject**)ip2, &in2)) {
      errstate = PGERR_NOT_A_GEOMETRY;
      goto finish;
    }
    /* ip3 is already handled above */

    if ((in1 == NULL) || (in2 == NULL)) {
      /* in case of a missing value: return 0 (False) */
      ret = 0;
    } else {
      ret = GEOSRelatePattern_r(ctx, in1, in2, pattern);
      if (ret == 2) {
        errstate = PGERR_GEOS_EXCEPTION;
        goto finish;
      }
    }
    *(npy_bool*)op1 = ret;
  }

finish:
  GEOS_FINISH_THREADS;
}
static PyUFuncGenericFunction relate_pattern_funcs[1] = {&relate_pattern_func};

static char polygonize_dtypes[2] = {NPY_OBJECT, NPY_OBJECT};
static void polygonize_func(char** args, npy_intp* dimensions, npy_intp* steps,
                            void* data) {
  GEOSGeometry* geom = NULL;
  unsigned int n_geoms;

  GEOS_INIT;

  GEOSGeometry** geoms = malloc(sizeof(void*) * dimensions[1]);
  if (geoms == NULL) {
    errstate = PGERR_NO_MALLOC;
    goto finish;
  }

  SINGLE_COREDIM_LOOP_OUTER {
    CHECK_SIGNALS(i);
    if (errstate == PGERR_PYSIGNAL) {
      goto finish;
    }
    n_geoms = 0;
    SINGLE_COREDIM_LOOP_INNER {
      if (!get_geom(*(GeometryObject**)cp1, &geom)) {
        errstate = PGERR_NOT_A_GEOMETRY;
        goto finish;
      }
      if (geom == NULL) {
        continue;
      }
      geoms[n_geoms] = geom;
      n_geoms++;
    }

    GEOSGeometry* ret_ptr = GEOSPolygonize_r(ctx, geoms, n_geoms);
    if (ret_ptr == NULL) {
      errstate = PGERR_GEOS_EXCEPTION;
      goto finish;
    }
    OUTPUT_Y;
  }

finish:
  if (geoms != NULL) {
    free(geoms);
  }
  GEOS_FINISH;
}
static PyUFuncGenericFunction polygonize_funcs[1] = {&polygonize_func};

static char polygonize_full_dtypes[5] = {NPY_OBJECT, NPY_OBJECT, NPY_OBJECT, NPY_OBJECT,
                                         NPY_OBJECT};
static void polygonize_full_func(char** args, npy_intp* dimensions, npy_intp* steps,
                                 void* data) {
  GEOSGeometry* geom = NULL;
  GEOSGeometry* geom_copy = NULL;
  unsigned int n_geoms;

  GEOSGeometry* collection = NULL;
  GEOSGeometry* cuts = NULL;
  GEOSGeometry* dangles = NULL;
  GEOSGeometry* invalidRings = NULL;

  GEOS_INIT;

  GEOSGeometry** geoms = malloc(sizeof(void*) * dimensions[1]);
  if (geoms == NULL) {
    errstate = PGERR_NO_MALLOC;
    goto finish;
  }

  SINGLE_COREDIM_LOOP_OUTER_NOUT4 {
    CHECK_SIGNALS(i);
    if (errstate == PGERR_PYSIGNAL) {
      goto finish;
    }
    n_geoms = 0;
    SINGLE_COREDIM_LOOP_INNER {
      if (!get_geom(*(GeometryObject**)cp1, &geom)) {
        errstate = PGERR_NOT_A_GEOMETRY;
        goto finish;
      }
      if (geom == NULL) {
        continue;
      }
      // need to copy the input geometries, because the Collection takes ownership
      geom_copy = GEOSGeom_clone_r(ctx, geom);
      if (geom_copy == NULL) {
        // if something went wrong before creating the collection, destroy previously
        // cloned geoms
        for (i = 0; i < n_geoms; i++) {
          GEOSGeom_destroy_r(ctx, geoms[i]);
        }
        errstate = PGERR_GEOS_EXCEPTION;
        goto finish;
      }
      geoms[n_geoms] = geom_copy;
      n_geoms++;
    }
    collection =
        GEOSGeom_createCollection_r(ctx, GEOS_GEOMETRYCOLLECTION, geoms, n_geoms);
    if (collection == NULL) {
      errstate = PGERR_GEOS_EXCEPTION;
      goto finish;
    }

    GEOSGeometry* ret_ptr =
        GEOSPolygonize_full_r(ctx, collection, &cuts, &dangles, &invalidRings);
    if (ret_ptr == NULL) {
      errstate = PGERR_GEOS_EXCEPTION;
      goto finish;
    }
    OUTPUT_Y_I(1, ret_ptr);
    OUTPUT_Y_I(2, cuts);
    OUTPUT_Y_I(3, dangles);
    OUTPUT_Y_I(4, invalidRings);
    GEOSGeom_destroy_r(ctx, collection);
    collection = NULL;
  }

finish:
  if (collection != NULL) {
    GEOSGeom_destroy_r(ctx, collection);
  }
  if (geoms != NULL) {
    free(geoms);
  }
  GEOS_FINISH;
}
static PyUFuncGenericFunction polygonize_full_funcs[1] = {&polygonize_full_func};

static char shortest_line_dtypes[3] = {NPY_OBJECT, NPY_OBJECT, NPY_OBJECT};
static void shortest_line_func(char** args, npy_intp* dimensions, npy_intp* steps,
                               void* data) {
  GEOSGeometry* in1 = NULL;
  GEOSGeometry* in2 = NULL;
  GEOSPreparedGeometry* in1_prepared = NULL;
  GEOSGeometry** geom_arr;
  GEOSCoordSequence* coord_seq = NULL;

  CHECK_NO_INPLACE_OUTPUT(2);

  // allocate a temporary array to store output GEOSGeometry objects
  geom_arr = malloc(sizeof(void*) * dimensions[0]);
  CHECK_ALLOC(geom_arr);

  GEOS_INIT_THREADS;

  BINARY_LOOP {
    CHECK_SIGNALS_THREADS(i);
    if (errstate == PGERR_PYSIGNAL) {
      destroy_geom_arr(ctx, geom_arr, i - 1);
      break;
    }
    /* get the geometries: return on error */
    if (!get_geom_with_prepared(*(GeometryObject**)ip1, &in1, &in1_prepared)) {
      errstate = PGERR_NOT_A_GEOMETRY;
      destroy_geom_arr(ctx, geom_arr, i - 1);
      break;
    }
    if (!get_geom(*(GeometryObject**)ip2, &in2)) {
      errstate = PGERR_NOT_A_GEOMETRY;
      destroy_geom_arr(ctx, geom_arr, i - 1);
      break;
    }

    if ((in1 == NULL) || (in2 == NULL) || GEOSisEmpty_r(ctx, in1) ||
        GEOSisEmpty_r(ctx, in2)) {
      // in case of a missing value or empty geometry: return NULL (None)
      // GEOSNearestPoints_r returns NULL for empty geometries
      // but this is not distinguishable from an actual error, so we handle this ourselves
      geom_arr[i] = NULL;
      continue;
    }
#if GEOS_SINCE_3_9_0
    if (in1_prepared != NULL) {
      coord_seq = GEOSPreparedNearestPoints_r(ctx, in1_prepared, in2);
    } else {
      coord_seq = GEOSNearestPoints_r(ctx, in1, in2);
    }
#else
    coord_seq = GEOSNearestPoints_r(ctx, in1, in2);
#endif
    if (coord_seq == NULL) {
      errstate = PGERR_GEOS_EXCEPTION;
      destroy_geom_arr(ctx, geom_arr, i - 1);
      break;
    }
    geom_arr[i] = GEOSGeom_createLineString_r(ctx, coord_seq);
    // Note: coordinate sequence is owned by linestring; if linestring fails to
    // construct, it will automatically clean up the coordinate sequence
    if (geom_arr[i] == NULL) {
      errstate = PGERR_GEOS_EXCEPTION;
      destroy_geom_arr(ctx, geom_arr, i - 1);
      break;
    }
  }

  GEOS_FINISH_THREADS;

  // fill the numpy array with PyObjects while holding the GIL
  if (errstate == PGERR_SUCCESS) {
    geom_arr_to_npy(geom_arr, args[2], steps[2], dimensions[0]);
  }
  free(geom_arr);
}
static PyUFuncGenericFunction shortest_line_funcs[1] = {&shortest_line_func};

#if GEOS_SINCE_3_6_0
static char set_precision_dtypes[4] = {NPY_OBJECT, NPY_DOUBLE, NPY_INT, NPY_OBJECT};
static void set_precision_func(char** args, npy_intp* dimensions, npy_intp* steps,
                               void* data) {
  GEOSGeometry* in1 = NULL;
  GEOSGeometry** geom_arr;
  int flags;

  CHECK_NO_INPLACE_OUTPUT(3);

  /* preserve topology flag
   * flags:
   * - 0: default (from GEOS 3.10 this is named GEOS_PREC_VALID_OUTPUT)
   * - 1: GEOS_PREC_NO_TOPO
   * - 2: GEOS_PREC_KEEP_COLLAPSED
   */
  if (steps[2] != 0) {
    PyErr_Format(PyExc_ValueError, "set_precision function called with non-scalar mode");
    return;
  }
  flags = *(int*)args[2];
  if (!((flags == 0) || (flags == GEOS_PREC_NO_TOPO) ||
        (flags == GEOS_PREC_KEEP_COLLAPSED))) {
    PyErr_Format(PyExc_ValueError, "set_precision function called with illegal mode");
    return;
  }

  // allocate a temporary array to store output GEOSGeometry objects
  geom_arr = malloc(sizeof(void*) * dimensions[0]);
  CHECK_ALLOC(geom_arr);

  GEOS_INIT_THREADS;

  TERNARY_LOOP {
    CHECK_SIGNALS_THREADS(i);
    if (errstate == PGERR_PYSIGNAL) {
      destroy_geom_arr(ctx, geom_arr, i - 1);
      break;
    }
    // get the geometry: return on error
    if (!get_geom(*(GeometryObject**)ip1, &in1)) {
      errstate = PGERR_NOT_A_GEOMETRY;
      destroy_geom_arr(ctx, geom_arr, i - 1);
      break;
    }
    // grid size
    double in2 = *(double*)ip2;

    if ((in1 == NULL) || npy_isnan(in2)) {
      // in case of a missing value: return NULL (None)
      geom_arr[i] = NULL;
    } else {
      geom_arr[i] = GEOSGeom_setPrecision_r(ctx, in1, in2, flags);
      if (geom_arr[i] == NULL) {
        errstate = PGERR_GEOS_EXCEPTION;
        destroy_geom_arr(ctx, geom_arr, i - 1);
        break;
      }
    }
  }

  GEOS_FINISH_THREADS;

  // fill the numpy array with PyObjects while holding the GIL
  if (errstate == PGERR_SUCCESS) {
    geom_arr_to_npy(geom_arr, args[3], steps[3], dimensions[0]);
  }
  free(geom_arr);
}

static PyUFuncGenericFunction set_precision_funcs[1] = {&set_precision_func};
#endif

/* define double -> geometry construction functions */
static char points_dtypes[2] = {NPY_DOUBLE, NPY_OBJECT};
static void points_func(char** args, npy_intp* dimensions, npy_intp* steps, void* data) {
  GEOSCoordSequence* coord_seq = NULL;
  GEOSGeometry** geom_arr;

  // allocate a temporary array to store output GEOSGeometry objects
  geom_arr = malloc(sizeof(void*) * dimensions[0]);
  CHECK_ALLOC(geom_arr);

  GEOS_INIT_THREADS;

  SINGLE_COREDIM_LOOP_OUTER {
    CHECK_SIGNALS_THREADS(i);
    if (errstate == PGERR_PYSIGNAL) {
      destroy_geom_arr(ctx, geom_arr, i - 1);
      goto finish;
    }

    coord_seq = GEOSCoordSeq_create_r(ctx, 1, n_c1);
    if (coord_seq == NULL) {
      errstate = PGERR_GEOS_EXCEPTION;
      destroy_geom_arr(ctx, geom_arr, i - 1);
      goto finish;
    }
    SINGLE_COREDIM_LOOP_INNER {
      if (!GEOSCoordSeq_setOrdinate_r(ctx, coord_seq, 0, i_c1, *(double*)cp1)) {
        errstate = PGERR_GEOS_EXCEPTION;
        GEOSCoordSeq_destroy_r(ctx, coord_seq);
        destroy_geom_arr(ctx, geom_arr, i - 1);
        goto finish;
      }
    }
    geom_arr[i] = GEOSGeom_createPoint_r(ctx, coord_seq);
    // Note: coordinate sequence is owned by point; if point fails to construct, it will
    // automatically clean up the coordinate sequence
    if (geom_arr[i] == NULL) {
      errstate = PGERR_GEOS_EXCEPTION;
      destroy_geom_arr(ctx, geom_arr, i - 1);
      goto finish;
    }
  }

finish:
  GEOS_FINISH_THREADS;
  // fill the numpy array with PyObjects while holding the GIL
  if (errstate == PGERR_SUCCESS) {
    geom_arr_to_npy(geom_arr, args[1], steps[1], dimensions[0]);
  }
  free(geom_arr);
}
static PyUFuncGenericFunction points_funcs[1] = {&points_func};

static char linestrings_dtypes[2] = {NPY_DOUBLE, NPY_OBJECT};
static void linestrings_func(char** args, npy_intp* dimensions, npy_intp* steps,
                             void* data) {
  GEOSCoordSequence* coord_seq = NULL;
  GEOSGeometry** geom_arr;

  // check the ordinate dimension before calling coordseq_from_buffer
  if (dimensions[2] < 2 || dimensions[2] > 3) {
    PyErr_Format(PyExc_ValueError,
                 "The ordinate (last) dimension should be 2 or 3, got %ld",
                 dimensions[2]);
    return;
  }

  // allocate a temporary array to store output GEOSGeometry objects
  geom_arr = malloc(sizeof(void*) * dimensions[0]);
  CHECK_ALLOC(geom_arr);

  GEOS_INIT_THREADS;

  DOUBLE_COREDIM_LOOP_OUTER {
    CHECK_SIGNALS_THREADS(i);
    if (errstate == PGERR_PYSIGNAL) {
      destroy_geom_arr(ctx, geom_arr, i - 1);
      goto finish;
    }
    coord_seq = coordseq_from_buffer(ctx, (double*)ip1, n_c1, n_c2, 0, cs1, cs2);
    if (coord_seq == NULL) {
      errstate = PGERR_GEOS_EXCEPTION;
      destroy_geom_arr(ctx, geom_arr, i - 1);
      goto finish;
    }
    geom_arr[i] = GEOSGeom_createLineString_r(ctx, coord_seq);
    // Note: coordinate sequence is owned by linestring; if linestring fails to construct,
    // it will automatically clean up the coordinate sequence
    if (geom_arr[i] == NULL) {
      errstate = PGERR_GEOS_EXCEPTION;
      destroy_geom_arr(ctx, geom_arr, i - 1);
      goto finish;
    }
  }

finish:
  GEOS_FINISH_THREADS;

  // fill the numpy array with PyObjects while holding the GIL
  if (errstate == PGERR_SUCCESS) {
    geom_arr_to_npy(geom_arr, args[1], steps[1], dimensions[0]);
  }
  free(geom_arr);
}
static PyUFuncGenericFunction linestrings_funcs[1] = {&linestrings_func};

static char linearrings_dtypes[2] = {NPY_DOUBLE, NPY_OBJECT};
static void linearrings_func(char** args, npy_intp* dimensions, npy_intp* steps,
                             void* data) {
  GEOSCoordSequence* coord_seq = NULL;
  GEOSGeometry** geom_arr;
  char ring_closure = 0;
  double first_coord, last_coord;

  // check the ordinate dimension before calling coordseq_from_buffer
  if (dimensions[2] < 2 || dimensions[2] > 3) {
    PyErr_Format(PyExc_ValueError,
                 "The ordinate (last) dimension should be 2 or 3, got %ld",
                 dimensions[2]);
    return;
  }

  // allocate a temporary array to store output GEOSGeometry objects
  geom_arr = malloc(sizeof(void*) * dimensions[0]);
  CHECK_ALLOC(geom_arr);

  GEOS_INIT_THREADS;

  DOUBLE_COREDIM_LOOP_OUTER {
    CHECK_SIGNALS_THREADS(i);
    if (errstate == PGERR_PYSIGNAL) {
      destroy_geom_arr(ctx, geom_arr, i - 1);
      goto finish;
    }
    /* check if first and last coords are equal; duplicate if necessary */
    ring_closure = 0;
    if (n_c1 == 3) {
      ring_closure = 1;
    } else {
      DOUBLE_COREDIM_LOOP_INNER_2 {
        first_coord = *(double*)(ip1 + i_c2 * cs2);
        last_coord = *(double*)(ip1 + (n_c1 - 1) * cs1 + i_c2 * cs2);
        if (first_coord != last_coord) {
          ring_closure = 1;
          break;
        }
      }
    }
    /* the minimum number of coordinates in a linearring is 4 */
    if (n_c1 + ring_closure < 4) {
      errstate = PGERR_LINEARRING_NCOORDS;
      destroy_geom_arr(ctx, geom_arr, i - 1);
      goto finish;
    }
    /* fill the coordinate sequence */
    coord_seq =
        coordseq_from_buffer(ctx, (double*)ip1, n_c1, n_c2, ring_closure, cs1, cs2);
    if (coord_seq == NULL) {
      errstate = PGERR_GEOS_EXCEPTION;
      destroy_geom_arr(ctx, geom_arr, i - 1);
      goto finish;
    }
    geom_arr[i] = GEOSGeom_createLinearRing_r(ctx, coord_seq);
    // Note: coordinate sequence is owned by linearring; if linearring fails to construct,
    // it will automatically clean up the coordinate sequence
    if (geom_arr[i] == NULL) {
      errstate = PGERR_GEOS_EXCEPTION;
      destroy_geom_arr(ctx, geom_arr, i - 1);
      goto finish;
    }
  }

finish:
  GEOS_FINISH_THREADS;

  // fill the numpy array with PyObjects while holding the GIL
  if (errstate == PGERR_SUCCESS) {
    geom_arr_to_npy(geom_arr, args[1], steps[1], dimensions[0]);
  }
  free(geom_arr);
}
static PyUFuncGenericFunction linearrings_funcs[1] = {&linearrings_func};

static char polygons_dtypes[3] = {NPY_OBJECT, NPY_OBJECT, NPY_OBJECT};
static void polygons_func(char** args, npy_intp* dimensions, npy_intp* steps,
                          void* data) {
  GEOSGeometry *hole, *shell, *hole_copy, *shell_copy;
  GEOSGeometry **holes, **geom_arr;
  int geom_type;
  int n_holes;

  // allocate a temporary array to store output GEOSGeometry objects
  geom_arr = malloc(sizeof(void*) * dimensions[0]);
  CHECK_ALLOC(geom_arr)

  // allocate a temporary array to store holes
  holes = malloc(sizeof(void*) * dimensions[1]);
  CHECK_ALLOC(holes)

  GEOS_INIT_THREADS;

  BINARY_SINGLE_COREDIM_LOOP_OUTER {
    CHECK_SIGNALS_THREADS(i);
    if (errstate == PGERR_PYSIGNAL) {
      destroy_geom_arr(ctx, geom_arr, i - 1);
      break;
    }
    if (!get_geom(*(GeometryObject**)ip1, &shell)) {
      errstate = PGERR_NOT_A_GEOMETRY;
      destroy_geom_arr(ctx, geom_arr, i - 1);
      break;
    }
    if (shell == NULL) {
      // output empty polygon if shell is None (ignoring holes)
      geom_arr[i] = GEOSGeom_createEmptyPolygon_r(ctx);
      if (geom_arr[i] == NULL) {
        errstate = PGERR_GEOS_EXCEPTION;
        destroy_geom_arr(ctx, geom_arr, i - 1);
        break;
      };
      continue;
    }
    geom_type = GEOSGeomTypeId_r(ctx, shell);
    // Pre-emptively check the geometry type (https://trac.osgeo.org/geos/ticket/1111)
    if (geom_type == -1) {
      errstate = PGERR_GEOS_EXCEPTION;
      destroy_geom_arr(ctx, geom_arr, i - 1);
      break;
    } else if (geom_type != 2) {
      errstate = PGERR_GEOMETRY_TYPE;
      destroy_geom_arr(ctx, geom_arr, i - 1);
      break;
    }
    n_holes = 0;
    cp1 = ip2;
    BINARY_SINGLE_COREDIM_LOOP_INNER {
      if (!get_geom(*(GeometryObject**)cp1, &hole)) {
        errstate = PGERR_NOT_A_GEOMETRY;
        destroy_geom_arr(ctx, geom_arr, i - 1);
        destroy_geom_arr(ctx, holes, n_holes - 1);
        goto finish;
      }
      if (hole == NULL) {
        continue;
      }
      // Pre-emptively check the geometry type (https://trac.osgeo.org/geos/ticket/1111)
      geom_type = GEOSGeomTypeId_r(ctx, hole);
      if (geom_type == -1) {
        errstate = PGERR_GEOS_EXCEPTION;
        destroy_geom_arr(ctx, geom_arr, i - 1);
        destroy_geom_arr(ctx, holes, n_holes - 1);
        goto finish;
      } else if (geom_type != 2) {
        errstate = PGERR_GEOMETRY_TYPE;
        destroy_geom_arr(ctx, geom_arr, i - 1);
        destroy_geom_arr(ctx, holes, n_holes - 1);
        goto finish;
      }
      hole_copy = GEOSGeom_clone_r(ctx, hole);
      if (hole_copy == NULL) {
        errstate = PGERR_GEOS_EXCEPTION;
        destroy_geom_arr(ctx, geom_arr, i - 1);
        destroy_geom_arr(ctx, holes, n_holes - 1);
        goto finish;
      }
      holes[n_holes] = hole_copy;
      n_holes++;
    }
    shell_copy = GEOSGeom_clone_r(ctx, shell);
    if (shell_copy == NULL) {
      errstate = PGERR_GEOS_EXCEPTION;
      destroy_geom_arr(ctx, geom_arr, i - 1);
      destroy_geom_arr(ctx, holes, n_holes - 1);
      break;
    }
    geom_arr[i] = GEOSGeom_createPolygon_r(ctx, shell_copy, holes, n_holes);
    if (geom_arr[i] == NULL) {
      // We will have a memory leak now (https://trac.osgeo.org/geos/ticket/1111)
      // but we have covered all known cases that GEOS would error by pre-emptively
      // checking if all inputs are linearrings.
      errstate = PGERR_GEOS_EXCEPTION;
      destroy_geom_arr(ctx, geom_arr, i - 1);
      break;
    };
  }

finish:
  GEOS_FINISH_THREADS;

  // fill the numpy array with PyObjects while holding the GIL
  if (errstate == PGERR_SUCCESS) {
    geom_arr_to_npy(geom_arr, args[2], steps[2], dimensions[0]);
  }
  free(geom_arr);
  if (holes != NULL) {
    free(holes);
  }
}
static PyUFuncGenericFunction polygons_funcs[1] = {&polygons_func};

static char create_collection_dtypes[3] = {NPY_OBJECT, NPY_INT, NPY_OBJECT};
static void create_collection_func(char** args, npy_intp* dimensions, npy_intp* steps,
                                   void* data) {
  GEOSGeometry *g, *g_copy;
  int n_geoms, type, actual_type, expected_type, alt_expected_type;
  GEOSGeometry **temp_geoms, **geom_arr;

  // allocate a temporary array to store output GEOSGeometry objects
  geom_arr = malloc(sizeof(void*) * dimensions[0]);
  CHECK_ALLOC(geom_arr)

  // allocate a temporary array to store geometries to put in a collection
  temp_geoms = malloc(sizeof(void*) * dimensions[1]);
  CHECK_ALLOC(temp_geoms)

  GEOS_INIT_THREADS;

  BINARY_SINGLE_COREDIM_LOOP_OUTER {
    CHECK_SIGNALS_THREADS(i);
    if (errstate == PGERR_PYSIGNAL) {
      destroy_geom_arr(ctx, geom_arr, i - 1);
      goto finish;
    }

    type = *(int*)ip2;
    switch (type) {
      case GEOS_MULTIPOINT:
        expected_type = GEOS_POINT;
        alt_expected_type = -1;
        break;
      case GEOS_MULTILINESTRING:
        expected_type = GEOS_LINESTRING;
        alt_expected_type = GEOS_LINEARRING;
        break;
      case GEOS_MULTIPOLYGON:
        expected_type = GEOS_POLYGON;
        alt_expected_type = -1;
        break;
      case GEOS_GEOMETRYCOLLECTION:
        expected_type = -1;
        alt_expected_type = -1;
        break;
      default:
        errstate = PGERR_GEOMETRY_TYPE;
        destroy_geom_arr(ctx, geom_arr, i - 1);
        goto finish;
    }
    n_geoms = 0;
    cp1 = ip1;
    BINARY_SINGLE_COREDIM_LOOP_INNER {
      if (!get_geom(*(GeometryObject**)cp1, &g)) {
        errstate = PGERR_NOT_A_GEOMETRY;
        destroy_geom_arr(ctx, geom_arr, i - 1);
        destroy_geom_arr(ctx, temp_geoms, n_geoms - 1);
        goto finish;
      }
      if (g == NULL) {
        continue;
      }
      if (expected_type != -1) {
        actual_type = GEOSGeomTypeId_r(ctx, g);
        if (actual_type == -1) {
          errstate = PGERR_GEOS_EXCEPTION;
          destroy_geom_arr(ctx, geom_arr, i - 1);
          destroy_geom_arr(ctx, temp_geoms, n_geoms - 1);
          goto finish;
        }
        if ((actual_type != expected_type) && (actual_type != alt_expected_type)) {
          errstate = PGERR_GEOMETRY_TYPE;
          destroy_geom_arr(ctx, geom_arr, i - 1);
          destroy_geom_arr(ctx, temp_geoms, n_geoms - 1);
          goto finish;
        }
      }
      g_copy = GEOSGeom_clone_r(ctx, g);
      if (g_copy == NULL) {
        errstate = PGERR_GEOS_EXCEPTION;
        destroy_geom_arr(ctx, geom_arr, i - 1);
        destroy_geom_arr(ctx, temp_geoms, n_geoms - 1);
        goto finish;
      }
      temp_geoms[n_geoms] = g_copy;
      n_geoms++;
    }
    geom_arr[i] = GEOSGeom_createCollection_r(ctx, type, temp_geoms, n_geoms);
    if (geom_arr[i] == NULL) {
      // We may have a memory leak now (https://trac.osgeo.org/geos/ticket/1111)
      // but we have covered all known cases that GEOS would error by pre-emptively
      // checking if all inputs are the correct geometry types.
      errstate = PGERR_GEOS_EXCEPTION;
      destroy_geom_arr(ctx, geom_arr, i - 1);
      break;
    };
  }

finish:
  GEOS_FINISH_THREADS;

  // fill the numpy array with PyObjects while holding the GIL
  if (errstate == PGERR_SUCCESS) {
    geom_arr_to_npy(geom_arr, args[2], steps[2], dimensions[0]);
  }
  free(geom_arr);
  if (temp_geoms != NULL) {
    free(temp_geoms);
  }
}
static PyUFuncGenericFunction create_collection_funcs[1] = {&create_collection_func};

static char bounds_dtypes[2] = {NPY_OBJECT, NPY_DOUBLE};
static void bounds_func(char** args, npy_intp* dimensions, npy_intp* steps, void* data) {
  GEOSGeometry *envelope = NULL, *in1;
  const GEOSGeometry* ring;
  const GEOSCoordSequence* coord_seq;
  int size;
  char *ip1 = args[0], *op1 = args[1];
  double *x1, *y1, *x2, *y2;

  GEOS_INIT_THREADS;

  npy_intp is1 = steps[0], os1 = steps[1], cs1 = steps[2];
  npy_intp n = dimensions[0], i;
  for (i = 0; i < n; i++, ip1 += is1, op1 += os1) {
    CHECK_SIGNALS_THREADS(i);
    if (errstate == PGERR_PYSIGNAL) {
      goto finish;
    }
    if (!get_geom(*(GeometryObject**)ip1, &in1)) {
      errstate = PGERR_NOT_A_GEOMETRY;
      goto finish;
    }

    /* get the 4 (pointers to) the bbox values from the "core stride 1" (cs1) */
    x1 = (double*)(op1);
    y1 = (double*)(op1 + cs1);
    x2 = (double*)(op1 + 2 * cs1);
    y2 = (double*)(op1 + 3 * cs1);

    if (in1 == NULL) { /* no geometry => bbox becomes (nan, nan, nan, nan) */
      *x1 = *y1 = *x2 = *y2 = NPY_NAN;
    } else {

#if GEOS_SINCE_3_11_0
      if (GEOSisEmpty_r(ctx, in1)) {
        *x1 = *y1 = *x2 = *y2 = NPY_NAN;
      }
      else {
        if (!GEOSGeom_getExtent_r(ctx, in1, x1, y1, x2, y2)) {
          errstate = PGERR_GEOS_EXCEPTION;
          goto finish;
        }
      }

#elif GEOS_SINCE_3_7_0
      if (GEOSisEmpty_r(ctx, in1)) {
        *x1 = *y1 = *x2 = *y2 = NPY_NAN;
      } else {
        if (!GEOSGeom_getXMin_r(ctx, in1, x1)) {
          errstate = PGERR_GEOS_EXCEPTION;
          goto finish;
        }
        if (!GEOSGeom_getYMin_r(ctx, in1, y1)) {
          errstate = PGERR_GEOS_EXCEPTION;
          goto finish;
        }
        if (!GEOSGeom_getXMax_r(ctx, in1, x2)) {
          errstate = PGERR_GEOS_EXCEPTION;
          goto finish;
        }
        if (!GEOSGeom_getYMax_r(ctx, in1, y2)) {
          errstate = PGERR_GEOS_EXCEPTION;
          goto finish;
        }
      }
#else
      /* construct the envelope */
      envelope = GEOSEnvelope_r(ctx, in1);
      if (envelope == NULL) {
        errstate = PGERR_GEOS_EXCEPTION;
        goto finish;
      }
      size = GEOSGetNumCoordinates_r(ctx, envelope);

      /* get the bbox depending on the number of coordinates in the envelope */
      if (size == 0) { /* Envelope is empty */
        *x1 = *y1 = *x2 = *y2 = NPY_NAN;
      } else if (size == 1) { /* Envelope is a point */
        if (!GEOSGeomGetX_r(ctx, envelope, x1)) {
          errstate = PGERR_GEOS_EXCEPTION;
          goto finish;
        }
        if (!GEOSGeomGetY_r(ctx, envelope, y1)) {
          errstate = PGERR_GEOS_EXCEPTION;
          goto finish;
        }
        *x2 = *x1;
        *y2 = *y1;
      } else if (size == 5) { /* Envelope is a box */
        ring = GEOSGetExteriorRing_r(ctx, envelope);
        if (ring == NULL) {
          errstate = PGERR_GEOS_EXCEPTION;
          goto finish;
        }
        coord_seq = GEOSGeom_getCoordSeq_r(ctx, ring);
        if (coord_seq == NULL) {
          errstate = PGERR_GEOS_EXCEPTION;
          goto finish;
        }
        if (!GEOSCoordSeq_getX_r(ctx, coord_seq, 0, x1)) {
          errstate = PGERR_GEOS_EXCEPTION;
          goto finish;
        }
        if (!GEOSCoordSeq_getY_r(ctx, coord_seq, 0, y1)) {
          errstate = PGERR_GEOS_EXCEPTION;
          goto finish;
        }
        if (!GEOSCoordSeq_getX_r(ctx, coord_seq, 2, x2)) {
          errstate = PGERR_GEOS_EXCEPTION;
          goto finish;
        }
        if (!GEOSCoordSeq_getY_r(ctx, coord_seq, 2, y2)) {
          errstate = PGERR_GEOS_EXCEPTION;
          goto finish;
        }
      } else {
        errstate = PGERR_GEOMETRY_TYPE;
        goto finish;
      }
      GEOSGeom_destroy_r(ctx, envelope);
      envelope = NULL;
#endif
    }
  }

finish:
  if (envelope != NULL) {
    GEOSGeom_destroy_r(ctx, envelope);
  }
  GEOS_FINISH_THREADS;
}
static PyUFuncGenericFunction bounds_funcs[1] = {&bounds_func};

/* Define the object -> geom functions (O_Y) */

static char from_wkb_dtypes[3] = {NPY_OBJECT, NPY_UINT8, NPY_OBJECT};
static void from_wkb_func(char** args, npy_intp* dimensions, npy_intp* steps,
                          void* data) {
  char *ip1 = args[0], *ip2 = args[1], *op1 = args[2];
  npy_intp is1 = steps[0], is2 = steps[1], os1 = steps[2];
  PyObject* in1;
  npy_uint8 on_invalid = *(npy_uint8*)ip2;
  npy_intp n = dimensions[0];
  npy_intp i;
  GEOSWKBReader* reader;
  unsigned char* wkb;
  GEOSGeometry* ret_ptr;
  Py_ssize_t size;
  char is_hex;

  if ((is2 != 0)) {
    PyErr_Format(PyExc_ValueError, "from_wkb function called with non-scalar parameters");
    return;
  }

  GEOS_INIT;

  /* Create the WKB reader */
  reader = GEOSWKBReader_create_r(ctx);
  if (reader == NULL) {
    errstate = PGERR_GEOS_EXCEPTION;
    goto finish;
  }

  for (i = 0; i < n; i++, ip1 += is1, op1 += os1) {
    CHECK_SIGNALS(i);
    if (errstate == PGERR_PYSIGNAL) {
      goto finish;
    }
    /* ip1 is pointer to array element PyObject* */
    in1 = *(PyObject**)ip1;

    if (in1 == Py_None) {
      /* None in the input propagates to the output */
      ret_ptr = NULL;
    } else {
      /* Cast the PyObject (only bytes) to char* */
      if (PyBytes_Check(in1)) {
        size = PyBytes_Size(in1);
        wkb = (unsigned char*)PyBytes_AsString(in1);
        if (wkb == NULL) {
          errstate = PGERR_GEOS_EXCEPTION;
          goto finish;
        }
      } else if (PyUnicode_Check(in1)) {
        wkb = (unsigned char*)PyUnicode_AsUTF8AndSize(in1, &size);
        if (wkb == NULL) {
          errstate = PGERR_GEOS_EXCEPTION;
          goto finish;
        }
      } else {
        PyErr_Format(PyExc_TypeError, "Expected bytes or string, got %s",
                     Py_TYPE(in1)->tp_name);
        goto finish;
      }

      /* Check if this is a HEX WKB */
      if (size != 0) {
        is_hex = ((wkb[0] == 48) || (wkb[0] == 49));
      } else {
        is_hex = 0;
      }

      /* Read the WKB */
      if (is_hex) {
        ret_ptr = GEOSWKBReader_readHEX_r(ctx, reader, wkb, size);
      } else {
        ret_ptr = GEOSWKBReader_read_r(ctx, reader, wkb, size);
      }
      if (ret_ptr == NULL) {
        if (on_invalid == 2) {
          // raise exception
          errstate = PGERR_GEOS_EXCEPTION;
          goto finish;
        } else if (on_invalid == 1) {
          // raise warning, return None
          errstate = PGWARN_INVALID_WKB;
        }
        // else: return None, no warning
      }
    }
    OUTPUT_Y;
  }

finish:
  GEOSWKBReader_destroy_r(ctx, reader);
  GEOS_FINISH;
}
static PyUFuncGenericFunction from_wkb_funcs[1] = {&from_wkb_func};

static char from_wkt_dtypes[3] = {NPY_OBJECT, NPY_UINT8, NPY_OBJECT};
static void from_wkt_func(char** args, npy_intp* dimensions, npy_intp* steps,
                          void* data) {
  char *ip1 = args[0], *ip2 = args[1], *op1 = args[2];
  npy_intp is1 = steps[0], is2 = steps[1], os1 = steps[2];
  PyObject* in1;
  npy_uint8 on_invalid = *(npy_uint8*)ip2;
  npy_intp n = dimensions[0];
  npy_intp i;
  GEOSGeometry* ret_ptr;
  GEOSWKTReader* reader;
  const char* wkt;

  if ((is2 != 0)) {
    PyErr_Format(PyExc_ValueError, "from_wkt function called with non-scalar parameters");
    return;
  }

  GEOS_INIT;

  /* Create the WKT reader */
  reader = GEOSWKTReader_create_r(ctx);
  if (reader == NULL) {
    errstate = PGERR_GEOS_EXCEPTION;
    goto finish;
  }

  for (i = 0; i < n; i++, ip1 += is1, op1 += os1) {
    CHECK_SIGNALS(i);
    if (errstate == PGERR_PYSIGNAL) {
      goto finish;
    }
    /* ip1 is pointer to array element PyObject* */
    in1 = *(PyObject**)ip1;

    if (in1 == Py_None) {
      /* None in the input propagates to the output */
      ret_ptr = NULL;
    } else {
      /* Cast the PyObject (bytes or str) to char* */
      if (PyBytes_Check(in1)) {
        wkt = PyBytes_AsString(in1);
        if (wkt == NULL) {
          errstate = PGERR_GEOS_EXCEPTION;
          goto finish;
        }
      } else if (PyUnicode_Check(in1)) {
        wkt = PyUnicode_AsUTF8(in1);
        if (wkt == NULL) {
          errstate = PGERR_GEOS_EXCEPTION;
          goto finish;
        }
      } else {
        PyErr_Format(PyExc_TypeError, "Expected bytes or string, got %s",
                     Py_TYPE(in1)->tp_name);
        goto finish;
      }

      /* Read the WKT */
      ret_ptr = GEOSWKTReader_read_r(ctx, reader, wkt);
      if (ret_ptr == NULL) {
        if (on_invalid == 2) {
          // raise exception
          errstate = PGERR_GEOS_EXCEPTION;
          goto finish;
        } else if (on_invalid == 1) {
          // raise warning, return None
          errstate = PGWARN_INVALID_WKT;
        }
        // else: return None, no warning
      }
    }
    OUTPUT_Y;
  }

finish:
  GEOSWKTReader_destroy_r(ctx, reader);
  GEOS_FINISH;
}
static PyUFuncGenericFunction from_wkt_funcs[1] = {&from_wkt_func};

static char to_wkb_dtypes[6] = {NPY_OBJECT, NPY_BOOL, NPY_INT,
                                NPY_INT,    NPY_BOOL, NPY_OBJECT};
static void to_wkb_func(char** args, npy_intp* dimensions, npy_intp* steps, void* data) {
  char *ip1 = args[0], *ip2 = args[1], *ip3 = args[2], *ip4 = args[3], *ip5 = args[4],
       *op1 = args[5];
  npy_intp is1 = steps[0], is2 = steps[1], is3 = steps[2], is4 = steps[3], is5 = steps[4],
           os1 = steps[5];
  npy_intp n = dimensions[0];
  npy_intp i;

  GEOSGeometry *in1, *temp_geom;
  GEOSWKBWriter* writer;
  unsigned char* wkb;
  size_t size;
#if !GEOS_SINCE_3_9_0
  char has_empty;
#endif  // !GEOS_SINCE_3_9_0

  if ((is2 != 0) || (is3 != 0) || (is4 != 0) || (is5 != 0)) {
    PyErr_Format(PyExc_ValueError, "to_wkb function called with non-scalar parameters");
    return;
  }

  GEOS_INIT;

  /* Create the WKB writer */
  writer = GEOSWKBWriter_create_r(ctx);
  if (writer == NULL) {
    errstate = PGERR_GEOS_EXCEPTION;
    goto finish;
  }

  char hex = *(npy_bool*)ip2;
  GEOSWKBWriter_setOutputDimension_r(ctx, writer, *(int*)ip3);
  int byte_order = *(int*)ip4;
  if (byte_order != -1) {
    GEOSWKBWriter_setByteOrder_r(ctx, writer, *(int*)ip4);
  }
  GEOSWKBWriter_setIncludeSRID_r(ctx, writer, *(npy_bool*)ip5);

  // Check if the above functions caused a GEOS exception
  if (last_error[0] != 0) {
    errstate = PGERR_GEOS_EXCEPTION;
    goto finish;
  }

  for (i = 0; i < n; i++, ip1 += is1, op1 += os1) {
    CHECK_SIGNALS(i);
    if (errstate == PGERR_PYSIGNAL) {
      goto finish;
    }
    if (!get_geom(*(GeometryObject**)ip1, &in1)) {
      errstate = PGERR_NOT_A_GEOMETRY;
      goto finish;
    }
    PyObject** out = (PyObject**)op1;

    if (in1 == NULL) {
      Py_XDECREF(*out);
      Py_INCREF(Py_None);
      *out = Py_None;
    } else {
#if !GEOS_SINCE_3_9_0
      // WKB Does not allow empty points in GEOS<3.9.
      // We check for that and patch the POINT EMPTY if necessary
      has_empty = has_point_empty(ctx, in1);
      if (has_empty == 2) {
        errstate = PGERR_GEOS_EXCEPTION;
        goto finish;
      }
      if (has_empty) {
        temp_geom = point_empty_to_nan_all_geoms(ctx, in1);
      } else {
        temp_geom = in1;
      }
#else
      temp_geom = in1;
#endif  // !GEOS_SINCE_3_9_0
      if (hex) {
        wkb = GEOSWKBWriter_writeHEX_r(ctx, writer, temp_geom, &size);
      } else {
        wkb = GEOSWKBWriter_write_r(ctx, writer, temp_geom, &size);
      }
#if !GEOS_SINCE_3_9_0
      // Destroy the temp_geom if it was patched (POINT EMPTY patch)
      if (has_empty) {
        GEOSGeom_destroy_r(ctx, temp_geom);
      }
#endif  // !GEOS_SINCE_3_9_0
      if (wkb == NULL) {
        errstate = PGERR_GEOS_EXCEPTION;
        goto finish;
      }
      Py_XDECREF(*out);
      if (hex) {
        *out = PyUnicode_FromStringAndSize((char*)wkb, size);
      } else {
        *out = PyBytes_FromStringAndSize((char*)wkb, size);
      }
      GEOSFree_r(ctx, wkb);
    }
  }

finish:
  GEOSWKBWriter_destroy_r(ctx, writer);
  GEOS_FINISH;
}
static PyUFuncGenericFunction to_wkb_funcs[1] = {&to_wkb_func};

static char to_wkt_dtypes[6] = {NPY_OBJECT, NPY_INT,  NPY_BOOL,
                                NPY_INT,    NPY_BOOL, NPY_OBJECT};
static void to_wkt_func(char** args, npy_intp* dimensions, npy_intp* steps, void* data) {
  char *ip1 = args[0], *ip2 = args[1], *ip3 = args[2], *ip4 = args[3], *ip5 = args[4],
       *op1 = args[5];
  npy_intp is1 = steps[0], is2 = steps[1], is3 = steps[2], is4 = steps[3], is5 = steps[4],
           os1 = steps[5];
  npy_intp n = dimensions[0];
  npy_intp i;

  GEOSGeometry* in1;
  GEOSWKTWriter* writer;
  char* wkt;

  if ((is2 != 0) || (is3 != 0) || (is4 != 0) || (is5 != 0)) {
    PyErr_Format(PyExc_ValueError, "to_wkt function called with non-scalar parameters");
    return;
  }

  GEOS_INIT;

  /* Create the WKT writer */
  writer = GEOSWKTWriter_create_r(ctx);
  if (writer == NULL) {
    errstate = PGERR_GEOS_EXCEPTION;
    goto finish;
  }
  GEOSWKTWriter_setRoundingPrecision_r(ctx, writer, *(int*)ip2);
  GEOSWKTWriter_setTrim_r(ctx, writer, *(npy_bool*)ip3);
  GEOSWKTWriter_setOutputDimension_r(ctx, writer, *(int*)ip4);
  GEOSWKTWriter_setOld3D_r(ctx, writer, *(npy_bool*)ip5);

  // Check if the above functions caused a GEOS exception
  if (last_error[0] != 0) {
    errstate = PGERR_GEOS_EXCEPTION;
    goto finish;
  }

  for (i = 0; i < n; i++, ip1 += is1, op1 += os1) {
    CHECK_SIGNALS(i);
    if (errstate == PGERR_PYSIGNAL) {
      goto finish;
    }
    if (!get_geom(*(GeometryObject**)ip1, &in1)) {
      errstate = PGERR_NOT_A_GEOMETRY;
      goto finish;
    }
    PyObject** out = (PyObject**)op1;

    if (in1 == NULL) {
      Py_XDECREF(*out);
      Py_INCREF(Py_None);
      *out = Py_None;
    } else {
#if GEOS_SINCE_3_9_0
      errstate = wkt_empty_3d_geometry(ctx, in1, &wkt);
      if (errstate != PGERR_SUCCESS) {
        goto finish;
      }
      if (wkt != NULL) {
        *out = PyUnicode_FromString(wkt);
        goto finish;
      }

#else
      // Before GEOS 3.9.0, there was as segfault on e.g. MULTIPOINT (1 1, EMPTY)
      errstate = check_to_wkt_compatible(ctx, in1);
      if (errstate != PGERR_SUCCESS) {
        goto finish;
      }
#endif
      wkt = GEOSWKTWriter_write_r(ctx, writer, in1);
      if (wkt == NULL) {
        errstate = PGERR_GEOS_EXCEPTION;
        goto finish;
      }
      Py_XDECREF(*out);
      *out = PyUnicode_FromString(wkt);
      GEOSFree_r(ctx, wkt);
    }
  }

finish:
  GEOSWKTWriter_destroy_r(ctx, writer);
  GEOS_FINISH;
}
static PyUFuncGenericFunction to_wkt_funcs[1] = {&to_wkt_func};

#if GEOS_SINCE_3_10_0

static char from_geojson_dtypes[3] = {NPY_OBJECT, NPY_UINT8, NPY_OBJECT};
static void from_geojson_func(char** args, npy_intp* dimensions, npy_intp* steps,
                              void* data) {
  char *ip1 = args[0], *ip2 = args[1], *op1 = args[2];
  npy_intp is1 = steps[0], is2 = steps[1], os1 = steps[2];
  PyObject* in1;
  npy_uint8 on_invalid = *(npy_uint8*)ip2;
  npy_intp n = dimensions[0];
  npy_intp i;
  GEOSGeometry* ret_ptr;
  GEOSGeoJSONReader* reader;
  const char* geojson;

  if ((is2 != 0)) {
    PyErr_Format(PyExc_ValueError,
                 "from_geojson function called with non-scalar parameters");
    return;
  }

  GEOS_INIT;

  /* Create the WKT reader */
  reader = GEOSGeoJSONReader_create_r(ctx);
  if (reader == NULL) {
    errstate = PGERR_GEOS_EXCEPTION;
    goto finish;
  }

  for (i = 0; i < n; i++, ip1 += is1, op1 += os1) {
    CHECK_SIGNALS(i);
    if (errstate == PGERR_PYSIGNAL) {
      goto finish;
    }
    /* ip1 is pointer to array element PyObject* */
    in1 = *(PyObject**)ip1;

    if (in1 == Py_None) {
      /* None in the input propagates to the output */
      ret_ptr = NULL;
    } else {
      /* Cast the PyObject (bytes or str) to char* */
      if (PyBytes_Check(in1)) {
        geojson = PyBytes_AsString(in1);
        if (geojson == NULL) {
          errstate = PGERR_GEOS_EXCEPTION;
          goto finish;
        }
      } else if (PyUnicode_Check(in1)) {
        geojson = PyUnicode_AsUTF8(in1);
        if (geojson == NULL) {
          errstate = PGERR_GEOS_EXCEPTION;
          goto finish;
        }
      } else {
        PyErr_Format(PyExc_TypeError, "Expected bytes or string, got %s",
                     Py_TYPE(in1)->tp_name);
        goto finish;
      }

      /* Read the GeoJSON */
      ret_ptr = GEOSGeoJSONReader_readGeometry_r(ctx, reader, geojson);
      if (ret_ptr == NULL) {
        if (on_invalid == 2) {
          // raise exception
          errstate = PGERR_GEOS_EXCEPTION;
          goto finish;
        } else if (on_invalid == 1) {
          // raise warning, return None
          errstate = PGWARN_INVALID_GEOJSON;
        }
        // else: return None, no warning
      }
    }
    OUTPUT_Y;
  }

finish:
  GEOSGeoJSONReader_destroy_r(ctx, reader);
  GEOS_FINISH;
}
static PyUFuncGenericFunction from_geojson_funcs[1] = {&from_geojson_func};

static char to_geojson_dtypes[3] = {NPY_OBJECT, NPY_INT, NPY_OBJECT};
static void to_geojson_func(char** args, npy_intp* dimensions, npy_intp* steps,
                            void* data) {
  char *ip1 = args[0], *ip2 = args[1], *op1 = args[2];
  npy_intp is1 = steps[0], is2 = steps[1], os1 = steps[2];
  npy_intp n = dimensions[0];
  npy_intp i;

  GEOSGeometry* in1;
  int indent;
  GEOSGeoJSONWriter* writer;
  char* geojson;
  char point_empty_error;

  if (is2 != 0) {
    PyErr_Format(PyExc_ValueError, "to_geojson indent parameter must be a scalar");
    return;
  }
  indent = *(int*)ip2;

  GEOS_INIT;

  /* Create the GeoJSON writer */
  writer = GEOSGeoJSONWriter_create_r(ctx);
  if (writer == NULL) {
    errstate = PGERR_GEOS_EXCEPTION;
    goto finish;
  }

  for (i = 0; i < n; i++, ip1 += is1, op1 += os1) {
    CHECK_SIGNALS(i);
    if (errstate == PGERR_PYSIGNAL) {
      goto finish;
    }
    if (!get_geom(*(GeometryObject**)ip1, &in1)) {
      errstate = PGERR_NOT_A_GEOMETRY;
      goto finish;
    }
    PyObject** out = (PyObject**)op1;

    if (in1 == NULL) {
      Py_XDECREF(*out);
      Py_INCREF(Py_None);
      *out = Py_None;
    } else {
      // Check for empty points (https://trac.osgeo.org/geos/ticket/1139)
      point_empty_error = has_point_empty(ctx, in1);
      if (point_empty_error == 2) {
        errstate = PGERR_GEOS_EXCEPTION;
        goto finish;
      } else if (point_empty_error == 1) {
        errstate = PGERR_GEOJSON_EMPTY_POINT;
        goto finish;
      }
      geojson = GEOSGeoJSONWriter_writeGeometry_r(ctx, writer, in1, indent);
      if (geojson == NULL) {
        errstate = PGERR_GEOS_EXCEPTION;
        goto finish;
      }
      Py_XDECREF(*out);
      *out = PyUnicode_FromString(geojson);
      GEOSFree_r(ctx, geojson);
    }
  }

finish:
  GEOSGeoJSONWriter_destroy_r(ctx, writer);
  GEOS_FINISH;
}
static PyUFuncGenericFunction to_geojson_funcs[1] = {&to_geojson_func};

#endif  // GEOS_SINCE_3_10_0

/*
TODO polygonizer functions
TODO prepared geometry predicate functions
TODO relate functions
*/

#define DEFINE_Y_b(NAME)                                                       \
  ufunc = PyUFunc_FromFuncAndData(Y_b_funcs, NAME##_data, Y_b_dtypes, 1, 1, 1, \
                                  PyUFunc_None, #NAME, NULL, 0);               \
  PyDict_SetItemString(d, #NAME, ufunc)

#define DEFINE_O_b(NAME)                                                       \
  ufunc = PyUFunc_FromFuncAndData(O_b_funcs, NAME##_data, O_b_dtypes, 1, 1, 1, \
                                  PyUFunc_None, #NAME, NULL, 0);               \
  PyDict_SetItemString(d, #NAME, ufunc)

#define DEFINE_YY_b(NAME)                                                        \
  ufunc = PyUFunc_FromFuncAndData(YY_b_funcs, NAME##_data, YY_b_dtypes, 1, 2, 1, \
                                  PyUFunc_None, #NAME, "", 0);                   \
  PyDict_SetItemString(d, #NAME, ufunc)

#define DEFINE_YY_b_p(NAME)                                                          \
  ufunc = PyUFunc_FromFuncAndData(YY_b_p_funcs, NAME##_data, YY_b_p_dtypes, 1, 2, 1, \
                                  PyUFunc_None, #NAME, "", 0);                       \
  PyDict_SetItemString(d, #NAME, ufunc)

#define DEFINE_Y_Y(NAME)                                                       \
  ufunc = PyUFunc_FromFuncAndData(Y_Y_funcs, NAME##_data, Y_Y_dtypes, 1, 1, 1, \
                                  PyUFunc_None, #NAME, "", 0);                 \
  PyDict_SetItemString(d, #NAME, ufunc)

#define DEFINE_Y(NAME)                                                                   \
  ufunc = PyUFunc_FromFuncAndData(Y_funcs, NAME##_data, Y_dtypes, 1, 1, 0, PyUFunc_None, \
                                  #NAME, "", 0);                                         \
  PyDict_SetItemString(d, #NAME, ufunc)

#define DEFINE_Yi_Y(NAME)                                                        \
  ufunc = PyUFunc_FromFuncAndData(Yi_Y_funcs, NAME##_data, Yi_Y_dtypes, 1, 2, 1, \
                                  PyUFunc_None, #NAME, "", 0);                   \
  PyDict_SetItemString(d, #NAME, ufunc)

#define DEFINE_Yd_Y(NAME)                                                        \
  ufunc = PyUFunc_FromFuncAndData(Yd_Y_funcs, NAME##_data, Yd_Y_dtypes, 1, 2, 1, \
                                  PyUFunc_None, #NAME, "", 0);                   \
  PyDict_SetItemString(d, #NAME, ufunc)

#define DEFINE_YY_Y(NAME)                                                        \
  ufunc = PyUFunc_FromFuncAndData(YY_Y_funcs, NAME##_data, YY_Y_dtypes, 1, 2, 1, \
                                  PyUFunc_None, #NAME, "", 0);                   \
  PyDict_SetItemString(d, #NAME, ufunc)

#define DEFINE_Y_Y_reduce(NAME)                                               \
  ufunc = PyUFunc_FromFuncAndDataAndSignature(Y_Y_reduce_funcs, NAME##_data,  \
                                              Y_Y_reduce_dtypes, 1, 1, 1,     \
                                              PyUFunc_None, #NAME, "", 0,     \
                                              "(d)->()");                     \
  PyDict_SetItemString(d, #NAME, ufunc)

#define DEFINE_Y_d(NAME)                                                       \
  ufunc = PyUFunc_FromFuncAndData(Y_d_funcs, NAME##_data, Y_d_dtypes, 1, 1, 1, \
                                  PyUFunc_None, #NAME, "", 0);                 \
  PyDict_SetItemString(d, #NAME, ufunc)

#define DEFINE_Y_B(NAME)                                                       \
  ufunc = PyUFunc_FromFuncAndData(Y_B_funcs, NAME##_data, Y_B_dtypes, 1, 1, 1, \
                                  PyUFunc_None, #NAME, "", 0);                 \
  PyDict_SetItemString(d, #NAME, ufunc)

#define DEFINE_Y_i(NAME)                                                       \
  ufunc = PyUFunc_FromFuncAndData(Y_i_funcs, NAME##_data, Y_i_dtypes, 1, 1, 1, \
                                  PyUFunc_None, #NAME, "", 0);                 \
  PyDict_SetItemString(d, #NAME, ufunc)

#define DEFINE_YY_d(NAME)                                                        \
  ufunc = PyUFunc_FromFuncAndData(YY_d_funcs, NAME##_data, YY_d_dtypes, 1, 2, 1, \
                                  PyUFunc_None, #NAME, "", 0);                   \
  PyDict_SetItemString(d, #NAME, ufunc)

#define DEFINE_YYd_d(NAME)                                                         \
  ufunc = PyUFunc_FromFuncAndData(YYd_d_funcs, NAME##_data, YYd_d_dtypes, 1, 3, 1, \
                                  PyUFunc_None, #NAME, "", 0);                     \
  PyDict_SetItemString(d, #NAME, ufunc)

#define DEFINE_YYd_Y(NAME)                                                         \
  ufunc = PyUFunc_FromFuncAndData(YYd_Y_funcs, NAME##_data, YYd_Y_dtypes, 1, 3, 1, \
                                  PyUFunc_None, #NAME, "", 0);                     \
  PyDict_SetItemString(d, #NAME, ufunc)

#define DEFINE_CUSTOM(NAME, N_IN)                                                     \
  ufunc = PyUFunc_FromFuncAndData(NAME##_funcs, null_data, NAME##_dtypes, 1, N_IN, 1, \
                                  PyUFunc_None, #NAME, "", 0);                        \
  PyDict_SetItemString(d, #NAME, ufunc)

#define DEFINE_GENERALIZED(NAME, N_IN, SIGNATURE)                                        \
  ufunc = PyUFunc_FromFuncAndDataAndSignature(NAME##_funcs, null_data, NAME##_dtypes, 1, \
                                              N_IN, 1, PyUFunc_None, #NAME, "", 0,       \
                                              SIGNATURE);                                \
  PyDict_SetItemString(d, #NAME, ufunc)

#define DEFINE_GENERALIZED_NOUT4(NAME, N_IN, SIGNATURE)                                  \
  ufunc = PyUFunc_FromFuncAndDataAndSignature(NAME##_funcs, null_data, NAME##_dtypes, 1, \
                                              N_IN, 4, PyUFunc_None, #NAME, "", 0,       \
                                              SIGNATURE);                                \
  PyDict_SetItemString(d, #NAME, ufunc)

int init_ufuncs(PyObject* m, PyObject* d) {
  PyObject* ufunc;

  DEFINE_Y_b(is_empty);
  DEFINE_Y_b(is_simple);
  DEFINE_Y_b(is_geometry);
  DEFINE_Y_b(is_ring);
  DEFINE_Y_b(has_z);
  DEFINE_Y_b(is_closed);
  DEFINE_Y_b(is_valid);

  DEFINE_O_b(is_geometry);
  DEFINE_O_b(is_missing);
  DEFINE_O_b(is_valid_input);

  DEFINE_YY_b_p(disjoint);
  DEFINE_YY_b_p(touches);
  DEFINE_YY_b_p(intersects);
  DEFINE_YY_b_p(crosses);
  DEFINE_YY_b_p(within);
  DEFINE_YY_b_p(contains);
  DEFINE_YY_b_p(contains_properly);
  DEFINE_YY_b_p(overlaps);
  DEFINE_YY_b(equals);
  DEFINE_YY_b_p(covers);
  DEFINE_YY_b_p(covered_by);
  DEFINE_CUSTOM(is_prepared, 1);

  DEFINE_Y_Y(envelope);
  DEFINE_Y_Y(convex_hull);
  DEFINE_Y_Y(boundary);
  DEFINE_Y_Y(unary_union);
  DEFINE_Y_Y(point_on_surface);
  DEFINE_Y_Y(centroid);
  DEFINE_Y_Y(line_merge);
  DEFINE_Y_Y(extract_unique_points);
  DEFINE_Y_Y(get_exterior_ring);
  DEFINE_Y_Y(normalize);
  DEFINE_Y_Y(force_2d);

  DEFINE_Y(prepare);
  DEFINE_Y(destroy_prepared);

  DEFINE_Yi_Y(get_point);
  DEFINE_Yi_Y(get_interior_ring);
  DEFINE_Yi_Y(get_geometry);
  DEFINE_Yi_Y(set_srid);

  DEFINE_Yd_Y(line_interpolate_point);
  DEFINE_Yd_Y(line_interpolate_point_normalized);
  DEFINE_Yd_Y(simplify);
  DEFINE_Yd_Y(simplify_preserve_topology);
  DEFINE_Yd_Y(force_3d);

  DEFINE_YY_Y(intersection);
  DEFINE_YY_Y(difference);
  DEFINE_YY_Y(symmetric_difference);
  DEFINE_YY_Y(union);
  DEFINE_YY_Y(shared_paths);

  DEFINE_Y_Y_reduce(intersection_all);
  DEFINE_Y_Y_reduce(symmetric_difference_all);

  DEFINE_Y_d(get_x);
  DEFINE_Y_d(get_y);
  DEFINE_Y_d(area);
  DEFINE_Y_d(length);

  DEFINE_Y_i(get_type_id);
  DEFINE_Y_i(get_dimensions);
  DEFINE_Y_i(get_coordinate_dimension);
  DEFINE_Y_i(get_srid);
  DEFINE_Y_i(get_num_points);
  DEFINE_Y_i(get_num_interior_rings);
  DEFINE_Y_i(get_num_geometries);
  DEFINE_Y_i(get_num_coordinates);

  DEFINE_YY_d(distance);
  DEFINE_YY_d(hausdorff_distance);
  DEFINE_YY_d(line_locate_point);
  DEFINE_YY_d(line_locate_point_normalized);

  DEFINE_YYd_d(hausdorff_distance_densify);

  DEFINE_CUSTOM(box, 5);
  DEFINE_CUSTOM(buffer, 7);
  DEFINE_CUSTOM(offset_curve, 5);
  DEFINE_CUSTOM(snap, 3);
  DEFINE_CUSTOM(clip_by_rect, 5);
  DEFINE_CUSTOM(equals_exact, 3);

  DEFINE_CUSTOM(delaunay_triangles, 3);
  DEFINE_CUSTOM(voronoi_polygons, 4);
  DEFINE_CUSTOM(is_valid_reason, 1);
  DEFINE_CUSTOM(relate, 2);
  DEFINE_CUSTOM(relate_pattern, 3);
  DEFINE_GENERALIZED(polygonize, 1, "(d)->()");
  DEFINE_GENERALIZED_NOUT4(polygonize_full, 1, "(d)->(),(),(),()");
  DEFINE_CUSTOM(shortest_line, 2);

  DEFINE_GENERALIZED(points, 1, "(d)->()");
  DEFINE_GENERALIZED(linestrings, 1, "(i, d)->()");
  DEFINE_GENERALIZED(linearrings, 1, "(i, d)->()");
  DEFINE_GENERALIZED(bounds, 1, "()->(n)");
  DEFINE_GENERALIZED(polygons, 2, "(),(i)->()");
  DEFINE_GENERALIZED(create_collection, 2, "(i),()->()");

  DEFINE_CUSTOM(from_wkb, 2);
  DEFINE_CUSTOM(from_wkt, 2);
  DEFINE_CUSTOM(to_wkb, 5);
  DEFINE_CUSTOM(to_wkt, 5);

#if GEOS_SINCE_3_6_0
  DEFINE_Y_d(minimum_clearance);
  DEFINE_Y_d(get_precision);
  DEFINE_Y_Y(oriented_envelope);
  DEFINE_CUSTOM(set_precision, 3);
#endif

#if GEOS_SINCE_3_7_0
  DEFINE_Y_b(is_ccw);
  DEFINE_Y_d(get_z);
  DEFINE_Y_Y(reverse);
  DEFINE_YY_d(frechet_distance);
  DEFINE_YYd_d(frechet_distance_densify);
#endif

#if GEOS_SINCE_3_8_0
  DEFINE_Y_Y(make_valid);
  DEFINE_Y_Y(build_area);
  DEFINE_Y_Y(coverage_union);
  DEFINE_Y_Y(minimum_bounding_circle);
  DEFINE_Y_d(minimum_bounding_radius);
#endif

#if GEOS_SINCE_3_9_0
  DEFINE_YYd_Y(difference_prec);
  DEFINE_YYd_Y(intersection_prec);
  DEFINE_YYd_Y(symmetric_difference_prec);
  DEFINE_YYd_Y(union_prec);
  DEFINE_Yd_Y(unary_union_prec);
#endif

#if GEOS_SINCE_3_10_0
  DEFINE_Yd_Y(segmentize);
  DEFINE_CUSTOM(dwithin, 3);
  DEFINE_CUSTOM(from_geojson, 2);
  DEFINE_CUSTOM(to_geojson, 2);
#endif

#if GEOS_SINCE_3_11_0
<<<<<<< HEAD
  DEFINE_CUSTOM(concave_hull, 3);
=======
  DEFINE_Yd_Y(remove_repeated_points);
  DEFINE_Y_Y(line_merge_directed);
>>>>>>> 5cb7819a
#endif

  Py_DECREF(ufunc);
  return 0;
}<|MERGE_RESOLUTION|>--- conflicted
+++ resolved
@@ -3691,12 +3691,9 @@
 #endif
 
 #if GEOS_SINCE_3_11_0
-<<<<<<< HEAD
-  DEFINE_CUSTOM(concave_hull, 3);
-=======
   DEFINE_Yd_Y(remove_repeated_points);
   DEFINE_Y_Y(line_merge_directed);
->>>>>>> 5cb7819a
+  DEFINE_CUSTOM(concave_hull, 3);
 #endif
 
   Py_DECREF(ufunc);
