--- conflicted
+++ resolved
@@ -134,29 +134,6 @@
         self.assertEqual(p_null.coords[:], [])
         self.assertEqual(p_null.area, 0.0)
 
-<<<<<<< HEAD
-    @unittest.skipIf(not numpy, 'Numpy required')
-    def test_numpy(self):
-
-        from numpy import array, asarray
-        from numpy.testing import assert_array_equal
-
-        # Construct from a numpy array
-        p = Point(array([1.0, 2.0]))
-        self.assertEqual(p.coords[:], [(1.0, 2.0)])
-=======
-    @shapely20_deprecated
-    def test_point_empty_mutate(self):
-        # Check that we can set coordinates of a null geometry
-        p_null = Point()
-        p_null.coords = (1, 2)
-        self.assertEqual(p_null.coords[:], [(1.0, 2.0)])
-
-        # Passing > 3 arguments to Point is erroneous
-        with self.assertRaises(TypeError):
-            Point(1.0, 2.0, 3.0, 4.0)
->>>>>>> 210e71b2
-
     @shapely20_deprecated
     @unittest.skipIf(not numpy, 'Numpy required')
     def test_numpy_adapter(self):
