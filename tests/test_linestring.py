from . import unittest, numpy, shapely20_deprecated
import pytest

from shapely.errors import ShapelyDeprecationWarning
<<<<<<< HEAD
from shapely.geos import lgeos
from shapely.geometry import LineString, Point, LinearRing
=======
from shapely.geometry import LineString, asLineString, Point, LinearRing
>>>>>>> f0eed38d


def test_from_coordinate_sequence():
    # From coordinate tuples
    line = LineString(((1.0, 2.0), (3.0, 4.0)))
    assert len(line.coords) == 2
    assert line.coords[:] == [(1.0, 2.0), (3.0, 4.0)]

    line = LineString([(1.0, 2.0), (3.0, 4.0)])
    assert line.coords[:] == [(1.0, 2.0), (3.0, 4.0)]


def test_from_coordinate_sequence_3D():
    line = LineString(((1.0, 2.0, 3.0), (3.0, 4.0, 5.0)))
    assert line.has_z
    assert line.coords[:] == [(1.0, 2.0, 3.0), (3.0, 4.0, 5.0)]


def test_from_points():
    # From Points
    line = LineString((Point(1.0, 2.0), Point(3.0, 4.0)))
    assert line.coords[:] == [(1.0, 2.0), (3.0, 4.0)]

    line = LineString([Point(1.0, 2.0), Point(3.0, 4.0)])
    assert line.coords[:] == [(1.0, 2.0), (3.0, 4.0)]


def test_from_mix():
    # From mix of tuples and Points
    line = LineString((Point(1.0, 2.0), (2.0, 3.0), Point(3.0, 4.0)))
    assert line.coords[:] == [(1.0, 2.0), (2.0, 3.0), (3.0, 4.0)]


def test_from_linestring():
    # From another linestring
    line = LineString(((1.0, 2.0), (3.0, 4.0)))
    copy = LineString(line)
    assert copy.coords[:] == [(1.0, 2.0), (3.0, 4.0)]
    assert copy.geom_type == 'LineString'


def test_from_linearring():
    coords = [(0.0, 0.0), (1.0, 0.0), (1.0, 1.0), (0.0, 0.0)]
    ring = LinearRing(coords)
    copy = LineString(ring)
    assert copy.coords[:] == coords
    assert copy.geom_type == 'LineString'


def test_from_linestring_z():
    coords = [(1.0, 2.0, 3.0), (4.0, 5.0, 6.0)]
    line = LineString(coords)
    copy = LineString(line)
    assert copy.coords[:] == coords
    assert copy.geom_type == 'LineString'


def test_from_generator():
    gen = (coord for coord in [(1.0, 2.0), (3.0, 4.0)])
    line = LineString(gen)
    assert line.coords[:] == [(1.0, 2.0), (3.0, 4.0)]


def test_from_empty():
    line = LineString()
    assert line.is_empty
    assert line.coords[:] == []

    line = LineString([])
    assert line.is_empty
    assert line.coords[:] == []


def test_from_numpy():
    # Construct from a numpy array
    np = pytest.importorskip("numpy")

    line = LineString(np.array([[1.0, 2.0], [3.0, 4.0]]))
    assert line.coords[:] == [(1.0, 2.0), (3.0, 4.0)]


def test_from_invalid_dim():
    with pytest.raises(ValueError, match="at least 2 coordinate tuples"):
        LineString([(1, 2)])

    with pytest.raises(ValueError, match="Inconsistent coordinate dimensionality"):
        LineString([(1, 2, 3), (4, 5)])

    # TODO this does not fail
    # with pytest.raises(ValueError, match="Inconsistent coordinate dimensionality"):
    #     LineString([(1, 2), (3, 4, 5)]))

    # TODO better error, right now raises AssertionError
    with pytest.raises(Exception):
        LineString([(1, 2, 3, 4), (4, 5, 6, 7)])


def test_from_single_coordinate():
    """Test for issue #486"""
    coords = [[-122.185933073564, 37.3629353839073]]
    with pytest.raises(ValueError):
        ls = LineString(coords)
        ls.geom_type # caused segfault before fix


class LineStringTestCase(unittest.TestCase):

    def test_linestring(self):

        # From coordinate tuples
        line = LineString(((1.0, 2.0), (3.0, 4.0)))
        self.assertEqual(len(line.coords), 2)
        self.assertEqual(line.coords[:], [(1.0, 2.0), (3.0, 4.0)])

        # Bounds
        self.assertEqual(line.bounds, (1.0, 2.0, 3.0, 4.0))

        # Coordinate access
        self.assertEqual(tuple(line.coords), ((1.0, 2.0), (3.0, 4.0)))
        self.assertEqual(line.coords[0], (1.0, 2.0))
        self.assertEqual(line.coords[1], (3.0, 4.0))
        with self.assertRaises(IndexError):
            line.coords[2]  # index out of range

        # Geo interface
        self.assertEqual(line.__geo_interface__,
                         {'type': 'LineString',
                          'coordinates': ((1.0, 2.0), (3.0, 4.0))})

    @shapely20_deprecated
<<<<<<< HEAD
    def test_linestring_mutate(self):
        line = LineString(((1.0, 2.0), (3.0, 4.0)))

        # Coordinate modification
        line.coords = ((-1.0, -1.0), (1.0, 1.0))
        self.assertEqual(line.__geo_interface__,
                         {'type': 'LineString',
                          'coordinates': ((-1.0, -1.0), (1.0, 1.0))})
=======
    def test_linestring_adapter(self):
        # Adapt a coordinate list to a line string
        coords = [[5.0, 6.0], [7.0, 8.0]]
        la = asLineString(coords)
        self.assertEqual(la.coords[:], [(5.0, 6.0), (7.0, 8.0)])
>>>>>>> f0eed38d

    def test_linestring_empty(self):
        # Test Non-operability of Null geometry
        l_null = LineString()
        self.assertEqual(l_null.wkt, 'GEOMETRYCOLLECTION EMPTY')
        self.assertEqual(l_null.length, 0.0)

    def test_equals_argument_order(self):
        """
        Test equals predicate functions correctly regardless of the order
        of the inputs. See issue #317.
        """
        coords = ((0, 0), (1, 0), (1, 1), (0, 0))
        ls = LineString(coords)
        lr = LinearRing(coords)

        self.assertFalse(ls.__eq__(lr))  # previously incorrectly returned True
        self.assertFalse(lr.__eq__(ls))
        self.assertFalse(ls == lr)
        self.assertFalse(lr == ls)

        ls_clone = LineString(coords)
        lr_clone = LinearRing(coords)

        self.assertTrue(ls.__eq__(ls_clone))
        self.assertTrue(lr.__eq__(lr_clone))
        self.assertTrue(ls == ls_clone)
        self.assertTrue(lr == lr_clone)

    @shapely20_deprecated
    @unittest.skipIf(not numpy, 'Numpy required')
    def test_numpy(self):

        from numpy import array, asarray
        from numpy.testing import assert_array_equal

        # Construct from a numpy array
        line = LineString(array([[0.0, 0.0], [1.0, 2.0]]))
        self.assertEqual(len(line.coords), 2)
        self.assertEqual(line.coords[:], [(0.0, 0.0), (1.0, 2.0)])

        line = LineString(((1.0, 2.0), (3.0, 4.0)))
        la = asarray(line)
        expected = array([[1.0, 2.0], [3.0, 4.0]])
        assert_array_equal(la, expected)

    @unittest.skipIf(not numpy, 'Numpy required')
    def test_numpy_coords(self):
        import numpy as np
        from numpy.testing import assert_array_equal

        line = LineString(((1.0, 2.0), (3.0, 4.0)))
        expected = np.array([[1.0, 2.0], [3.0, 4.0]])

        # Coordinate sequences can be adapted as well
        la = np.asarray(line.coords)
        assert_array_equal(la, expected)

<<<<<<< HEAD
=======
    @shapely20_deprecated
    @unittest.skipIf(not numpy, 'Numpy required')
    def test_numpy_adapter(self):
        from numpy import array, asarray
        from numpy.testing import assert_array_equal

        # Adapt a Numpy array to a line string
        a = array([[1.0, 2.0], [3.0, 4.0]])
        la = asLineString(a)
        assert_array_equal(la.context, a)
        self.assertEqual(la.coords[:], [(1.0, 2.0), (3.0, 4.0)])

        # Now, the inverse
        self.assertEqual(la.__array_interface__,
                         la.context.__array_interface__)

        pas = asarray(la)
        assert_array_equal(pas, array([[1.0, 2.0], [3.0, 4.0]]))

    @shapely20_deprecated
>>>>>>> f0eed38d
    @unittest.skipIf(not numpy, 'Numpy required')
    def test_numpy_asarray(self):
        from numpy import array, asarray
        from numpy.testing import assert_array_equal

        # From Array.txt
        a = asarray([[0.0, 0.0], [2.0, 2.0], [1.0, 1.0]])
        line = LineString(a)
        self.assertEqual(line.coords[:], [(0.0, 0.0), (2.0, 2.0), (1.0, 1.0)])

        data = line.ctypes
        self.assertEqual(data[0], 0.0)
        self.assertEqual(data[5], 1.0)

        b = asarray(line)
        assert_array_equal(b, array([[0., 0.], [2., 2.], [1., 1.]]))

    @shapely20_deprecated
    @unittest.skipIf(not numpy, 'Numpy required')
    def test_numpy_empty(self):
        from numpy import array, asarray
        from numpy.testing import assert_array_equal

        # Test array interface of empty linestring
        le = LineString()
        a = asarray(le)
        self.assertEqual(a.shape[0], 0)


def test_linestring_immutable():
    line = LineString(((1.0, 2.0), (3.0, 4.0)))

    with pytest.raises(AttributeError):
        line.coords = [(-1.0, -1.0), (1.0, 1.0)]

    with pytest.raises(TypeError):
        line.coords[0] = (-1.0, -1.0)


<<<<<<< HEAD
def test_suite():
    return unittest.TestLoader().loadTestsFromTestCase(LineStringTestCase)
=======
def test_linestring_adapter_deprecated():
    coords = [[5.0, 6.0], [7.0, 8.0]]
    with pytest.warns(ShapelyDeprecationWarning, match="proxy geometries"):
        asLineString(coords)


def test_linestring_ctypes_deprecated():
    line = LineString(((1.0, 2.0), (3.0, 4.0)))
    with pytest.warns(ShapelyDeprecationWarning, match="ctypes"):
        line.ctypes


def test_linestring_array_interface_deprecated():
    line = LineString(((1.0, 2.0), (3.0, 4.0)))
    with pytest.warns(ShapelyDeprecationWarning, match="array_interface"):
        line.array_interface()


@unittest.skipIf(not numpy, 'Numpy required')
def test_linestring_array_interface_numpy_deprecated():
    import numpy as np

    line = LineString(((1.0, 2.0), (3.0, 4.0)))
    with pytest.warns(ShapelyDeprecationWarning, match="array interface"):
        np.array(line)
>>>>>>> f0eed38d
<|MERGE_RESOLUTION|>--- conflicted
+++ resolved
@@ -2,12 +2,7 @@
 import pytest
 
 from shapely.errors import ShapelyDeprecationWarning
-<<<<<<< HEAD
-from shapely.geos import lgeos
 from shapely.geometry import LineString, Point, LinearRing
-=======
-from shapely.geometry import LineString, asLineString, Point, LinearRing
->>>>>>> f0eed38d
 
 
 def test_from_coordinate_sequence():
@@ -136,24 +131,6 @@
         self.assertEqual(line.__geo_interface__,
                          {'type': 'LineString',
                           'coordinates': ((1.0, 2.0), (3.0, 4.0))})
-
-    @shapely20_deprecated
-<<<<<<< HEAD
-    def test_linestring_mutate(self):
-        line = LineString(((1.0, 2.0), (3.0, 4.0)))
-
-        # Coordinate modification
-        line.coords = ((-1.0, -1.0), (1.0, 1.0))
-        self.assertEqual(line.__geo_interface__,
-                         {'type': 'LineString',
-                          'coordinates': ((-1.0, -1.0), (1.0, 1.0))})
-=======
-    def test_linestring_adapter(self):
-        # Adapt a coordinate list to a line string
-        coords = [[5.0, 6.0], [7.0, 8.0]]
-        la = asLineString(coords)
-        self.assertEqual(la.coords[:], [(5.0, 6.0), (7.0, 8.0)])
->>>>>>> f0eed38d
 
     def test_linestring_empty(self):
         # Test Non-operability of Null geometry
@@ -212,29 +189,6 @@
         la = np.asarray(line.coords)
         assert_array_equal(la, expected)
 
-<<<<<<< HEAD
-=======
-    @shapely20_deprecated
-    @unittest.skipIf(not numpy, 'Numpy required')
-    def test_numpy_adapter(self):
-        from numpy import array, asarray
-        from numpy.testing import assert_array_equal
-
-        # Adapt a Numpy array to a line string
-        a = array([[1.0, 2.0], [3.0, 4.0]])
-        la = asLineString(a)
-        assert_array_equal(la.context, a)
-        self.assertEqual(la.coords[:], [(1.0, 2.0), (3.0, 4.0)])
-
-        # Now, the inverse
-        self.assertEqual(la.__array_interface__,
-                         la.context.__array_interface__)
-
-        pas = asarray(la)
-        assert_array_equal(pas, array([[1.0, 2.0], [3.0, 4.0]]))
-
-    @shapely20_deprecated
->>>>>>> f0eed38d
     @unittest.skipIf(not numpy, 'Numpy required')
     def test_numpy_asarray(self):
         from numpy import array, asarray
@@ -274,16 +228,6 @@
         line.coords[0] = (-1.0, -1.0)
 
 
-<<<<<<< HEAD
-def test_suite():
-    return unittest.TestLoader().loadTestsFromTestCase(LineStringTestCase)
-=======
-def test_linestring_adapter_deprecated():
-    coords = [[5.0, 6.0], [7.0, 8.0]]
-    with pytest.warns(ShapelyDeprecationWarning, match="proxy geometries"):
-        asLineString(coords)
-
-
 def test_linestring_ctypes_deprecated():
     line = LineString(((1.0, 2.0), (3.0, 4.0)))
     with pytest.warns(ShapelyDeprecationWarning, match="ctypes"):
@@ -302,5 +246,4 @@
 
     line = LineString(((1.0, 2.0), (3.0, 4.0)))
     with pytest.warns(ShapelyDeprecationWarning, match="array interface"):
-        np.array(line)
->>>>>>> f0eed38d
+        np.array(line)