--- conflicted
+++ resolved
@@ -74,14 +74,6 @@
         self.assertEqual(str(exc.exception), "Can't create MultiPoint with empty component")
 
 
-<<<<<<< HEAD
-=======
-def test_multipoint_adapter_deprecated():
-    coords = [[5.0, 6.0], [7.0, 8.0]]
-    with pytest.warns(ShapelyDeprecationWarning, match="proxy geometries"):
-        asMultiPoint(coords)
-
-
 def test_multipoint_ctypes_deprecated():
     geom = MultiPoint(((1.0, 2.0), (3.0, 4.0)))
     with pytest.warns(ShapelyDeprecationWarning, match="ctypes"):
@@ -103,6 +95,5 @@
         np.array(geom)
 
 
->>>>>>> f0eed38d
 def test_suite():
     return unittest.TestLoader().loadTestsFromTestCase(MultiPointTestCase)