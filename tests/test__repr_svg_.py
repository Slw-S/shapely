import xml.etree.ElementTree as ET

from . import unittest
from shapely.geometry import Point, MultiPoint, LineString, MultiLineString,\
    Polygon, MultiPolygon
from shapely.geometry.collection import GeometryCollection


class _Repr_Svg_TestCase(unittest.TestCase):

    def assert_repr_svg_(self, geom, expected):
        """Helper function to check SVG representation for iPython notebook"""
        # avoid order-related issues in string comparison by running through
        # Element string parsing
        self.assertEqual(ET.tostring(ET.fromstring(geom._repr_svg_())),
                         ET.tostring(ET.fromstring(expected)))

    def test_empty(self):
        self.assert_repr_svg_(
            Point(), 
            '<svg xmlns="http://www.w3.org/2000/svg" '
            'xmlns:xlink="http://www.w3.org/1999/xlink" />')

    def test_point(self):
        self.assert_repr_svg_(
            Point(6, 7),
<<<<<<< HEAD
            '<svg height="100.0" preserveAspectRatio="xMinYMin '
            'meet" viewBox="5.0 6.0 2.0 2.0" width="100.0" '
            'xmlns="http://www.w3.org/2000/svg" '
            'xmlns:xlink="http://www.w3.org/1999/xlink">'
            '<circle cx="6.0" cy="7.0" fill="#66cc99" '
            'opacity="0.6" r="0.06" stroke="#555555" stroke-width="0.02" '
            'transform="matrix(1,0,0,-1,0,14.0)" /></svg>')
=======
            '<svg width="100.0" height="100.0" '
            'xmlns:xlink="http://www.w3.org/1999/xlink" '
            'xmlns="http://www.w3.org/2000/svg"'
            'viewBox="5.0 6.0 2.0 2.0" preserveAspectRatio="xMinYMin meet">'
            '<g transform="matrix(1,0,0,-1,0,14.0)">'
            '<circle cx="6.0" cy="7.0" r="0.06" stroke="#555555" '
            'stroke-width="0.02" fill="#66cc99" opacity="0.6" />'
            '</g></svg>')
>>>>>>> 49777654

    def test_multipoint(self):
        self.assert_repr_svg_(
            MultiPoint([(6, 7), (3, 4)]),
            '<svg height="100.0" preserveAspectRatio="xMinYMin meet" '
            'viewBox="2.88 3.88 3.24 3.24" width="100.0" '
            'xmlns="http://www.w3.org/2000/svg" '
            'xmlns:xlink="http://www.w3.org/1999/xlink">'
            '<g transform="matrix(1,0,0,-1,0,11.0)">'
            '<circle cx="6.0" cy="7.0" fill="#66cc99" opacity="0.6" '
            'r="0.09720000000000001" stroke="#555555" '
            'stroke-width="0.032400000000000005" />'
            '<circle cx="3.0" cy="4.0" fill="#66cc99" opacity="0.6" '
            'r="0.09720000000000001" stroke="#555555" '
            'stroke-width="0.032400000000000005" /></g></svg>')

    def test_linestring(self):
        self.assert_repr_svg_(
            LineString([(5, 8), (496, -6), (530, 20)]), 
            '<svg height="100.0" preserveAspectRatio="xMinYMin meet" '
            'viewBox="-16.0 -27.0 567.0 68.0" width="300" '
            'xmlns="http://www.w3.org/2000/svg" '
            'xmlns:xlink="http://www.w3.org/1999/xlink">'
            '<polyline fill="none" opacity="0.8" '
            'points="5.0,8.0 496.0,-6.0 530.0,20.0" stroke="#66cc99" '
            'stroke-width="3.78" transform="matrix(1,0,0,-1,0,14.0)" />'
            '</svg>')

    def test_multilinestring(self):
        self.assert_repr_svg_(
            MultiLineString([[(6, 7), (3, 4)], [(2, 8), (9, 1)]]), 
            '<svg height="100.0" preserveAspectRatio="xMinYMin meet" '
            'viewBox="1.72 0.72 7.56 7.56" width="100.0" '
            'xmlns="http://www.w3.org/2000/svg" '
            'xmlns:xlink="http://www.w3.org/1999/xlink">'
            '<g transform="matrix(1,0,0,-1,0,9.0)">'
            '<polyline fill="none" opacity="0.8" points="6.0,7.0 3.0,4.0" '
            'stroke="#66cc99" stroke-width="0.1512" /><polyline fill="none" '
            'opacity="0.8" points="2.0,8.0 9.0,1.0" stroke="#66cc99" '
            'stroke-width="0.1512" /></g></svg>')


    def test_polygon(self):
        self.assert_repr_svg_(
            Polygon([(35, 10), (45, 45), (15, 40), (10, 20), (35, 10)],
                    [[(20, 30), (35, 35), (30, 20), (20, 30)]]),
            '<svg height="100.0" preserveAspectRatio="xMinYMin meet" '
            'viewBox="8.6 8.6 37.8 37.8" width="100.0" '
            'xmlns="http://www.w3.org/2000/svg" '
            'xmlns:xlink="http://www.w3.org/1999/xlink">'
            '<path d="M 35.0,10.0 L 45.0,45.0 L 15.0,40.0 L 10.0,20.0 L '
            '35.0,10.0 z M 20.0,30.0 L 35.0,35.0 L 30.0,20.0 L 20.0,30.0 z" '
            'fill="#66cc99" fill-rule="evenodd" opacity="0.6" stroke="#555555" '
            'stroke-width="0.7559999999999999" transform="matrix(1,0,0,-1,0,55.0)" />'
            '</svg>')

    def test_multipolygon(self):
        self.assert_repr_svg_(
            MultiPolygon([
                Polygon([(40, 40), (20, 45), (45, 30), (40, 40)]),
                Polygon([(20, 35), (10, 30), (10, 10), (30, 5), (45, 20),
                         (20, 35)],
                        [[(30, 20), (20, 15), (20, 25), (30, 20)]])
                ]), 
            '<svg height="100.0" preserveAspectRatio="xMinYMin meet" '
            'viewBox="8.4 3.4 38.2 43.2" width="100.0" '
            'xmlns="http://www.w3.org/2000/svg" '
            'xmlns:xlink="http://www.w3.org/1999/xlink">'
            '<g transform="matrix(1,0,0,-1,0,50.0)">'
            '<path d="M 40.0,40.0 L 20.0,45.0 L 45.0,30.0 L 40.0,40.0 z" '
            'fill="#66cc99" fill-rule="evenodd" opacity="0.6" stroke="#555555" '
            'stroke-width="0.8640000000000001" />'
            '<path d="M 20.0,35.0 L 10.0,30.0 L 10.0,10.0 L 30.0,5.0 L '
            '45.0,20.0 L 20.0,35.0 z M 30.0,20.0 L 20.0,15.0 L 20.0,25.0 L '
            '30.0,20.0 z" fill="#66cc99" fill-rule="evenodd" opacity="0.6" '
            'stroke="#555555" stroke-width="0.8640000000000001" /></g></svg>')

    def test_collection(self):
        self.assert_repr_svg_(
            GeometryCollection(
                [Point(7, 3), LineString([(4, 2), (8, 4)])]),
            '<svg height="100.0" preserveAspectRatio="xMinYMin meet" '
            'viewBox="3.84 1.84 4.32 2.3200000000000003" width="100.0" '
            'xmlns="http://www.w3.org/2000/svg" '
            'xmlns:xlink="http://www.w3.org/1999/xlink">'
            '<g transform="matrix(1,0,0,-1,0,6.0)"><circle cx="7.0" '
            'cy="3.0" fill="#66cc99" opacity="0.6" r="0.1296" '
            'stroke="#555555" stroke-width="0.0432" /><polyline fill="none" '
            'opacity="0.8" points="4.0,2.0 8.0,4.0" stroke="#66cc99" '
            'stroke-width="0.0864" /></g></svg>')<|MERGE_RESOLUTION|>--- conflicted
+++ resolved
@@ -24,7 +24,6 @@
     def test_point(self):
         self.assert_repr_svg_(
             Point(6, 7),
-<<<<<<< HEAD
             '<svg height="100.0" preserveAspectRatio="xMinYMin '
             'meet" viewBox="5.0 6.0 2.0 2.0" width="100.0" '
             'xmlns="http://www.w3.org/2000/svg" '
@@ -32,16 +31,6 @@
             '<circle cx="6.0" cy="7.0" fill="#66cc99" '
             'opacity="0.6" r="0.06" stroke="#555555" stroke-width="0.02" '
             'transform="matrix(1,0,0,-1,0,14.0)" /></svg>')
-=======
-            '<svg width="100.0" height="100.0" '
-            'xmlns:xlink="http://www.w3.org/1999/xlink" '
-            'xmlns="http://www.w3.org/2000/svg"'
-            'viewBox="5.0 6.0 2.0 2.0" preserveAspectRatio="xMinYMin meet">'
-            '<g transform="matrix(1,0,0,-1,0,14.0)">'
-            '<circle cx="6.0" cy="7.0" r="0.06" stroke="#555555" '
-            'stroke-width="0.02" fill="#66cc99" opacity="0.6" />'
-            '</g></svg>')
->>>>>>> 49777654
 
     def test_multipoint(self):
         self.assert_repr_svg_(
