--- conflicted
+++ resolved
@@ -16,13 +16,8 @@
 
     def test_point(self):
         g = geometry.Point(0, 0)
-<<<<<<< HEAD
-        h = g.buffer(1, resolution=1)
-        assert h.geom_type == "Polygon"
-=======
         h = g.buffer(1, quad_segs=1)
         assert h.geom_type == 'Polygon'
->>>>>>> 67691490
         expected_coord = [(1.0, 0.0), (0, -1.0), (-1.0, 0), (0, 1.0), (1.0, 0.0)]
         for index, coord in enumerate(h.exterior.coords):
             assert coord[0] == pytest.approx(expected_coord[index][0])
@@ -30,13 +25,8 @@
 
     def test_point_single_sidedd(self):
         g = geometry.Point(0, 0)
-<<<<<<< HEAD
-        h = g.buffer(1, resolution=1, single_sided=True)
-        assert h.geom_type == "Polygon"
-=======
         h = g.buffer(1, quad_segs=1, single_sided=True)
         assert h.geom_type == 'Polygon'
->>>>>>> 67691490
         expected_coord = [(1.0, 0.0), (0, -1.0), (-1.0, 0), (0, 1.0), (1.0, 0.0)]
         for index, coord in enumerate(h.exterior.coords):
             assert coord[0] == pytest.approx(expected_coord[index][0])
@@ -44,37 +34,18 @@
 
     def test_line(self):
         g = geometry.LineString([[0, 0], [0, 1]])
-<<<<<<< HEAD
-        h = g.buffer(1, resolution=1)
-        assert h.geom_type == "Polygon"
-        expected_coord = [
-            (-1.0, 1.0),
-            (0, 2.0),
-            (1.0, 1.0),
-            (1.0, 0.0),
-            (0, -1.0),
-            (-1.0, 0.0),
-            (-1.0, 1.0),
-        ]
-=======
         h = g.buffer(1, quad_segs=1)
         assert h.geom_type == 'Polygon'
         expected_coord = [(-1.0, 1.0), (0, 2.0), (1.0, 1.0), (1.0, 0.0), (0, -1.0), (-1.0, 0.0),
                           (-1.0, 1.0)]
->>>>>>> 67691490
         for index, coord in enumerate(h.exterior.coords):
             assert coord[0] == pytest.approx(expected_coord[index][0])
             assert coord[1] == pytest.approx(expected_coord[index][1])
 
     def test_line_single_sideded_left(self):
         g = geometry.LineString([[0, 0], [0, 1]])
-<<<<<<< HEAD
-        h = g.buffer(1, resolution=1, single_sided=True)
-        assert h.geom_type == "Polygon"
-=======
         h = g.buffer(1, quad_segs=1, single_sided=True)
         assert h.geom_type == 'Polygon'
->>>>>>> 67691490
         expected_coord = [(0.0, 1.0), (0.0, 0.0), (-1.0, 0.0), (-1.0, 1.0), (0.0, 1.0)]
         for index, coord in enumerate(h.exterior.coords):
             assert coord[0] == pytest.approx(expected_coord[index][0])
@@ -82,13 +53,8 @@
 
     def test_line_single_sideded_right(self):
         g = geometry.LineString([[0, 0], [0, 1]])
-<<<<<<< HEAD
-        h = g.buffer(-1, resolution=1, single_sided=True)
-        assert h.geom_type == "Polygon"
-=======
         h = g.buffer(-1, quad_segs=1, single_sided=True)
         assert h.geom_type == 'Polygon'
->>>>>>> 67691490
         expected_coord = [(0.0, 0.0), (0.0, 1.0), (1.0, 1.0), (1.0, 0.0), (0.0, 0.0)]
         for index, coord in enumerate(h.exterior.coords):
             assert coord[0] == pytest.approx(expected_coord[index][0])
@@ -96,57 +62,24 @@
 
     def test_polygon(self):
         g = geometry.Polygon([[0, 0], [1, 0], [1, 1], [0, 1], [0, 0]])
-<<<<<<< HEAD
-        h = g.buffer(1, resolution=1)
-        assert h.geom_type == "Polygon"
-        expected_coord = [
-            (-1.0, 0.0),
-            (-1.0, 1.0),
-            (0.0, 2.0),
-            (1.0, 2.0),
-            (2.0, 1.0),
-            (2.0, 0.0),
-            (1.0, -1.0),
-            (0.0, -1.0),
-            (-1.0, 0.0),
-        ]
-=======
         h = g.buffer(1, quad_segs=1)
         assert h.geom_type == 'Polygon'
         expected_coord = [(-1.0, 0.0), (-1.0, 1.0), (0.0, 2.0), (1.0, 2.0), (2.0, 1.0), (2.0, 0.0),
                           (1.0, -1.0), (0.0, -1.0), (-1.0, 0.0)]
->>>>>>> 67691490
         for index, coord in enumerate(h.exterior.coords):
             assert coord[0] == pytest.approx(expected_coord[index][0])
             assert coord[1] == pytest.approx(expected_coord[index][1])
 
     def test_polygon_single_sideded(self):
         g = geometry.Polygon([[0, 0], [1, 0], [1, 1], [0, 1], [0, 0]])
-<<<<<<< HEAD
-        h = g.buffer(1, resolution=1, single_sided=True)
-        assert h.geom_type == "Polygon"
-        expected_coord = [
-            (-1.0, 0.0),
-            (-1.0, 1.0),
-            (0.0, 2.0),
-            (1.0, 2.0),
-            (2.0, 1.0),
-            (2.0, 0.0),
-            (1.0, -1.0),
-            (0.0, -1.0),
-            (-1.0, 0.0),
-        ]
-=======
         h = g.buffer(1, quad_segs=1, single_sided=True)
         assert h.geom_type == 'Polygon'
         expected_coord = [(-1.0, 0.0), (-1.0, 1.0), (0.0, 2.0), (1.0, 2.0), (2.0, 1.0), (2.0, 0.0),
                           (1.0, -1.0), (0.0, -1.0), (-1.0, 0.0)]
->>>>>>> 67691490
         for index, coord in enumerate(h.exterior.coords):
             assert coord[0] == pytest.approx(expected_coord[index][0])
             assert coord[1] == pytest.approx(expected_coord[index][1])
 
-<<<<<<< HEAD
     def test_enum_values(self):
         assert CAP_STYLE.round == 1
         assert CAP_STYLE.round == BufferCapStyle.ROUND
@@ -189,7 +122,6 @@
         h = g.buffer(1, join_style=BufferJoinStyle.BEVEL)
         assert h == g.buffer(1, join_style=JOIN_STYLE.bevel)
         assert h == g.buffer(1, join_style="BEVEL")
-=======
 
 def test_deprecated_quadsegs():
     point = geometry.Point(0,0)
@@ -203,5 +135,4 @@
     point = geometry.Point(0,0)
     result = point.buffer(1, resolution=1)
     expected = point.buffer(1, quad_segs=1)
-    assert result.equals(expected)
->>>>>>> 67691490
+    assert result.equals(expected)