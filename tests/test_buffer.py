from . import unittest
from shapely import geometry
<<<<<<< HEAD
from shapely.geometry.base import CAP_STYLE, JOIN_STYLE
from shapely.constructive import BufferCapStyles, BufferJoinStyles
=======
import pytest
>>>>>>> bf9020fa


class BufferSingleSidedCase(unittest.TestCase):
    """Test Buffer Point/Line/Polygon with and without single_sided params"""

    def test_empty(self):
        g = geometry.Point(0, 0)
        h = g.buffer(0)
        assert h.is_empty

    def test_point(self):
        g = geometry.Point(0, 0)
        h = g.buffer(1, resolution=1)
<<<<<<< HEAD
        self.assertEqual(h.geom_type, "Polygon")
=======
        assert h.geom_type == 'Polygon'
>>>>>>> bf9020fa
        expected_coord = [(1.0, 0.0), (0, -1.0), (-1.0, 0), (0, 1.0), (1.0, 0.0)]
        for index, coord in enumerate(h.exterior.coords):
            assert coord[0] == pytest.approx(expected_coord[index][0])
            assert coord[1] == pytest.approx(expected_coord[index][1])

    def test_point_single_sidedd(self):
        g = geometry.Point(0, 0)
        h = g.buffer(1, resolution=1, single_sided=True)
<<<<<<< HEAD
        self.assertEqual(h.geom_type, "Polygon")
=======
        assert h.geom_type == 'Polygon'
>>>>>>> bf9020fa
        expected_coord = [(1.0, 0.0), (0, -1.0), (-1.0, 0), (0, 1.0), (1.0, 0.0)]
        for index, coord in enumerate(h.exterior.coords):
            assert coord[0] == pytest.approx(expected_coord[index][0])
            assert coord[1] == pytest.approx(expected_coord[index][1])

    def test_line(self):
        g = geometry.LineString([[0, 0], [0, 1]])
        h = g.buffer(1, resolution=1)
<<<<<<< HEAD
        self.assertEqual(h.geom_type, "Polygon")
        expected_coord = [
            (-1.0, 1.0),
            (0, 2.0),
            (1.0, 1.0),
            (1.0, 0.0),
            (0, -1.0),
            (-1.0, 0.0),
            (-1.0, 1.0),
        ]
=======
        assert h.geom_type == 'Polygon'
        expected_coord = [(-1.0, 1.0), (0, 2.0), (1.0, 1.0), (1.0, 0.0), (0, -1.0), (-1.0, 0.0),
                          (-1.0, 1.0)]
>>>>>>> bf9020fa
        for index, coord in enumerate(h.exterior.coords):
            assert coord[0] == pytest.approx(expected_coord[index][0])
            assert coord[1] == pytest.approx(expected_coord[index][1])

    def test_line_single_sideded_left(self):
        g = geometry.LineString([[0, 0], [0, 1]])
        h = g.buffer(1, resolution=1, single_sided=True)
<<<<<<< HEAD
        self.assertEqual(h.geom_type, "Polygon")
=======
        assert h.geom_type == 'Polygon'
>>>>>>> bf9020fa
        expected_coord = [(0.0, 1.0), (0.0, 0.0), (-1.0, 0.0), (-1.0, 1.0), (0.0, 1.0)]
        for index, coord in enumerate(h.exterior.coords):
            assert coord[0] == pytest.approx(expected_coord[index][0])
            assert coord[1] == pytest.approx(expected_coord[index][1])

    def test_line_single_sideded_right(self):
        g = geometry.LineString([[0, 0], [0, 1]])
        h = g.buffer(-1, resolution=1, single_sided=True)
<<<<<<< HEAD
        self.assertEqual(h.geom_type, "Polygon")
=======
        assert h.geom_type == 'Polygon'
>>>>>>> bf9020fa
        expected_coord = [(0.0, 0.0), (0.0, 1.0), (1.0, 1.0), (1.0, 0.0), (0.0, 0.0)]
        for index, coord in enumerate(h.exterior.coords):
            assert coord[0] == pytest.approx(expected_coord[index][0])
            assert coord[1] == pytest.approx(expected_coord[index][1])

    def test_polygon(self):
        g = geometry.Polygon([[0, 0], [1, 0], [1, 1], [0, 1], [0, 0]])
        h = g.buffer(1, resolution=1)
<<<<<<< HEAD
        self.assertEqual(h.geom_type, "Polygon")
        expected_coord = [
            (-1.0, 0.0),
            (-1.0, 1.0),
            (0.0, 2.0),
            (1.0, 2.0),
            (2.0, 1.0),
            (2.0, 0.0),
            (1.0, -1.0),
            (0.0, -1.0),
            (-1.0, 0.0),
        ]
=======
        assert h.geom_type == 'Polygon'
        expected_coord = [(-1.0, 0.0), (-1.0, 1.0), (0.0, 2.0), (1.0, 2.0), (2.0, 1.0), (2.0, 0.0),
                          (1.0, -1.0), (0.0, -1.0), (-1.0, 0.0)]
>>>>>>> bf9020fa
        for index, coord in enumerate(h.exterior.coords):
            assert coord[0] == pytest.approx(expected_coord[index][0])
            assert coord[1] == pytest.approx(expected_coord[index][1])

    def test_polygon_single_sideded(self):
        g = geometry.Polygon([[0, 0], [1, 0], [1, 1], [0, 1], [0, 0]])
        h = g.buffer(1, resolution=1, single_sided=True)
<<<<<<< HEAD
        self.assertEqual(h.geom_type, "Polygon")
        expected_coord = [
            (-1.0, 0.0),
            (-1.0, 1.0),
            (0.0, 2.0),
            (1.0, 2.0),
            (2.0, 1.0),
            (2.0, 0.0),
            (1.0, -1.0),
            (0.0, -1.0),
            (-1.0, 0.0),
        ]
        for index, coord in enumerate(h.exterior.coords):
            self.assertAlmostEqual(coord[0], expected_coord[index][0])
            self.assertAlmostEqual(coord[1], expected_coord[index][1])

    def test_styles(self):
        g = geometry.LineString([[0, 0], [1, 0]])
        h = g.buffer(1, cap_style=CAP_STYLE.round)
        self.assertEqual(h, g.buffer(1, cap_style="round"))
        self.assertEqual(h, g.buffer(1, cap_style=BufferCapStyles.round))

        h = g.buffer(1, cap_style=CAP_STYLE.flat)
        self.assertEqual(h, g.buffer(1, cap_style="flat"))
        self.assertEqual(h, g.buffer(1, cap_style=BufferCapStyles.flat))

        h = g.buffer(1, cap_style=CAP_STYLE.square)
        self.assertEqual(h, g.buffer(1, cap_style="square"))
        self.assertEqual(h, g.buffer(1, cap_style=BufferCapStyles.square))

        h = g.buffer(1, join_style=JOIN_STYLE.round)
        self.assertEqual(h, g.buffer(1, join_style="round"))
        self.assertEqual(h, g.buffer(1, join_style=BufferJoinStyles.round))

        h = g.buffer(1, join_style=JOIN_STYLE.mitre)
        self.assertEqual(h, g.buffer(1, join_style="mitre"))
        self.assertEqual(h, g.buffer(1, join_style=BufferJoinStyles.mitre))

        h = g.buffer(1, join_style=JOIN_STYLE.bevel)
        self.assertEqual(h, g.buffer(1, join_style="bevel"))
        self.assertEqual(h, g.buffer(1, join_style=BufferJoinStyles.bevel))
=======
        assert h.geom_type == 'Polygon'
        expected_coord = [(-1.0, 0.0), (-1.0, 1.0), (0.0, 2.0), (1.0, 2.0), (2.0, 1.0), (2.0, 0.0),
                          (1.0, -1.0), (0.0, -1.0), (-1.0, 0.0)]
        for index, coord in enumerate(h.exterior.coords):
            assert coord[0] == pytest.approx(expected_coord[index][0])
            assert coord[1] == pytest.approx(expected_coord[index][1])
>>>>>>> bf9020fa
<|MERGE_RESOLUTION|>--- conflicted
+++ resolved
@@ -1,11 +1,9 @@
 from . import unittest
+import pytest
+
 from shapely import geometry
-<<<<<<< HEAD
 from shapely.geometry.base import CAP_STYLE, JOIN_STYLE
 from shapely.constructive import BufferCapStyles, BufferJoinStyles
-=======
-import pytest
->>>>>>> bf9020fa
 
 
 class BufferSingleSidedCase(unittest.TestCase):
@@ -19,11 +17,7 @@
     def test_point(self):
         g = geometry.Point(0, 0)
         h = g.buffer(1, resolution=1)
-<<<<<<< HEAD
-        self.assertEqual(h.geom_type, "Polygon")
-=======
-        assert h.geom_type == 'Polygon'
->>>>>>> bf9020fa
+        assert h.geom_type == "Polygon"
         expected_coord = [(1.0, 0.0), (0, -1.0), (-1.0, 0), (0, 1.0), (1.0, 0.0)]
         for index, coord in enumerate(h.exterior.coords):
             assert coord[0] == pytest.approx(expected_coord[index][0])
@@ -32,11 +26,7 @@
     def test_point_single_sidedd(self):
         g = geometry.Point(0, 0)
         h = g.buffer(1, resolution=1, single_sided=True)
-<<<<<<< HEAD
-        self.assertEqual(h.geom_type, "Polygon")
-=======
-        assert h.geom_type == 'Polygon'
->>>>>>> bf9020fa
+        assert h.geom_type == "Polygon"
         expected_coord = [(1.0, 0.0), (0, -1.0), (-1.0, 0), (0, 1.0), (1.0, 0.0)]
         for index, coord in enumerate(h.exterior.coords):
             assert coord[0] == pytest.approx(expected_coord[index][0])
@@ -45,8 +35,7 @@
     def test_line(self):
         g = geometry.LineString([[0, 0], [0, 1]])
         h = g.buffer(1, resolution=1)
-<<<<<<< HEAD
-        self.assertEqual(h.geom_type, "Polygon")
+        assert h.geom_type == "Polygon"
         expected_coord = [
             (-1.0, 1.0),
             (0, 2.0),
@@ -56,11 +45,6 @@
             (-1.0, 0.0),
             (-1.0, 1.0),
         ]
-=======
-        assert h.geom_type == 'Polygon'
-        expected_coord = [(-1.0, 1.0), (0, 2.0), (1.0, 1.0), (1.0, 0.0), (0, -1.0), (-1.0, 0.0),
-                          (-1.0, 1.0)]
->>>>>>> bf9020fa
         for index, coord in enumerate(h.exterior.coords):
             assert coord[0] == pytest.approx(expected_coord[index][0])
             assert coord[1] == pytest.approx(expected_coord[index][1])
@@ -68,11 +52,7 @@
     def test_line_single_sideded_left(self):
         g = geometry.LineString([[0, 0], [0, 1]])
         h = g.buffer(1, resolution=1, single_sided=True)
-<<<<<<< HEAD
-        self.assertEqual(h.geom_type, "Polygon")
-=======
-        assert h.geom_type == 'Polygon'
->>>>>>> bf9020fa
+        assert h.geom_type == "Polygon"
         expected_coord = [(0.0, 1.0), (0.0, 0.0), (-1.0, 0.0), (-1.0, 1.0), (0.0, 1.0)]
         for index, coord in enumerate(h.exterior.coords):
             assert coord[0] == pytest.approx(expected_coord[index][0])
@@ -81,11 +61,7 @@
     def test_line_single_sideded_right(self):
         g = geometry.LineString([[0, 0], [0, 1]])
         h = g.buffer(-1, resolution=1, single_sided=True)
-<<<<<<< HEAD
-        self.assertEqual(h.geom_type, "Polygon")
-=======
-        assert h.geom_type == 'Polygon'
->>>>>>> bf9020fa
+        assert h.geom_type == "Polygon"
         expected_coord = [(0.0, 0.0), (0.0, 1.0), (1.0, 1.0), (1.0, 0.0), (0.0, 0.0)]
         for index, coord in enumerate(h.exterior.coords):
             assert coord[0] == pytest.approx(expected_coord[index][0])
@@ -94,33 +70,7 @@
     def test_polygon(self):
         g = geometry.Polygon([[0, 0], [1, 0], [1, 1], [0, 1], [0, 0]])
         h = g.buffer(1, resolution=1)
-<<<<<<< HEAD
-        self.assertEqual(h.geom_type, "Polygon")
-        expected_coord = [
-            (-1.0, 0.0),
-            (-1.0, 1.0),
-            (0.0, 2.0),
-            (1.0, 2.0),
-            (2.0, 1.0),
-            (2.0, 0.0),
-            (1.0, -1.0),
-            (0.0, -1.0),
-            (-1.0, 0.0),
-        ]
-=======
-        assert h.geom_type == 'Polygon'
-        expected_coord = [(-1.0, 0.0), (-1.0, 1.0), (0.0, 2.0), (1.0, 2.0), (2.0, 1.0), (2.0, 0.0),
-                          (1.0, -1.0), (0.0, -1.0), (-1.0, 0.0)]
->>>>>>> bf9020fa
-        for index, coord in enumerate(h.exterior.coords):
-            assert coord[0] == pytest.approx(expected_coord[index][0])
-            assert coord[1] == pytest.approx(expected_coord[index][1])
-
-    def test_polygon_single_sideded(self):
-        g = geometry.Polygon([[0, 0], [1, 0], [1, 1], [0, 1], [0, 0]])
-        h = g.buffer(1, resolution=1, single_sided=True)
-<<<<<<< HEAD
-        self.assertEqual(h.geom_type, "Polygon")
+        assert h.geom_type == "Polygon"
         expected_coord = [
             (-1.0, 0.0),
             (-1.0, 1.0),
@@ -133,39 +83,50 @@
             (-1.0, 0.0),
         ]
         for index, coord in enumerate(h.exterior.coords):
-            self.assertAlmostEqual(coord[0], expected_coord[index][0])
-            self.assertAlmostEqual(coord[1], expected_coord[index][1])
+            assert coord[0] == pytest.approx(expected_coord[index][0])
+            assert coord[1] == pytest.approx(expected_coord[index][1])
+
+    def test_polygon_single_sideded(self):
+        g = geometry.Polygon([[0, 0], [1, 0], [1, 1], [0, 1], [0, 0]])
+        h = g.buffer(1, resolution=1, single_sided=True)
+        assert h.geom_type == "Polygon"
+        expected_coord = [
+            (-1.0, 0.0),
+            (-1.0, 1.0),
+            (0.0, 2.0),
+            (1.0, 2.0),
+            (2.0, 1.0),
+            (2.0, 0.0),
+            (1.0, -1.0),
+            (0.0, -1.0),
+            (-1.0, 0.0),
+        ]
+        for index, coord in enumerate(h.exterior.coords):
+            assert coord[0] == pytest.approx(expected_coord[index][0])
+            assert coord[1] == pytest.approx(expected_coord[index][1])
 
     def test_styles(self):
         g = geometry.LineString([[0, 0], [1, 0]])
         h = g.buffer(1, cap_style=CAP_STYLE.round)
-        self.assertEqual(h, g.buffer(1, cap_style="round"))
-        self.assertEqual(h, g.buffer(1, cap_style=BufferCapStyles.round))
+        assert h == g.buffer(1, cap_style="round")
+        assert h == g.buffer(1, cap_style=BufferCapStyles.round)
 
         h = g.buffer(1, cap_style=CAP_STYLE.flat)
-        self.assertEqual(h, g.buffer(1, cap_style="flat"))
-        self.assertEqual(h, g.buffer(1, cap_style=BufferCapStyles.flat))
+        assert h == g.buffer(1, cap_style="flat")
+        assert h == g.buffer(1, cap_style=BufferCapStyles.flat)
 
         h = g.buffer(1, cap_style=CAP_STYLE.square)
-        self.assertEqual(h, g.buffer(1, cap_style="square"))
-        self.assertEqual(h, g.buffer(1, cap_style=BufferCapStyles.square))
+        assert h == g.buffer(1, cap_style="square")
+        assert h == g.buffer(1, cap_style=BufferCapStyles.square)
 
         h = g.buffer(1, join_style=JOIN_STYLE.round)
-        self.assertEqual(h, g.buffer(1, join_style="round"))
-        self.assertEqual(h, g.buffer(1, join_style=BufferJoinStyles.round))
+        assert h == g.buffer(1, join_style="round")
+        assert h == g.buffer(1, join_style=BufferJoinStyles.round)
 
         h = g.buffer(1, join_style=JOIN_STYLE.mitre)
-        self.assertEqual(h, g.buffer(1, join_style="mitre"))
-        self.assertEqual(h, g.buffer(1, join_style=BufferJoinStyles.mitre))
+        assert h == g.buffer(1, join_style="mitre")
+        assert h == g.buffer(1, join_style=BufferJoinStyles.mitre)
 
         h = g.buffer(1, join_style=JOIN_STYLE.bevel)
-        self.assertEqual(h, g.buffer(1, join_style="bevel"))
-        self.assertEqual(h, g.buffer(1, join_style=BufferJoinStyles.bevel))
-=======
-        assert h.geom_type == 'Polygon'
-        expected_coord = [(-1.0, 0.0), (-1.0, 1.0), (0.0, 2.0), (1.0, 2.0), (2.0, 1.0), (2.0, 0.0),
-                          (1.0, -1.0), (0.0, -1.0), (-1.0, 0.0)]
-        for index, coord in enumerate(h.exterior.coords):
-            assert coord[0] == pytest.approx(expected_coord[index][0])
-            assert coord[1] == pytest.approx(expected_coord[index][1])
->>>>>>> bf9020fa
+        assert h == g.buffer(1, join_style="bevel")
+        assert h == g.buffer(1, join_style=BufferJoinStyles.bevel)