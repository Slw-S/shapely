--- conflicted
+++ resolved
@@ -23,17 +23,6 @@
 )
 def test_query(geoms, query_geom, num_results):
     with pytest.warns(ShapelyDeprecationWarning):
-<<<<<<< HEAD
-        tree = STRtree(points)
-    results = tree.query(Point(2, 2).buffer(0.99))
-    assert len(results) == 1
-    assert results[0] == Point(2, 2)
-    results = tree.query_items(Point(2, 2).buffer(0.99))
-    assert len(results) == 1
-    assert results[0] == 2
-    results = tree.query(Point(2, 2).buffer(1.0))
-    assert len(results) == 3
-=======
         tree = STRtree(geoms)
     results = tree.query(query_geom)
     assert len(results) == num_results
@@ -51,7 +40,6 @@
         tree = STRtree((g, i) for i, g in enumerate(geoms))
     results = tree.query_items(query_geom)
     assert sorted(results) == sorted(expected)
->>>>>>> a2288360
 
 
 @requires_geos_342
