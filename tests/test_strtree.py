import gc
import os
import pickle
import subprocess
import sys

import pytest

<<<<<<< HEAD
from shapely.geometry import Point, Polygon
=======
from shapely.errors import ShapelyDeprecationWarning
from shapely.geometry import Point, Polygon, box
>>>>>>> 9a761739
from shapely.geos import geos_version
from shapely import strtree
from shapely.strtree import STRtree
from shapely import wkt

from .conftest import requires_geos_342


point = Point(2, 3)
empty = wkt.loads("GEOMETRYCOLLECTION EMPTY")


@requires_geos_342
@pytest.mark.parametrize("geoms", [[Point(i, i) for i in range(10)]])
@pytest.mark.parametrize(
    "query_geom,num_results",
    [(Point(2, 2).buffer(0.99), 1), (Point(2, 2).buffer(1.0), 3)],
)
def test_query(geoms, query_geom, num_results):
    tree = STRtree(geoms)
    results = tree.query(query_geom)
    assert len(results) == num_results


@requires_geos_342
@pytest.mark.parametrize("geoms", [[Point(i, i) for i in range(10)]])
@pytest.mark.parametrize(
    "query_geom,expected",
    [(Point(2, 2).buffer(0.99), [2]), (Point(2, 2).buffer(1.0), [1, 2, 3])],
)
def test_query_enumeration_idx(geoms, query_geom, expected):
    """Store enumeration idx"""
<<<<<<< HEAD
    tree = STRtree((g, i) for i, g in enumerate(geoms))
=======
    with pytest.warns(ShapelyDeprecationWarning):
        tree = STRtree(geoms, range(len(geoms)))
>>>>>>> 9a761739
    results = tree.query_items(query_geom)
    assert sorted(results) == sorted(expected)


@requires_geos_342
@pytest.mark.parametrize("geoms", [[Point(i, i) for i in range(5)]])
@pytest.mark.parametrize("items", [None, list(range(1, 6)), list("abcde")])
@pytest.mark.parametrize(
    "query_geom,expected",
    [(Point(2, 2).buffer(0.99), [2]), (Point(2, 2).buffer(1.0), [1, 2, 3])],
)
def test_query_items(geoms, items, query_geom, expected):
    """Store enumeration idx"""
    with pytest.warns(ShapelyDeprecationWarning):
        tree = STRtree(geoms, items)
    results = tree.query_items(query_geom)
    expected = [items[idx] for idx in expected] if items is not None else expected
    assert sorted(results) == sorted(expected)


@pytest.mark.parametrize(
    "tree_geometry, geometry,expected",
    [
        ([point], box(0, 0, 10, 10), [0]),
        # None/empty is ignored in the tree, but the index of the valid geometry
        # should be retained.
        ([None, point], box(0, 0, 10, 10), [1]),
        ([None, empty, point], box(0, 0, 10, 10), [2]),
    ],
)
def test_query_items_with_empty(tree_geometry, geometry, expected):
    with pytest.warns(ShapelyDeprecationWarning):
        tree = STRtree(tree_geometry)
    assert tree.query_items(geometry) == expected


@requires_geos_342
def test_insert_empty_geometry():
    """
    Passing nothing but empty geometries results in an empty strtree.
    The query segfaults if the empty geometry was actually inserted.
    """
    empty = Polygon()
    geoms = [empty]
    tree = STRtree(geoms)
    query = Polygon([(0, 0), (1, 1), (2, 0), (0, 0)])
    results = tree.query(query)
    assert len(results) == 0


@requires_geos_342
def test_query_empty_geometry():
    """
    Empty geometries should be filtered out.
    The query segfaults if the empty geometry was actually inserted.
    """
    empty = Polygon()
    point = Point(1, 0.5)
    geoms = [empty, point]
    tree = STRtree(geoms)
    query = Polygon([(0, 0), (1, 1), (2, 0), (0, 0)])
    results = tree.query(query)
    assert len(results) == 1
    assert results[0] == point


@requires_geos_342
def test_references():
    """Don't crash due to dangling references"""
    empty = Polygon()
    point = Point(1, 0.5)
    geoms = [empty, point]
    tree = STRtree(geoms)

    empty = None
    point = None
    gc.collect()

    query = Polygon([(0, 0), (1, 1), (2, 0), (0, 0)])
    results = tree.query(query)
    assert len(results) == 1
    assert results[0] == Point(1, 0.5)


@requires_geos_342
def test_safe_delete():
    tree = STRtree([])

    _lgeos = strtree.lgeos
    strtree.lgeos = None

    del tree

    strtree.lgeos = _lgeos


@requires_geos_342
def test_pickle_persistence():
    """
    Don't crash trying to use unpickled GEOS handle.
    """
<<<<<<< HEAD
    tree = STRtree([(Point(i, i).buffer(0.1), i) for i in range(3)])
=======
    with pytest.warns(ShapelyDeprecationWarning):
        tree = STRtree([Point(i, i).buffer(0.1) for i in range(3)], range(3))
>>>>>>> 9a761739

    pickled_strtree = pickle.dumps(tree)
    unpickle_script_file_path = os.path.join(os.path.dirname(os.path.abspath(__file__)), "unpickle-strtree.py")
    proc = subprocess.Popen(
        [sys.executable, str(unpickle_script_file_path)],
        stdin=subprocess.PIPE,
    )
    proc.communicate(input=pickled_strtree)
    proc.wait()
    assert proc.returncode == 0


@pytest.mark.skipif(geos_version < (3, 6, 0), reason="GEOS 3.6.0 required")
@pytest.mark.parametrize(
    "geoms",
    [
        [
            Polygon([(1, 0), (2, 0), (2, 1), (1, 1)]),
            Polygon([(0, 2), (1, 2), (1, 3), (0, 3)]),
            Point(0, 0.5),
        ]
    ],
)
@pytest.mark.parametrize("query_geom", [Point(0, 0.4)])
def test_nearest_geom(geoms, query_geom):
    tree = STRtree(geoms)
    result = tree.nearest(query_geom)
    assert result.geom_type == "Point"
    assert result.x == 0.0
    assert result.y == 0.5


@pytest.mark.skipif(geos_version < (3, 6, 0), reason="GEOS 3.6.0 required")
@pytest.mark.parametrize(
    "geoms",
    [
        [
            Point(0, 0.5),
            Polygon([(1, 0), (2, 0), (2, 1), (1, 1)]),
            Polygon([(0, 2), (1, 2), (1, 3), (0, 3)]),
        ]
    ],
)
@pytest.mark.parametrize("items", [list(range(1, 4)), list("abc")])
@pytest.mark.parametrize("query_geom", [Point(0, 0.4)])
def test_nearest_item(geoms, items, query_geom):
    tree = STRtree(geoms, items)
    assert tree.nearest_item(query_geom) == items[0]


@pytest.mark.parametrize(["geoms", "items"], [([], None), ([], [])])
def test_nearest_empty(geoms, items):
    tree = STRtree(geoms, items)
    assert tree.nearest_item(None) is None


@pytest.mark.parametrize(["geoms", "items"], [([], None), ([], [])])
def test_nearest_items(geoms, items):
    tree = STRtree(geoms, items)
    assert tree.nearest_item(None) is None


@pytest.mark.skipif(geos_version < (3, 6, 0), reason="GEOS 3.6.0 required")
@pytest.mark.parametrize(
    "geoms",
    [
        [
            Point(0, 0.5),
            Polygon([(1, 0), (2, 0), (2, 1), (1, 1)]),
            Polygon([(0, 2), (1, 2), (1, 3), (0, 3)]),
        ]
    ],
)
@pytest.mark.parametrize("items", [list(range(1, 4)), list("abc")])
@pytest.mark.parametrize("query_geom", [Point(0, 0.5)])
def test_nearest_item_exclusive(geoms, items, query_geom):
    tree = STRtree(geoms, items)
    assert tree.nearest_item(query_geom, exclusive=True) != items[0]<|MERGE_RESOLUTION|>--- conflicted
+++ resolved
@@ -6,12 +6,7 @@
 
 import pytest
 
-<<<<<<< HEAD
-from shapely.geometry import Point, Polygon
-=======
-from shapely.errors import ShapelyDeprecationWarning
 from shapely.geometry import Point, Polygon, box
->>>>>>> 9a761739
 from shapely.geos import geos_version
 from shapely import strtree
 from shapely.strtree import STRtree
@@ -44,12 +39,7 @@
 )
 def test_query_enumeration_idx(geoms, query_geom, expected):
     """Store enumeration idx"""
-<<<<<<< HEAD
-    tree = STRtree((g, i) for i, g in enumerate(geoms))
-=======
-    with pytest.warns(ShapelyDeprecationWarning):
-        tree = STRtree(geoms, range(len(geoms)))
->>>>>>> 9a761739
+    tree = STRtree(geoms, range(len(geoms)))
     results = tree.query_items(query_geom)
     assert sorted(results) == sorted(expected)
 
@@ -151,12 +141,7 @@
     """
     Don't crash trying to use unpickled GEOS handle.
     """
-<<<<<<< HEAD
-    tree = STRtree([(Point(i, i).buffer(0.1), i) for i in range(3)])
-=======
-    with pytest.warns(ShapelyDeprecationWarning):
-        tree = STRtree([Point(i, i).buffer(0.1) for i in range(3)], range(3))
->>>>>>> 9a761739
+    tree = STRtree([Point(i, i).buffer(0.1) for i in range(3)], range(3))
 
     pickled_strtree = pickle.dumps(tree)
     unpickle_script_file_path = os.path.join(os.path.dirname(os.path.abspath(__file__)), "unpickle-strtree.py")
