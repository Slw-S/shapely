--- conflicted
+++ resolved
@@ -13,15 +13,12 @@
         args: [ --fix ]
       # Run the formatter.
       - id: ruff-format
-<<<<<<< HEAD
       - id: ruff
   - repo: https://github.com/PyCQA/doc8
     rev: v1.1.2
     hooks:
       - id: doc8
-=======
   - repo: https://github.com/citation-file-format/cffconvert
     rev: 054bda51dbe278b3e86f27c890e3f3ac877d616c
     hooks:
-    - id: validate-cff
->>>>>>> 5c769fe6
+    - id: validate-cff