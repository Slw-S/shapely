--- conflicted
+++ resolved
@@ -73,7 +73,6 @@
 # connect docs in other projects
 intersphinx_mapping = {
     'numpy': ('https://numpy.org/doc/stable/', None),
-<<<<<<< HEAD
 }
 
 plot_rcparams = {
@@ -84,7 +83,4 @@
 # set an environment variable for shapely.decorators.requires_geos to see if we
 # are in a doc build
 import os
-os.environ["SPHINX_DOC_BUILD"] = "1"
-=======
-}
->>>>>>> 804ae524
+os.environ["SPHINX_DOC_BUILD"] = "1"