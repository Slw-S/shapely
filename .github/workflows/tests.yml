--- conflicted
+++ resolved
@@ -16,13 +16,6 @@
         architecture: [x64]
         geos: [3.10.7, 3.11.5, 3.12.3, 3.13.1, main]
         include:
-<<<<<<< HEAD
-          # 2020
-          - python: "3.11"
-            geos: 3.9.6
-            numpy: 1.23.5
-=======
->>>>>>> 788b0178
           # 2021
           - python: "3.11"
             geos: 3.10.7
@@ -58,15 +51,9 @@
           # enable two 32-bit windows builds:
           - os: windows-2019
             architecture: x86
-<<<<<<< HEAD
             python: "3.11"
-            geos: 3.9.6
+            geos: 3.10.7
             numpy: 1.23.5
-=======
-            python: "3.10"
-            geos: 3.10.7
-            numpy: 1.21.6
->>>>>>> 788b0178
           - os: windows-2019
             architecture: x86
             python: "3.11"
