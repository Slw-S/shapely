--- conflicted
+++ resolved
@@ -144,13 +144,8 @@
 
       - name: Install python dependencies
         run: |
-<<<<<<< HEAD
-          pip install --disable-pip-version-check --user --upgrade pip
+          python -m pip install --disable-pip-version-check --user --upgrade pip
           pip install --upgrade wheel setuptools<65
-=======
-          python -m pip install --disable-pip-version-check --user --upgrade pip
-          pip install --upgrade wheel setuptools
->>>>>>> ff9818d6
           if [ "$SPEEDUPS" == "1" ]; then
             pip install --install-option="--no-cython-compile" cython;
             pip install --upgrade numpy==${{ matrix.numpy }};
